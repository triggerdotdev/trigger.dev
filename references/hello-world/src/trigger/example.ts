--- conflicted
+++ resolved
@@ -1,8 +1,4 @@
-<<<<<<< HEAD
-import { logger, task, timeout, usage, wait } from "@trigger.dev/sdk";
-=======
-import { batch, logger, task, timeout, usage, wait } from "@trigger.dev/sdk/v3";
->>>>>>> d855d55e
+import { logger, task, timeout, wait } from "@trigger.dev/sdk";
 import { setTimeout } from "timers/promises";
 
 export const helloWorldTask = task({
