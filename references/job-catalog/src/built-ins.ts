--- conflicted
+++ resolved
@@ -102,7 +102,6 @@
 });
 
 client.defineJob({
-<<<<<<< HEAD
   id: "screenshot-one-example",
   name: "Screenshot One Example",
   version: "1.0.0",
@@ -203,7 +202,11 @@
       name: "wait.for.event",
       payload,
       context: ctx,
-=======
+    });
+  },
+});
+  
+client.defineJob({
   id: "send-event-example",
   name: "Send Event Example",
   version: "1.0.0",
@@ -213,13 +216,11 @@
   run: async (payload, io, ctx) => {
     await io.sendEvent("send-event", {
       name: "test.event",
->>>>>>> d0217344
-    });
-  },
-});
-
-client.defineJob({
-<<<<<<< HEAD
+    });
+  },
+});
+
+client.defineJob({
   id: "wait-for-event",
   name: "Wait for Event Example",
   version: "1.0.0",
@@ -257,7 +258,7 @@
   },
 });
 
-=======
+client.defineJob({
   id: "send-events-example",
   name: "Send Multiple Events Example",
   version: "1.0.0",
@@ -298,5 +299,4 @@
   run: async (payload, io, ctx) => {},
 });
 
->>>>>>> d0217344
 createExpressServer(client);