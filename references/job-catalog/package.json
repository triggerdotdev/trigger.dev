{
  "name": "@references/job-catalog",
  "version": "0.1.0",
  "private": true,
  "scripts": {
    "stripe": "nodemon --watch src/stripe.ts -r tsconfig-paths/register -r dotenv/config src/stripe.ts",
    "slack": "nodemon --watch src/slack.ts -r tsconfig-paths/register -r dotenv/config src/slack.ts",
    "openai": "nodemon --watch src/openai.ts -r tsconfig-paths/register -r dotenv/config src/openai.ts",
    "sendgrid": "nodemon --watch src/sendgrid.ts -r tsconfig-paths/register -r dotenv/config src/sendgrid.ts",
    "supabase": "nodemon --watch src/supabase.ts -r tsconfig-paths/register -r dotenv/config src/supabase.ts",
    "supabase:types": "npx supabase gen types typescript --project-id $SUPABASE_PROJECT_ID --schema public --schema auth --schema storage > src/supabase-types.ts",
    "events": "nodemon --watch src/events.ts -r tsconfig-paths/register -r dotenv/config src/events.ts",
    "schedules": "nodemon --watch src/schedules.ts -r tsconfig-paths/register -r dotenv/config src/schedules.ts",
    "stressTest": "nodemon --watch src/stressTest.ts -r tsconfig-paths/register -r dotenv/config src/stressTest.ts",
    "delays": "nodemon --watch src/delays.ts -r tsconfig-paths/register -r dotenv/config src/delays.ts",
    "airtable": "nodemon --watch src/airtable.ts -r tsconfig-paths/register -r dotenv/config src/airtable.ts",
    "resend": "nodemon --watch src/resend.ts -r tsconfig-paths/register -r dotenv/config src/resend.ts",
    "github": "nodemon --watch src/github.ts -r tsconfig-paths/register -r dotenv/config src/github.ts",
    "plain": "nodemon --watch src/plain.ts -r tsconfig-paths/register -r dotenv/config src/plain.ts",
    "typeform": "nodemon --watch src/typeform.ts -r tsconfig-paths/register -r dotenv/config src/typeform.ts",
    "dynamic-schedule": "nodemon --watch src/dynamic-schedule.ts -r tsconfig-paths/register -r dotenv/config src/dynamic-schedule.ts",
    "dynamic-triggers": "nodemon --watch src/dynamic-triggers.ts -r tsconfig-paths/register -r dotenv/config src/dynamic-triggers.ts",
    "background-fetch": "nodemon --watch src/background-fetch.ts -r tsconfig-paths/register -r dotenv/config src/background-fetch.ts",
<<<<<<< HEAD
    "linear": "nodemon --watch src/linear.ts -r tsconfig-paths/register -r dotenv/config src/linear.ts",
=======
    "status": "nodemon --watch src/status.ts -r tsconfig-paths/register -r dotenv/config src/status.ts",
>>>>>>> 91fc1e80
    "dev:trigger": "trigger-cli dev --port 8080"
  },
  "dependencies": {
    "@trigger.dev/express": "workspace:*",
    "@trigger.dev/github": "workspace:*",
    "@trigger.dev/openai": "workspace:*",
    "@trigger.dev/plain": "workspace:*",
    "@trigger.dev/resend": "workspace:*",
    "@trigger.dev/sendgrid": "workspace:*",
    "@trigger.dev/sdk": "workspace:*",
    "@trigger.dev/slack": "workspace:*",
    "@trigger.dev/stripe": "workspace:*",
    "@trigger.dev/typeform": "workspace:*",
    "@trigger.dev/supabase": "workspace:*",
    "@types/node": "20.4.2",
    "typescript": "5.1.6",
    "zod": "3.21.4",
    "@trigger.dev/airtable": "workspace:*",
    "@trigger.dev/linear": "workspace:*"
  },
  "trigger.dev": {
    "endpointId": "job-catalog"
  },
  "devDependencies": {
    "@trigger.dev/cli": "workspace:*",
    "@trigger.dev/tsconfig": "workspace:*",
    "concurrently": "^8.2.0",
    "dotenv": "^16.3.1",
    "nodemon": "^3.0.1",
    "ts-node": "^10.9.1",
    "tsconfig-paths": "^3.14.1"
  }
}<|MERGE_RESOLUTION|>--- conflicted
+++ resolved
@@ -21,11 +21,8 @@
     "dynamic-schedule": "nodemon --watch src/dynamic-schedule.ts -r tsconfig-paths/register -r dotenv/config src/dynamic-schedule.ts",
     "dynamic-triggers": "nodemon --watch src/dynamic-triggers.ts -r tsconfig-paths/register -r dotenv/config src/dynamic-triggers.ts",
     "background-fetch": "nodemon --watch src/background-fetch.ts -r tsconfig-paths/register -r dotenv/config src/background-fetch.ts",
-<<<<<<< HEAD
     "linear": "nodemon --watch src/linear.ts -r tsconfig-paths/register -r dotenv/config src/linear.ts",
-=======
     "status": "nodemon --watch src/status.ts -r tsconfig-paths/register -r dotenv/config src/status.ts",
->>>>>>> 91fc1e80
     "dev:trigger": "trigger-cli dev --port 8080"
   },
   "dependencies": {
