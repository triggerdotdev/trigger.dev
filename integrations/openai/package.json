{
  "name": "@trigger.dev/openai",
  "version": "2.2.5",
  "description": "The official OpenAI integration for Trigger.dev",
  "main": "./dist/index.js",
  "types": "./dist/index.d.ts",
  "publishConfig": {
    "access": "public"
  },
  "files": [
    "dist/index.js",
    "dist/index.d.ts",
    "dist/index.js.map"
  ],
  "devDependencies": {
    "@trigger.dev/tsconfig": "workspace:*",
    "@types/node": "18",
    "rimraf": "^3.0.2",
    "tsup": "^6.5.0",
    "typescript": "^4.9.4",
    "@types/jest": "^29.5.3",
    "jest": "^29.6.2",
    "ts-jest": "^29.1.1"
  },
  "scripts": {
    "clean": "rimraf dist",
    "build": "npm run clean && npm run build:tsup",
    "build:tsup": "tsup",
    "typecheck": "tsc --noEmit",
    "test": "jest"
  },
  "dependencies": {
<<<<<<< HEAD
    "openai": "^4.16.1",
    "@trigger.dev/sdk": "workspace:^2.2.4",
    "@trigger.dev/integration-kit": "workspace:^2.2.4"
=======
    "openai": "^4.13.0",
    "@trigger.dev/sdk": "workspace:^2.2.5",
    "@trigger.dev/integration-kit": "workspace:^2.2.5"
>>>>>>> e48c9b5e
  },
  "engines": {
    "node": ">=18.0.0"
  }
}<|MERGE_RESOLUTION|>--- conflicted
+++ resolved
@@ -30,15 +30,9 @@
     "test": "jest"
   },
   "dependencies": {
-<<<<<<< HEAD
     "openai": "^4.16.1",
-    "@trigger.dev/sdk": "workspace:^2.2.4",
-    "@trigger.dev/integration-kit": "workspace:^2.2.4"
-=======
-    "openai": "^4.13.0",
     "@trigger.dev/sdk": "workspace:^2.2.5",
     "@trigger.dev/integration-kit": "workspace:^2.2.5"
->>>>>>> e48c9b5e
   },
   "engines": {
     "node": ">=18.0.0"
