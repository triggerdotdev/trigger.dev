import type {
  ConnectionAuth,
  IO,
  IOTask,
  IntegrationTaskKey,
  Json,
  RunTaskErrorCallback,
  RunTaskOptions,
  TriggerIntegration,
} from "@trigger.dev/sdk";
import { Resend as ResendClient } from "resend";
import {ErrorResponse} from "./ErrorInterface"

type SendEmailData = Parameters<InstanceType<typeof ResendClient>["sendEmail"]>[0];

type SendEmailResponse = { id: string };

<<<<<<< HEAD
=======
function isRequestError(error: unknown): error is ErrorResponse {
  return typeof error === "object" && error !== null && "status" in error;
}

function onError(error: unknown) {
  console.log(error);
  if (!isRequestError(error)) {
    return;
  }

  // Check if this is a rate limit error
  if (error.status === 429) {
    const rateLimitReset = error.response.headers["ratelimit-reset"];

    if (rateLimitReset) {
      const resetDate = new Date(Number(rateLimitReset) * 1000);

      return {
        retryAt: resetDate,
        error,
      };
    } 
  }
}

export const sendEmail: AuthenticatedTask<
  InstanceType<typeof ResendClient>,
  SendEmailData,
  SendEmailResponse
> = {
  onError,
  run: async (params, client) => {
    return client.sendEmail(params) as Promise<SendEmailResponse>;
  },
  init: (params) => {
    const subjectProperty = params.subject ? [{ label: "Subject", text: params.subject }] : [];

    return {
      name: "Send Email",
      params,
      icon: "resend",
      properties: [
        {
          label: "From",
          text: params.from,
        },
        {
          label: "To",
          text: Array.isArray(params.to) ? params.to.join(", ") : params.to,
        },
        ...subjectProperty,
      ],
      retry: {
        limit: 8,
        factor: 1.8,
        minTimeoutInMs: 500,
        maxTimeoutInMs: 30000,
        randomize: true,
      },
    };
  },
};

const tasks = {
  sendEmail,
};

>>>>>>> 5c135120
export type ResendIntegrationOptions = {
  id: string;
  apiKey: string;
};

export class Resend implements TriggerIntegration {
  private _options: ResendIntegrationOptions;
  private _client?: ResendClient;
  private _io?: IO;
  private _connectionKey?: string;

  constructor(private options: ResendIntegrationOptions) {
    if (Object.keys(options).includes("apiKey") && !options.apiKey) {
      throw `Can't create Resend integration (${options.id}) as apiKey was undefined`;
    }

    this._options = options;
  }

  get authSource() {
    return this._options.apiKey ? ("LOCAL" as const) : ("HOSTED" as const);
  }

  cloneForRun(io: IO, connectionKey: string, auth?: ConnectionAuth) {
    const resend = new Resend(this._options);
    resend._io = io;
    resend._connectionKey = connectionKey;
    resend._client = new ResendClient(this._options.apiKey);
    return resend;
  }

  get id() {
    return this.options.id;
  }

  get metadata() {
    return { id: "resend", name: "Resend.com" };
  }

  runTask<T, TResult extends Json<T> | void>(
    key: IntegrationTaskKey,
    callback: (client: ResendClient, task: IOTask, io: IO) => Promise<TResult>,
    options?: RunTaskOptions,
    errorCallback?: RunTaskErrorCallback
  ): Promise<TResult> {
    if (!this._io) throw new Error("No IO");
    if (!this._connectionKey) throw new Error("No connection key");

    return this._io.runTask<TResult>(
      key,
      (task, io) => {
        if (!this._client) throw new Error("No client");
        return callback(this._client, task, io);
      },
      { icon: "resend", ...(options ?? {}), connectionKey: this._connectionKey },
      errorCallback
    );
  }

  sendEmail(key: IntegrationTaskKey, params: SendEmailData): Promise<SendEmailResponse> {
    return this.runTask(
      key,
      async (client) => {
        return client.sendEmail(params) as Promise<SendEmailResponse>;
      },
      {
        name: "Send Email",
        params,
        properties: [
          {
            label: "From",
            text: params.from,
          },
          {
            label: "To",
            text: Array.isArray(params.to) ? params.to.join(", ") : params.to,
          },
          ...(params.subject ? [{ label: "Subject", text: params.subject }] : []),
        ],
      }
    );
  }
}<|MERGE_RESOLUTION|>--- conflicted
+++ resolved
@@ -9,14 +9,12 @@
   TriggerIntegration,
 } from "@trigger.dev/sdk";
 import { Resend as ResendClient } from "resend";
-import {ErrorResponse} from "./ErrorInterface"
+import { ErrorResponse } from "./ErrorInterface";
 
 type SendEmailData = Parameters<InstanceType<typeof ResendClient>["sendEmail"]>[0];
 
 type SendEmailResponse = { id: string };
 
-<<<<<<< HEAD
-=======
 function isRequestError(error: unknown): error is ErrorResponse {
   return typeof error === "object" && error !== null && "status" in error;
 }
@@ -38,53 +36,10 @@
         retryAt: resetDate,
         error,
       };
-    } 
+    }
   }
 }
 
-export const sendEmail: AuthenticatedTask<
-  InstanceType<typeof ResendClient>,
-  SendEmailData,
-  SendEmailResponse
-> = {
-  onError,
-  run: async (params, client) => {
-    return client.sendEmail(params) as Promise<SendEmailResponse>;
-  },
-  init: (params) => {
-    const subjectProperty = params.subject ? [{ label: "Subject", text: params.subject }] : [];
-
-    return {
-      name: "Send Email",
-      params,
-      icon: "resend",
-      properties: [
-        {
-          label: "From",
-          text: params.from,
-        },
-        {
-          label: "To",
-          text: Array.isArray(params.to) ? params.to.join(", ") : params.to,
-        },
-        ...subjectProperty,
-      ],
-      retry: {
-        limit: 8,
-        factor: 1.8,
-        minTimeoutInMs: 500,
-        maxTimeoutInMs: 30000,
-        randomize: true,
-      },
-    };
-  },
-};
-
-const tasks = {
-  sendEmail,
-};
-
->>>>>>> 5c135120
 export type ResendIntegrationOptions = {
   id: string;
   apiKey: string;
@@ -164,7 +119,15 @@
           },
           ...(params.subject ? [{ label: "Subject", text: params.subject }] : []),
         ],
-      }
+        retry: {
+          limit: 8,
+          factor: 1.8,
+          minTimeoutInMs: 500,
+          maxTimeoutInMs: 30000,
+          randomize: true,
+        },
+      },
+      onError
     );
   }
 }