--- conflicted
+++ resolved
@@ -25,13 +25,8 @@
   },
   "dependencies": {
     "@slack/web-api": "^6.8.1",
-<<<<<<< HEAD
-    "@trigger.dev/sdk": "workspace:^2.1.7",
+    "@trigger.dev/sdk": "workspace:^2.1.8",
     "zod": "3.22.3"
-=======
-    "@trigger.dev/sdk": "workspace:^2.1.8",
-    "zod": "3.21.4"
->>>>>>> 90f52de1
   },
   "engines": {
     "node": ">=16.8.0"
