import { randomUUID } from "crypto";
import { env as stdEnv } from "std-env";
import { z } from "zod";
import { AdditionalEnvVars, BoolEnv } from "./envUtil.js";

const Env = z.object({
  // This will come from `spec.nodeName` in k8s
  TRIGGER_WORKER_INSTANCE_NAME: z.string().default(randomUUID()),
  TRIGGER_WORKER_HEARTBEAT_INTERVAL_SECONDS: z.coerce.number().default(30),

  // Required settings
  TRIGGER_API_URL: z.string().url(),
  TRIGGER_WORKER_TOKEN: z.string(), // accepts file:// path to read from a file
  MANAGED_WORKER_SECRET: z.string(),
  OTEL_EXPORTER_OTLP_ENDPOINT: z.string().url(), // set on the runners

  // Workload API settings (coordinator mode) - the workload API is what the run controller connects to
  TRIGGER_WORKLOAD_API_ENABLED: BoolEnv.default("true"),
  TRIGGER_WORKLOAD_API_PROTOCOL: z
    .string()
    .transform((s) => z.enum(["http", "https"]).parse(s.toLowerCase()))
    .default("http"),
  TRIGGER_WORKLOAD_API_DOMAIN: z.string().optional(), // If unset, will use orchestrator-specific default
  TRIGGER_WORKLOAD_API_HOST_INTERNAL: z.string().default("0.0.0.0"),
  TRIGGER_WORKLOAD_API_PORT_INTERNAL: z.coerce.number().default(8020), // This is the port the workload API listens on
  TRIGGER_WORKLOAD_API_PORT_EXTERNAL: z.coerce.number().default(8020), // This is the exposed port passed to the run controller

  // Runner settings
  RUNNER_HEARTBEAT_INTERVAL_SECONDS: z.coerce.number().optional(),
  RUNNER_SNAPSHOT_POLL_INTERVAL_SECONDS: z.coerce.number().optional(),
  RUNNER_ADDITIONAL_ENV_VARS: AdditionalEnvVars, // optional (csv)
<<<<<<< HEAD

  // Dequeue settings
=======
  RUNNER_PRETTY_LOGS: BoolEnv.default(false),
  RUNNER_DOCKER_AUTOREMOVE: BoolEnv.default(true),
  /**
   * Network mode to use for all runners. Supported standard values are: `bridge`, `host`, `none`, and `container:<name|id>`.
   * Any other value is taken as a custom network's name to which all runners should connect to.
   *
   * Accepts a list of comma-separated values to attach to multiple networks. Additional networks are interpreted as network names and will be attached after container creation.
   *
   * **WARNING**: Specifying multiple networks will slightly increase startup times.
   *
   * @default "host"
   */
  RUNNER_DOCKER_NETWORKS: z.string().default("host"),

  // Docker settings
  DOCKER_API_VERSION: z.string().default("v1.41"),
  DOCKER_PLATFORM: z.string().optional(), // e.g. linux/amd64, linux/arm64
  DOCKER_STRIP_IMAGE_DIGEST: BoolEnv.default(true),
  DOCKER_REGISTRY_USERNAME: z.string().optional(),
  DOCKER_REGISTRY_PASSWORD: z.string().optional(),
  DOCKER_REGISTRY_URL: z.string().optional(), // e.g. https://index.docker.io/v1

  // Dequeue settings (provider mode)
>>>>>>> f6037253
  TRIGGER_DEQUEUE_ENABLED: BoolEnv.default("true"),
  TRIGGER_DEQUEUE_INTERVAL_MS: z.coerce.number().int().default(250),
  TRIGGER_DEQUEUE_IDLE_INTERVAL_MS: z.coerce.number().int().default(1000),
  TRIGGER_DEQUEUE_MAX_RUN_COUNT: z.coerce.number().int().default(10),
  TRIGGER_DEQUEUE_MAX_CONSUMER_COUNT: z.coerce.number().int().default(1),

  // Optional services
  TRIGGER_WARM_START_URL: z.string().optional(),
  TRIGGER_CHECKPOINT_URL: z.string().optional(),
  TRIGGER_METADATA_URL: z.string().optional(),

  // Used by the resource monitor
  RESOURCE_MONITOR_ENABLED: BoolEnv.default(false),
  RESOURCE_MONITOR_OVERRIDE_CPU_TOTAL: z.coerce.number().optional(),
  RESOURCE_MONITOR_OVERRIDE_MEMORY_TOTAL_GB: z.coerce.number().optional(),

  // Docker settings
  DOCKER_ENFORCE_MACHINE_PRESETS: BoolEnv.default(true),
  DOCKER_AUTOREMOVE_EXITED_CONTAINERS: BoolEnv.default(true),
  /**
   * Network mode to use for all runners. Supported standard values are: `bridge`, `host`, `none`, and `container:<name|id>`.
   * Any other value is taken as a custom network's name to which all runners should connect to.
   *
   * Accepts a list of comma-separated values to attach to multiple networks. Additional networks are interpreted as network names and will be attached after container creation.
   *
   * **WARNING**: Specifying multiple networks will slightly increase startup times.
   *
   * @default "host"
   */
  DOCKER_RUNNER_NETWORKS: z.string().default("host"),

  // Kubernetes settings
  KUBERNETES_FORCE_ENABLED: BoolEnv.default(false),
  KUBERNETES_NAMESPACE: z.string().default("default"),
  KUBERNETES_WORKER_NODETYPE_LABEL: z.string().default("v4-worker"),
  KUBERNETES_IMAGE_PULL_SECRETS: z.string().optional(), // csv
  KUBERNETES_EPHEMERAL_STORAGE_SIZE_LIMIT: z.string().default("10Gi"),
  KUBERNETES_EPHEMERAL_STORAGE_SIZE_REQUEST: z.string().default("2Gi"),

  // Metrics
  METRICS_ENABLED: BoolEnv.default(true),
  METRICS_COLLECT_DEFAULTS: BoolEnv.default(true),
  METRICS_HOST: z.string().default("127.0.0.1"),
  METRICS_PORT: z.coerce.number().int().default(9090),

  // Pod cleaner
  POD_CLEANER_ENABLED: BoolEnv.default(true),
  POD_CLEANER_INTERVAL_MS: z.coerce.number().int().default(10000),
  POD_CLEANER_BATCH_SIZE: z.coerce.number().int().default(500),

  // Failed pod handler
  FAILED_POD_HANDLER_ENABLED: BoolEnv.default(true),
  FAILED_POD_HANDLER_RECONNECT_INTERVAL_MS: z.coerce.number().int().default(1000),

  // Debug
  DEBUG: BoolEnv.default(false),
  SEND_RUN_DEBUG_LOGS: BoolEnv.default(false),
});

export const env = Env.parse(stdEnv);<|MERGE_RESOLUTION|>--- conflicted
+++ resolved
@@ -29,34 +29,9 @@
   RUNNER_HEARTBEAT_INTERVAL_SECONDS: z.coerce.number().optional(),
   RUNNER_SNAPSHOT_POLL_INTERVAL_SECONDS: z.coerce.number().optional(),
   RUNNER_ADDITIONAL_ENV_VARS: AdditionalEnvVars, // optional (csv)
-<<<<<<< HEAD
-
-  // Dequeue settings
-=======
   RUNNER_PRETTY_LOGS: BoolEnv.default(false),
-  RUNNER_DOCKER_AUTOREMOVE: BoolEnv.default(true),
-  /**
-   * Network mode to use for all runners. Supported standard values are: `bridge`, `host`, `none`, and `container:<name|id>`.
-   * Any other value is taken as a custom network's name to which all runners should connect to.
-   *
-   * Accepts a list of comma-separated values to attach to multiple networks. Additional networks are interpreted as network names and will be attached after container creation.
-   *
-   * **WARNING**: Specifying multiple networks will slightly increase startup times.
-   *
-   * @default "host"
-   */
-  RUNNER_DOCKER_NETWORKS: z.string().default("host"),
-
-  // Docker settings
-  DOCKER_API_VERSION: z.string().default("v1.41"),
-  DOCKER_PLATFORM: z.string().optional(), // e.g. linux/amd64, linux/arm64
-  DOCKER_STRIP_IMAGE_DIGEST: BoolEnv.default(true),
-  DOCKER_REGISTRY_USERNAME: z.string().optional(),
-  DOCKER_REGISTRY_PASSWORD: z.string().optional(),
-  DOCKER_REGISTRY_URL: z.string().optional(), // e.g. https://index.docker.io/v1
 
   // Dequeue settings (provider mode)
->>>>>>> f6037253
   TRIGGER_DEQUEUE_ENABLED: BoolEnv.default("true"),
   TRIGGER_DEQUEUE_INTERVAL_MS: z.coerce.number().int().default(250),
   TRIGGER_DEQUEUE_IDLE_INTERVAL_MS: z.coerce.number().int().default(1000),
@@ -74,6 +49,12 @@
   RESOURCE_MONITOR_OVERRIDE_MEMORY_TOTAL_GB: z.coerce.number().optional(),
 
   // Docker settings
+  DOCKER_API_VERSION: z.string().default("v1.41"),
+  DOCKER_PLATFORM: z.string().optional(), // e.g. linux/amd64, linux/arm64
+  DOCKER_STRIP_IMAGE_DIGEST: BoolEnv.default(true),
+  DOCKER_REGISTRY_USERNAME: z.string().optional(),
+  DOCKER_REGISTRY_PASSWORD: z.string().optional(),
+  DOCKER_REGISTRY_URL: z.string().optional(), // e.g. https://index.docker.io/v1
   DOCKER_ENFORCE_MACHINE_PRESETS: BoolEnv.default(true),
   DOCKER_AUTOREMOVE_EXITED_CONTAINERS: BoolEnv.default(true),
   /**
