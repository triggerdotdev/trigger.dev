--- conflicted
+++ resolved
@@ -490,14 +490,7 @@
               success: true,
             };
           } catch (error) {
-<<<<<<< HEAD
             log.error("Error while waiting for checkpointable state", { error });
-=======
-            logger.error("Error while waiting for checkpointable state", {
-              error,
-              runId: socket.data.runId,
-            });
->>>>>>> 4b0f6777
 
             if (error instanceof CheckpointReadinessTimeoutError) {
               logger.error(
@@ -592,11 +585,7 @@
             updateAttemptFriendlyId(executionAck.payload.execution.attempt.id);
             updateAttemptNumber(executionAck.payload.execution.attempt.number);
           } catch (error) {
-<<<<<<< HEAD
-            log.error("Error", { error });
-=======
-            logger.error("READY_FOR_EXECUTION error", { error, runId: socket.data.runId });
->>>>>>> 4b0f6777
+            log.error("READY_FOR_EXECUTION error", { error });
 
             await crashRun({
               name: "ReadyForExecutionError",
@@ -636,14 +625,7 @@
             }
 
             if (!lazyAttempt.success) {
-<<<<<<< HEAD
-              log.error("failed to get lazy attempt payload");
-=======
-              logger.error("failed to get lazy attempt payload", {
-                runId: socket.data.runId,
-                reason: lazyAttempt.reason,
-              });
->>>>>>> 4b0f6777
+              log.error("failed to get lazy attempt payload", { reason: lazyAttempt.reason });
 
               await crashRun({
                 name: "ReadyForLazyAttemptError",
@@ -665,11 +647,7 @@
               return;
             }
 
-<<<<<<< HEAD
-            log.error("Error", { error });
-=======
-            logger.error("READY_FOR_LAZY_ATTEMPT error", { error, runId: socket.data.runId });
->>>>>>> 4b0f6777
+            log.error("READY_FOR_LAZY_ATTEMPT error", { error });
 
             await crashRun({
               name: "ReadyForLazyAttemptError",
@@ -1174,14 +1152,7 @@
           });
 
           if (!createAttempt?.success) {
-<<<<<<< HEAD
-            log.debug("no ack while creating attempt");
-=======
-            logger.debug("no ack while creating attempt", {
-              runId: message.runId,
-              reason: createAttempt?.reason,
-            });
->>>>>>> 4b0f6777
+            log.debug("no ack while creating attempt", { reason: createAttempt?.reason });
             callback({ success: false, reason: createAttempt?.reason });
             return;
           }
