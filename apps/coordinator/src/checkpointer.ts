import { ExponentialBackoff } from "@trigger.dev/core/v3/apps";
import { testDockerCheckpoint } from "@trigger.dev/core/v3/checkpoints";
import { nanoid } from "nanoid";
import fs from "node:fs/promises";
import { ChaosMonkey } from "./chaosMonkey";
import { Buildah, Crictl, Exec } from "./exec";
import { setTimeout } from "node:timers/promises";
import { TempFileCleaner } from "./cleaner";
import { numFromEnv, boolFromEnv } from "./util";
import { SimpleStructuredLogger } from "@trigger.dev/core/v3/utils/structuredLogger";

type CheckpointerInitializeReturn = {
  canCheckpoint: boolean;
  willSimulate: boolean;
};

type CheckpointAndPushOptions = {
  runId: string;
  leaveRunning?: boolean;
  projectRef: string;
  deploymentVersion: string;
  shouldHeartbeat?: boolean;
  attemptNumber?: number;
};

type CheckpointAndPushResult =
  | { success: true; checkpoint: CheckpointData }
  | {
      success: false;
      reason?: "CANCELED" | "ERROR" | "SKIP_RETRYING";
    };

type CheckpointData = {
  location: string;
  docker: boolean;
};

type CheckpointerOptions = {
  dockerMode: boolean;
  forceSimulate: boolean;
  heartbeat: (runId: string) => void;
  registryHost?: string;
  registryNamespace?: string;
  registryTlsVerify?: boolean;
  disableCheckpointSupport?: boolean;
  checkpointPath?: string;
  simulateCheckpointFailure?: boolean;
  simulateCheckpointFailureSeconds?: number;
  simulatePushFailure?: boolean;
  simulatePushFailureSeconds?: number;
  chaosMonkey?: ChaosMonkey;
};

async function getFileSize(filePath: string): Promise<number> {
  try {
    const stats = await fs.stat(filePath);
    return stats.size;
  } catch (error) {
    console.error("Error getting file size:", error);
    return -1;
  }
}

async function getParsedFileSize(filePath: string) {
  const sizeInBytes = await getFileSize(filePath);

  let message = `Size in bytes: ${sizeInBytes}`;

  if (sizeInBytes > 1024 * 1024) {
    const sizeInMB = (sizeInBytes / 1024 / 1024).toFixed(2);
    message = `Size in MB (rounded): ${sizeInMB}`;
  } else if (sizeInBytes > 1024) {
    const sizeInKB = (sizeInBytes / 1024).toFixed(2);
    message = `Size in KB (rounded): ${sizeInKB}`;
  }

  return {
    path: filePath,
    sizeInBytes,
    message,
  };
}

export class Checkpointer {
  #initialized = false;
  #canCheckpoint = false;
  #dockerMode: boolean;

  #logger = new SimpleStructuredLogger("checkpointer");

  #failedCheckpoints = new Map<string, unknown>();

  // Indexed by run ID
  #runAbortControllers = new Map<
    string,
    { signal: AbortSignal; abort: AbortController["abort"] }
  >();

  private registryHost: string;
  private registryNamespace: string;
  private registryTlsVerify: boolean;

  private disableCheckpointSupport: boolean;

  private simulateCheckpointFailure: boolean;
  private simulateCheckpointFailureSeconds: number;
  private simulatePushFailure: boolean;
  private simulatePushFailureSeconds: number;

  private chaosMonkey: ChaosMonkey;
  private tmpCleaner?: TempFileCleaner;

  constructor(private opts: CheckpointerOptions) {
    this.#dockerMode = opts.dockerMode;

    this.registryHost = opts.registryHost ?? "localhost:5000";
    this.registryNamespace = opts.registryNamespace ?? "trigger";
    this.registryTlsVerify = opts.registryTlsVerify ?? true;

    this.disableCheckpointSupport = opts.disableCheckpointSupport ?? false;

    this.simulateCheckpointFailure = opts.simulateCheckpointFailure ?? false;
    this.simulateCheckpointFailureSeconds = opts.simulateCheckpointFailureSeconds ?? 300;
    this.simulatePushFailure = opts.simulatePushFailure ?? false;
    this.simulatePushFailureSeconds = opts.simulatePushFailureSeconds ?? 300;

    this.chaosMonkey = opts.chaosMonkey ?? new ChaosMonkey(!!process.env.CHAOS_MONKEY_ENABLED);
    this.tmpCleaner = this.#createTmpCleaner();
  }

  async init(): Promise<CheckpointerInitializeReturn> {
    if (this.#initialized) {
      return this.#getInitReturn(this.#canCheckpoint);
    }

    this.#logger.log(`${this.#dockerMode ? "Docker" : "Kubernetes"} mode`);

    if (this.#dockerMode) {
      const testCheckpoint = await testDockerCheckpoint();

      if (testCheckpoint.ok) {
        return this.#getInitReturn(true);
      }

      this.#logger.error(testCheckpoint.message, { error: testCheckpoint.error });
      return this.#getInitReturn(false);
    }

    const canLogin = await Buildah.canLogin(this.registryHost);

    if (!canLogin) {
      this.#logger.error(`No checkpoint support: Not logged in to registry ${this.registryHost}`);
    }

    return this.#getInitReturn(canLogin);
  }

  #getInitReturn(canCheckpoint: boolean): CheckpointerInitializeReturn {
    this.#canCheckpoint = canCheckpoint;

    if (canCheckpoint) {
      if (!this.#initialized) {
        this.#logger.log("Full checkpoint support!");
      }
    }

    this.#initialized = true;

    const willSimulate = this.#dockerMode && (!this.#canCheckpoint || this.opts.forceSimulate);

    if (willSimulate) {
      this.#logger.log("Simulation mode enabled. Containers will be paused, not checkpointed.", {
        forceSimulate: this.opts.forceSimulate,
      });
    }

    return {
      canCheckpoint,
      willSimulate,
    };
  }

  #getImageRef(projectRef: string, deploymentVersion: string, shortCode: string) {
    return `${this.registryHost}/${this.registryNamespace}/${projectRef}:${deploymentVersion}.prod-${shortCode}`;
  }

  #getExportLocation(projectRef: string, deploymentVersion: string, shortCode: string) {
    const basename = `${projectRef}-${deploymentVersion}-${shortCode}`;

    if (this.#dockerMode) {
      return basename;
    } else {
      return Crictl.getExportLocation(basename);
    }
  }

  async checkpointAndPush(
    opts: CheckpointAndPushOptions,
    delayMs?: number
  ): Promise<CheckpointData | undefined> {
    const start = performance.now();
    this.#logger.log(`checkpointAndPush() start`, { start, opts });

<<<<<<< HEAD
    let interval: NodeJS.Timeout | undefined;
=======
    const { runId } = opts;
>>>>>>> 457273e4

    let interval: NodeJS.Timer | undefined;
    if (opts.shouldHeartbeat) {
      interval = setInterval(() => {
        this.#logger.log("Sending heartbeat", { runId });
        this.opts.heartbeat(runId);
      }, 20_000);
    }

    const controller = new AbortController();
    const signal = controller.signal;
    const abort = controller.abort.bind(controller);

    const onAbort = () => {
      this.#logger.error("Checkpoint aborted", { runId, options: opts });
    };

    signal.addEventListener("abort", onAbort, { once: true });

    const removeCurrentAbortController = () => {
      const controller = this.#runAbortControllers.get(runId);

      // Ensure only the current controller is removed
      if (controller && controller.signal === signal) {
        this.#runAbortControllers.delete(runId);
      }

      // Remove the abort listener in case it hasn't fired
      signal.removeEventListener("abort", onAbort);
    };

    if (!this.#dockerMode && !this.#canCheckpoint) {
      this.#logger.error("No checkpoint support. Simulation requires docker.");
      this.#failCheckpoint(runId, "NO_SUPPORT");
      return;
    }

    if (this.#isRunCheckpointing(runId)) {
      this.#logger.error("Checkpoint procedure already in progress", { options: opts });
      this.#failCheckpoint(runId, "IN_PROGRESS");
      return;
    }

    // This is a new checkpoint, clear any last failure for this run
    this.#clearFailedCheckpoint(runId);

    if (this.disableCheckpointSupport) {
      this.#logger.error("Checkpoint support disabled", { options: opts });
      this.#failCheckpoint(runId, "DISABLED");
      return;
    }

    this.#runAbortControllers.set(runId, { signal, abort });

    try {
      const result = await this.#checkpointAndPushWithBackoff(opts, { delayMs, signal });

      const end = performance.now();
      this.#logger.log(`checkpointAndPush() end`, {
        start,
        end,
        diff: end - start,
        diffWithoutDelay: end - start - (delayMs ?? 0),
        opts,
        success: result.success,
        delayMs,
      });

      if (!result.success) {
        return;
      }

      return result.checkpoint;
    } finally {
      if (opts.shouldHeartbeat) {
        clearInterval(interval);
      }
      removeCurrentAbortController();
    }
  }

  #isRunCheckpointing(runId: string) {
    return this.#runAbortControllers.has(runId);
  }

  cancelAllCheckpointsForRun(runId: string): boolean {
    this.#logger.log("cancelAllCheckpointsForRun: call", { runId });

    // If the last checkpoint failed, pretend we canceled it
    // This ensures tasks don't wait for external resume messages to continue
    if (this.#hasFailedCheckpoint(runId)) {
      this.#logger.log("cancelAllCheckpointsForRun: hasFailedCheckpoint", { runId });
      this.#clearFailedCheckpoint(runId);
      return true;
    }

    const controller = this.#runAbortControllers.get(runId);

    if (!controller) {
      this.#logger.debug("cancelAllCheckpointsForRun: no abort controller", { runId });
      return false;
    }

    const { abort, signal } = controller;

    if (signal.aborted) {
      this.#logger.debug("cancelAllCheckpointsForRun: signal already aborted", { runId });
      return false;
    }

    abort("cancelCheckpoint()");
    this.#runAbortControllers.delete(runId);

    return true;
  }

  async #checkpointAndPushWithBackoff(
    {
      runId,
      leaveRunning = true, // This mirrors kubernetes behaviour more accurately
      projectRef,
      deploymentVersion,
      attemptNumber,
    }: CheckpointAndPushOptions,
    { delayMs, signal }: { delayMs?: number; signal: AbortSignal }
  ): Promise<CheckpointAndPushResult> {
    if (delayMs && delayMs > 0) {
      this.#logger.log("Delaying checkpoint", { runId, delayMs });

      try {
        await setTimeout(delayMs, undefined, { signal });
      } catch (error) {
        this.#logger.log("Checkpoint canceled during initial delay", { runId });
        return { success: false, reason: "CANCELED" };
      }
    }

    this.#logger.log("Checkpointing with backoff", {
      runId,
      leaveRunning,
      projectRef,
      deploymentVersion,
    });

    const backoff = new ExponentialBackoff()
      .type("EqualJitter")
      .base(3)
      .max(3 * 3600)
      .maxElapsed(48 * 3600);

    for await (const { delay, retry } of backoff) {
      try {
        if (retry > 0) {
          this.#logger.error("Retrying checkpoint", {
            runId,
            retry,
            delay,
          });

          try {
            await setTimeout(delay.milliseconds, undefined, { signal });
          } catch (error) {
            this.#logger.log("Checkpoint canceled during retry delay", { runId });
            return { success: false, reason: "CANCELED" };
          }
        }

        const result = await this.#checkpointAndPush(
          {
            runId,
            leaveRunning,
            projectRef,
            deploymentVersion,
            attemptNumber,
          },
          { signal }
        );

        if (result.success) {
          return result;
        }

        if (result.reason === "CANCELED") {
          this.#logger.log("Checkpoint canceled, won't retry", { runId });
          // Don't fail the checkpoint, as it was canceled
          return result;
        }

        if (result.reason === "SKIP_RETRYING") {
          this.#logger.log("Skipping retrying", { runId });
          return result;
        }

        continue;
      } catch (error) {
        this.#logger.error("Checkpoint error", {
          retry,
          runId,
          delay,
          error: error instanceof Error ? error.message : error,
        });
      }
    }

    this.#logger.error(`Checkpoint failed after exponential backoff`, {
      runId,
      leaveRunning,
      projectRef,
      deploymentVersion,
    });
    this.#failCheckpoint(runId, "ERROR");

    return { success: false, reason: "ERROR" };
  }

  async #checkpointAndPush(
    {
      runId,
      leaveRunning = true, // This mirrors kubernetes behaviour more accurately
      projectRef,
      deploymentVersion,
      attemptNumber,
    }: CheckpointAndPushOptions,
    { signal }: { signal: AbortSignal }
  ): Promise<CheckpointAndPushResult> {
    await this.init();

    const options = {
      runId,
      leaveRunning,
      projectRef,
      deploymentVersion,
      attemptNumber,
    };

    const shortCode = nanoid(8);
    const imageRef = this.#getImageRef(projectRef, deploymentVersion, shortCode);
    const exportLocation = this.#getExportLocation(projectRef, deploymentVersion, shortCode);

    const buildah = new Buildah({ id: `${runId}-${shortCode}`, abortSignal: signal });
    const crictl = new Crictl({ id: `${runId}-${shortCode}`, abortSignal: signal });

    const cleanup = async () => {
      const metadata = {
        runId,
        exportLocation,
        imageRef,
      };

      if (this.#dockerMode) {
        this.#logger.debug("Skipping cleanup in docker mode", metadata);
        return;
      }

      this.#logger.log("Cleaning up", metadata);

      try {
        await buildah.cleanup();
        await crictl.cleanup();
      } catch (error) {
        this.#logger.error("Error during cleanup", { ...metadata, error });
      }
    };

    try {
      await this.chaosMonkey.call();

      this.#logger.log("checkpointAndPush: checkpointing", { options });

      const containterName = this.#getRunContainerName(runId);

      // Create checkpoint (docker)
      if (this.#dockerMode) {
        await this.#createDockerCheckpoint(
          signal,
          runId,
          exportLocation,
          leaveRunning,
          attemptNumber
        );

        this.#logger.log("checkpointAndPush: checkpoint created", {
          runId,
          location: exportLocation,
        });

        return {
          success: true,
          checkpoint: {
            location: exportLocation,
            docker: true,
          },
        };
      }

      // Create checkpoint (CRI)
      if (!this.#canCheckpoint) {
        this.#logger.error("No checkpoint support in kubernetes mode.");
        return { success: false, reason: "SKIP_RETRYING" };
      }

      const containerId = await crictl.ps(containterName, true);

      if (!containerId.stdout) {
        this.#logger.error("could not find container id", { options, containterName });
        return { success: false, reason: "SKIP_RETRYING" };
      }

      const start = performance.now();

      if (this.simulateCheckpointFailure) {
        if (performance.now() < this.simulateCheckpointFailureSeconds * 1000) {
          this.#logger.error("Simulating checkpoint failure", { options });
          throw new Error("SIMULATE_CHECKPOINT_FAILURE");
        }
      }

      // Create checkpoint
      await crictl.checkpoint(containerId.stdout, exportLocation);
      const postCheckpoint = performance.now();

      // Print checkpoint size
      const size = await getParsedFileSize(exportLocation);
      this.#logger.log("checkpoint archive created", { size, options });

      // Create image from checkpoint
      const workingContainer = await buildah.from("scratch");
      const postFrom = performance.now();

      await buildah.add(workingContainer.stdout, exportLocation, "/");
      const postAdd = performance.now();

      await buildah.config(workingContainer.stdout, [
        `io.kubernetes.cri-o.annotations.checkpoint.name=${shortCode}`,
      ]);
      const postConfig = performance.now();

      await buildah.commit(workingContainer.stdout, imageRef);
      const postCommit = performance.now();

      if (this.simulatePushFailure) {
        if (performance.now() < this.simulatePushFailureSeconds * 1000) {
          this.#logger.error("Simulating push failure", { options });
          throw new Error("SIMULATE_PUSH_FAILURE");
        }
      }

      // Push checkpoint image
      await buildah.push(imageRef, this.registryTlsVerify);
      const postPush = performance.now();

      const perf = {
        "crictl checkpoint": postCheckpoint - start,
        "buildah from": postFrom - postCheckpoint,
        "buildah add": postAdd - postFrom,
        "buildah config": postConfig - postAdd,
        "buildah commit": postCommit - postConfig,
        "buildah push": postPush - postCommit,
      };

      this.#logger.log("Checkpointed and pushed image to:", { location: imageRef, perf });

      return {
        success: true,
        checkpoint: {
          location: imageRef,
          docker: false,
        },
      };
    } catch (error) {
      if (error instanceof Exec.Result) {
        if (error.aborted) {
          this.#logger.error("Checkpoint canceled: Exec", { options });

          return { success: false, reason: "CANCELED" };
        } else {
          this.#logger.error("Checkpoint command error", { options, error });

          return { success: false, reason: "ERROR" };
        }
      }

      this.#logger.error("Unhandled checkpoint error", {
        options,
        error: error instanceof Error ? error.message : error,
      });

      return { success: false, reason: "ERROR" };
    } finally {
      await cleanup();

      if (signal.aborted) {
        this.#logger.error("Checkpoint canceled: Cleanup", { options });

        // Overrides any prior return value
        return { success: false, reason: "CANCELED" };
      }
    }
  }

  async unpause(runId: string, attemptNumber?: number): Promise<void> {
    try {
      const containterNameWithAttempt = this.#getRunContainerName(runId, attemptNumber);
      const exec = new Exec({ logger: this.#logger });
      await exec.x("docker", ["unpause", containterNameWithAttempt]);
    } catch (error) {
      this.#logger.error("[Docker] Error during unpause", { runId, attemptNumber, error });
    }
  }

  async #createDockerCheckpoint(
    abortSignal: AbortSignal,
    runId: string,
    exportLocation: string,
    leaveRunning: boolean,
    attemptNumber?: number
  ) {
    const containterNameWithAttempt = this.#getRunContainerName(runId, attemptNumber);
    const exec = new Exec({ logger: this.#logger, abortSignal });

    try {
      if (this.opts.forceSimulate || !this.#canCheckpoint) {
        this.#logger.log("Simulating checkpoint");

        await exec.x("docker", ["pause", containterNameWithAttempt]);

        return;
      }

      if (this.simulateCheckpointFailure) {
        if (performance.now() < this.simulateCheckpointFailureSeconds * 1000) {
          this.#logger.error("Simulating checkpoint failure", {
            runId,
            exportLocation,
            leaveRunning,
            attemptNumber,
          });

          throw new Error("SIMULATE_CHECKPOINT_FAILURE");
        }
      }

      const args = ["checkpoint", "create"];

      if (leaveRunning) {
        args.push("--leave-running");
      }

      args.push(containterNameWithAttempt, exportLocation);

      await exec.x("docker", args);
    } catch (error) {
      this.#logger.error("Failed while creating docker checkpoint", { exportLocation });
      throw error;
    }
  }

  #failCheckpoint(runId: string, error: unknown) {
    this.#failedCheckpoints.set(runId, error);
  }

  #clearFailedCheckpoint(runId: string) {
    this.#failedCheckpoints.delete(runId);
  }

  #hasFailedCheckpoint(runId: string) {
    return this.#failedCheckpoints.has(runId);
  }

  #getRunContainerName(suffix: string, attemptNumber?: number) {
    return `task-run-${suffix}${attemptNumber && attemptNumber > 1 ? `-att${attemptNumber}` : ""}`;
  }

  #createTmpCleaner() {
    if (!boolFromEnv("TMP_CLEANER_ENABLED", false)) {
      return;
    }

    const defaultPaths = [Buildah.tmpDir, Crictl.checkpointDir].filter(Boolean);
    const pathsOverride = process.env.TMP_CLEANER_PATHS_OVERRIDE?.split(",").filter(Boolean) ?? [];
    const paths = pathsOverride.length ? pathsOverride : defaultPaths;

    if (paths.length === 0) {
      this.#logger.error("TempFileCleaner enabled but no paths to clean", {
        defaultPaths,
        pathsOverride,
        TMP_CLEANER_PATHS_OVERRIDE: process.env.TMP_CLEANER_PATHS_OVERRIDE,
      });

      return;
    }
    const cleaner = new TempFileCleaner({
      paths,
      maxAgeMinutes: numFromEnv("TMP_CLEANER_MAX_AGE_MINUTES", 60),
      intervalSeconds: numFromEnv("TMP_CLEANER_INTERVAL_SECONDS", 300),
      leadingEdge: boolFromEnv("TMP_CLEANER_LEADING_EDGE", false),
    });

    cleaner.start();

    return cleaner;
  }
}<|MERGE_RESOLUTION|>--- conflicted
+++ resolved
@@ -1,5 +1,5 @@
 import { ExponentialBackoff } from "@trigger.dev/core/v3/apps";
-import { testDockerCheckpoint } from "@trigger.dev/core/v3/checkpoints";
+import { testDockerCheckpoint } from "@trigger.dev/core/v3/apps";
 import { nanoid } from "nanoid";
 import fs from "node:fs/promises";
 import { ChaosMonkey } from "./chaosMonkey";
@@ -201,11 +201,7 @@
     const start = performance.now();
     this.#logger.log(`checkpointAndPush() start`, { start, opts });
 
-<<<<<<< HEAD
-    let interval: NodeJS.Timeout | undefined;
-=======
     const { runId } = opts;
->>>>>>> 457273e4
 
     let interval: NodeJS.Timer | undefined;
     if (opts.shouldHeartbeat) {
