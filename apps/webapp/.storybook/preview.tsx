import type { Preview } from "@storybook/react";
import "../app/tailwind.css";
import { createRemixStub } from "@remix-run/testing";
import React from "react";
import { LocaleContextProvider } from "../app/components/primitives/LocaleProvider";
import { OperatingSystemContextProvider } from "../app/components/primitives/OperatingSystemProvider";

const preview: Preview = {
  parameters: {
    actions: { argTypesRegex: "^on[A-Z].*" },
    controls: {
      matchers: {
        color: /(background|color)$/i,
        date: /Date$/,
      },
    },
    backgrounds: {
      default: "App background",
      values: [
        {
          name: "App background",
          value: "#0B1018",
        },
      ],
    },
    layout: "fullscreen",
  },
  decorators: [
    (Story) => {
      const RemixStub = createRemixStub([
        {
          path: "/*",
<<<<<<< HEAD
          Component: () => <Story />,
=======
          Component: Story,
>>>>>>> 9c5a7cf0
        },
      ]);

      return (
        <OperatingSystemContextProvider platform="mac">
          <LocaleContextProvider locales={window.navigator.languages as string[]}>
            <RemixStub initialEntries={["/"]} />
          </LocaleContextProvider>
        </OperatingSystemContextProvider>
      );
    },
  ],
};

export default preview;<|MERGE_RESOLUTION|>--- conflicted
+++ resolved
@@ -30,11 +30,7 @@
       const RemixStub = createRemixStub([
         {
           path: "/*",
-<<<<<<< HEAD
-          Component: () => <Story />,
-=======
           Component: Story,
->>>>>>> 9c5a7cf0
         },
       ]);
 
