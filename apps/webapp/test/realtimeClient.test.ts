import { containerWithElectricAndRedisTest } from "@internal/testcontainers";
import { expect, describe } from "vitest";
import { RealtimeClient } from "../app/services/realtimeClient.server.js";

describe.skipIf(process.env.GITHUB_ACTIONS)("RealtimeClient", () => {
  containerWithElectricAndRedisTest(
    "Should only track concurrency for live requests",
    { timeout: 30_000 },
    async ({ redisOptions, electricOrigin, prisma }) => {
      const client = new RealtimeClient({
        electricOrigin,
        keyPrefix: "test:realtime",
<<<<<<< HEAD
        redis: redisOptions,
=======
        redis: {
          host: redis.options.host,
          port: redis.options.port,
          tlsDisabled: true,
        },
>>>>>>> 457273e4
        expiryTimeInSeconds: 5,
        cachedLimitProvider: {
          async getCachedLimit() {
            return 1;
          },
        },
      });

      const organization = await prisma.organization.create({
        data: {
          title: "test-org",
          slug: "test-org",
        },
      });

      const project = await prisma.project.create({
        data: {
          name: "test-project",
          slug: "test-project",
          organizationId: organization.id,
          externalRef: "test-project",
        },
      });

      const environment = await prisma.runtimeEnvironment.create({
        data: {
          projectId: project.id,
          organizationId: organization.id,
          slug: "test",
          type: "DEVELOPMENT",
          shortcode: "1234",
          apiKey: "tr_dev_1234",
          pkApiKey: "pk_test_1234",
        },
      });

      const run = await prisma.taskRun.create({
        data: {
          taskIdentifier: "test-task",
          friendlyId: "run_1234",
          payload: "{}",
          payloadType: "application/json",
          traceId: "trace_1234",
          spanId: "span_1234",
          queue: "test-queue",
          projectId: project.id,
          runtimeEnvironmentId: environment.id,
        },
      });

      const initialResponsePromise = client.streamRun(
        "http://localhost:3000?offset=-1",
        environment,
        run.id,
        "0.8.1"
      );

      const initializeResponsePromise2 = new Promise<Response>((resolve) => {
        setTimeout(async () => {
          const response = await client.streamRun(
            "http://localhost:3000?offset=-1",
            environment,
            run.id,
            "0.8.1"
          );

          resolve(response);
        }, 1);
      });

      const [response, response2] = await Promise.all([
        initialResponsePromise,
        initializeResponsePromise2,
      ]);

      const headers = Object.fromEntries(response.headers.entries());

      const shapeId = headers["electric-handle"];
      const chunkOffset = headers["electric-offset"];

      expect(response.status).toBe(200);
      expect(response2.status).toBe(200);
      expect(shapeId).toBeDefined();
      expect(chunkOffset).toBe("0_0");

      // Okay, now we will do two live requests, and the second one should fail because of the concurrency limit
      const liveResponsePromise = client.streamRun(
        `http://localhost:3000?offset=0_0&live=true&handle=${shapeId}`,
        environment,
        run.id,
        "0.8.1"
      );

      const liveResponsePromise2 = new Promise<Response>((resolve) => {
        setTimeout(async () => {
          const response = await client.streamRun(
            `http://localhost:3000?offset=0_0&live=true&handle=${shapeId}`,
            environment,
            run.id,
            "0.8.1"
          );

          resolve(response);
        }, 1);
      });

      const updateRunAfter1SecondPromise = new Promise<void>((resolve) => {
        setTimeout(async () => {
          await prisma.taskRun.update({
            where: { id: run.id },
            data: { metadata: "{}" },
          });

          resolve();
        }, 1000);
      });

      const [liveResponse, liveResponse2] = await Promise.all([
        liveResponsePromise,
        liveResponsePromise2,
        updateRunAfter1SecondPromise,
      ]);

      expect(liveResponse.status).toBe(200);
      expect(liveResponse2.status).toBe(429);
    }
  );

  containerWithElectricAndRedisTest(
    "Should support subscribing to a run tag",
    { timeout: 30_000 },
    async ({ redisOptions, electricOrigin, prisma }) => {
      const client = new RealtimeClient({
        electricOrigin,
        keyPrefix: "test:realtime",
<<<<<<< HEAD
        redis: redisOptions,
=======
        redis: {
          host: redis.options.host,
          port: redis.options.port,
          tlsDisabled: true,
        },
>>>>>>> 457273e4
        expiryTimeInSeconds: 5,
        cachedLimitProvider: {
          async getCachedLimit() {
            return 1;
          },
        },
      });

      const organization = await prisma.organization.create({
        data: {
          title: "test-org",
          slug: "test-org",
        },
      });

      const project = await prisma.project.create({
        data: {
          name: "test-project",
          slug: "test-project",
          organizationId: organization.id,
          externalRef: "test-project",
        },
      });

      const environment = await prisma.runtimeEnvironment.create({
        data: {
          projectId: project.id,
          organizationId: organization.id,
          slug: "test",
          type: "DEVELOPMENT",
          shortcode: "1234",
          apiKey: "tr_dev_1234",
          pkApiKey: "pk_test_1234",
        },
      });

      const run = await prisma.taskRun.create({
        data: {
          taskIdentifier: "test-task",
          friendlyId: "run_1234",
          payload: "{}",
          payloadType: "application/json",
          traceId: "trace_1234",
          spanId: "span_1234",
          queue: "test-queue",
          projectId: project.id,
          runtimeEnvironmentId: environment.id,
          runTags: ["test:tag:1234", "test:tag:5678"],
        },
      });

      const response = await client.streamRuns(
        "http://localhost:3000?offset=-1",
        environment,
        {
          tags: ["test:tag:1234"],
        },
        "0.8.1"
      );

      const headers = Object.fromEntries(response.headers.entries());

      const shapeId = headers["electric-handle"];
      const chunkOffset = headers["electric-offset"];

      expect(response.status).toBe(200);
      expect(shapeId).toBeDefined();
      expect(chunkOffset).toBe("0_0");
    }
  );

  containerWithElectricAndRedisTest(
    "Should adapt for older client versions",
    { timeout: 30_000 },
    async ({ redisOptions, electricOrigin, prisma }) => {
      const client = new RealtimeClient({
        electricOrigin,
        keyPrefix: "test:realtime",
<<<<<<< HEAD
        redis: redisOptions,
=======
        redis: {
          host: redis.options.host,
          port: redis.options.port,
          tlsDisabled: true,
        },
>>>>>>> 457273e4
        expiryTimeInSeconds: 5,
        cachedLimitProvider: {
          async getCachedLimit() {
            return 1;
          },
        },
      });

      const organization = await prisma.organization.create({
        data: {
          title: "test-org",
          slug: "test-org",
        },
      });

      const project = await prisma.project.create({
        data: {
          name: "test-project",
          slug: "test-project",
          organizationId: organization.id,
          externalRef: "test-project",
        },
      });

      const environment = await prisma.runtimeEnvironment.create({
        data: {
          projectId: project.id,
          organizationId: organization.id,
          slug: "test",
          type: "DEVELOPMENT",
          shortcode: "1234",
          apiKey: "tr_dev_1234",
          pkApiKey: "pk_test_1234",
        },
      });

      const run = await prisma.taskRun.create({
        data: {
          taskIdentifier: "test-task",
          friendlyId: "run_1234",
          payload: "{}",
          payloadType: "application/json",
          traceId: "trace_1234",
          spanId: "span_1234",
          queue: "test-queue",
          projectId: project.id,
          runtimeEnvironmentId: environment.id,
        },
      });

      const initialResponsePromise = client.streamRun(
        "http://localhost:3000?offset=-1",
        environment,
        run.id
      );

      const initializeResponsePromise2 = new Promise<Response>((resolve) => {
        setTimeout(async () => {
          const response = await client.streamRun(
            "http://localhost:3000?offset=-1",
            environment,
            run.id,
            "0.8.1"
          );

          resolve(response);
        }, 1);
      });

      const [response, response2] = await Promise.all([
        initialResponsePromise,
        initializeResponsePromise2,
      ]);

      const headers = Object.fromEntries(response.headers.entries());

      const shapeId = headers["electric-shape-id"];
      const chunkOffset = headers["electric-chunk-last-offset"];

      expect(response.status).toBe(200);
      expect(response2.status).toBe(200);
      expect(shapeId).toBeDefined();
      expect(chunkOffset).toBe("0_0");

      // Okay, now we will do two live requests, and the second one should fail because of the concurrency limit
      const liveResponsePromise = client.streamRun(
        `http://localhost:3000?offset=0_0&live=true&shape_id=${shapeId}`,
        environment,
        run.id
      );

      const liveResponsePromise2 = new Promise<Response>((resolve) => {
        setTimeout(async () => {
          const response = await client.streamRun(
            `http://localhost:3000?offset=0_0&live=true&shape_id=${shapeId}`,
            environment,
            run.id
          );

          resolve(response);
        }, 1);
      });

      const updateRunAfter1SecondPromise = new Promise<void>((resolve) => {
        setTimeout(async () => {
          await prisma.taskRun.update({
            where: { id: run.id },
            data: { metadata: "{}" },
          });

          resolve();
        }, 1000);
      });

      const [liveResponse, liveResponse2] = await Promise.all([
        liveResponsePromise,
        liveResponsePromise2,
        updateRunAfter1SecondPromise,
      ]);

      expect(liveResponse.status).toBe(200);
      expect(liveResponse2.status).toBe(429);
    }
  );
});<|MERGE_RESOLUTION|>--- conflicted
+++ resolved
@@ -6,19 +6,15 @@
   containerWithElectricAndRedisTest(
     "Should only track concurrency for live requests",
     { timeout: 30_000 },
-    async ({ redisOptions, electricOrigin, prisma }) => {
+    async ({ redis, electricOrigin, prisma }) => {
       const client = new RealtimeClient({
         electricOrigin,
         keyPrefix: "test:realtime",
-<<<<<<< HEAD
-        redis: redisOptions,
-=======
         redis: {
           host: redis.options.host,
           port: redis.options.port,
           tlsDisabled: true,
         },
->>>>>>> 457273e4
         expiryTimeInSeconds: 5,
         cachedLimitProvider: {
           async getCachedLimit() {
@@ -150,19 +146,15 @@
   containerWithElectricAndRedisTest(
     "Should support subscribing to a run tag",
     { timeout: 30_000 },
-    async ({ redisOptions, electricOrigin, prisma }) => {
+    async ({ redis, electricOrigin, prisma }) => {
       const client = new RealtimeClient({
         electricOrigin,
         keyPrefix: "test:realtime",
-<<<<<<< HEAD
-        redis: redisOptions,
-=======
         redis: {
           host: redis.options.host,
           port: redis.options.port,
           tlsDisabled: true,
         },
->>>>>>> 457273e4
         expiryTimeInSeconds: 5,
         cachedLimitProvider: {
           async getCachedLimit() {
@@ -237,19 +229,15 @@
   containerWithElectricAndRedisTest(
     "Should adapt for older client versions",
     { timeout: 30_000 },
-    async ({ redisOptions, electricOrigin, prisma }) => {
+    async ({ redis, electricOrigin, prisma }) => {
       const client = new RealtimeClient({
         electricOrigin,
         keyPrefix: "test:realtime",
-<<<<<<< HEAD
-        redis: redisOptions,
-=======
         redis: {
           host: redis.options.host,
           port: redis.options.port,
           tlsDisabled: true,
         },
->>>>>>> 457273e4
         expiryTimeInSeconds: 5,
         cachedLimitProvider: {
           async getCachedLimit() {
