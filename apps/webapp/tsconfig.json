--- conflicted
+++ resolved
@@ -20,25 +20,7 @@
     "baseUrl": ".",
     "paths": {
       "~/*": ["./app/*"],
-<<<<<<< HEAD
-      "@/*": ["./*"],
-      "@trigger.dev/sdk": ["../../packages/trigger-sdk/src/index"],
-      "@trigger.dev/sdk/*": ["../../packages/trigger-sdk/src/*"],
-      "@trigger.dev/core": ["../../packages/core/src/index"],
-      "@trigger.dev/core/*": ["../../packages/core/src/*"],
-      "@trigger.dev/database": ["../../internal-packages/database/src/index"],
-      "@trigger.dev/database/*": ["../../internal-packages/database/src/*"],
-      "@trigger.dev/otlp-importer": ["../../internal-packages/otlp-importer/src/index"],
-      "@trigger.dev/otlp-importer/*": ["../../internal-packages/otlp-importer/src/*"],
-      "emails": ["../../internal-packages/emails/src/index"],
-      "emails/*": ["../../internal-packages/emails/src/*"],
-      "@internal/zod-worker": ["../../internal-packages/zod-worker/src/index"],
-      "@internal/zod-worker/*": ["../../internal-packages/zod-worker/src/*"],
-      "@internal/redis-worker": ["../../internal-packages/redis-worker/src/index"],
-      "@internal/redis-worker/*": ["../../internal-packages/redis-worker/src/*"]
-=======
       "@/*": ["./*"]
->>>>>>> d855d55e
     },
     "noEmit": true,
     "customConditions": ["@triggerdotdev/source"]
