--- conflicted
+++ resolved
@@ -15,12 +15,6 @@
     "axios",
     "p-limit",
     "yocto-queue",
-<<<<<<< HEAD
-    "@trigger.dev/core",
-    "@trigger.dev/sdk",
-    "@trigger.dev/platform",
-=======
->>>>>>> d855d55e
     "@unkey/cache",
     "@unkey/cache/stores",
     "emails",
