--- conflicted
+++ resolved
@@ -75,13 +75,11 @@
   connectionCreated: z.object({
     id: z.string(),
   }),
-<<<<<<< HEAD
   probeEndpoint: z.object({
     id: z.string(),
-=======
+  }),
   simulate: z.object({
     seconds: z.number(),
->>>>>>> c8aaea8a
   }),
 };
 
@@ -318,7 +316,6 @@
           });
         },
       },
-<<<<<<< HEAD
       probeEndpoint: {
         priority: 10,
         maxAttempts: 1,
@@ -326,12 +323,12 @@
           const service = new ProbeEndpointService();
 
           await service.call(payload.id);
-=======
+        },
+      },
       simulate: {
         maxAttempts: 5,
         handler: async (payload, job) => {
           await new Promise((resolve) => setTimeout(resolve, payload.seconds * 1000));
->>>>>>> c8aaea8a
         },
       },
     },
