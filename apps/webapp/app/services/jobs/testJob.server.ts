--- conflicted
+++ resolved
@@ -44,12 +44,9 @@
         const event = EventSpecificationSchema.parse(
           version.eventSpecification
         );
-<<<<<<< HEAD
-=======
         const eventName = Array.isArray(event.name)
           ? event.name[0]
           : event.name;
->>>>>>> efd59097
 
         const eventLog = await this.#prismaClient.eventRecord.create({
           data: {
@@ -68,13 +65,8 @@
                 id: environment.id,
               },
             },
-<<<<<<< HEAD
-            eventId: `test:${event.name}:${new Date().getTime()}`,
-            name: event.name,
-=======
             eventId: `test:${eventName}:${new Date().getTime()}`,
             name: eventName,
->>>>>>> efd59097
             timestamp: new Date(),
             payload: payload ?? {},
             context: {},
