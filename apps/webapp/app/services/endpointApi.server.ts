--- conflicted
+++ resolved
@@ -19,11 +19,8 @@
 } from "@trigger.dev/core";
 import { safeBodyFromResponse, safeParseBodyFromResponse } from "~/utils/json";
 import { logger } from "./logger.server";
-<<<<<<< HEAD
 import { ConnectionAuth } from "@trigger.dev/core";
-=======
 import { performance } from "node:perf_hooks";
->>>>>>> b24aeea5
 
 export class EndpointApiError extends Error {
   constructor(message: string, stack?: string) {
