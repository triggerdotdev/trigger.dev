import { Attributes } from "@opentelemetry/api";
import {
  MachinePresetName,
  TaskRunContext,
  TaskRunError,
  TaskRunErrorCodes,
  TaskRunExecution,
  TaskRunExecutionResult,
  TaskRunExecutionRetry,
  TaskRunFailedExecutionResult,
  TaskRunSuccessfulExecutionResult,
  flattenAttributes,
  isManualOutOfMemoryError,
  sanitizeError,
  shouldRetryError,
  taskRunErrorEnhancer,
} from "@trigger.dev/core/v3";
import { TaskRun } from "@trigger.dev/database";
import { MAX_TASK_RUN_ATTEMPTS } from "~/consts";
import { PrismaClientOrTransaction } from "~/db.server";
import { env } from "~/env.server";
import { AuthenticatedEnvironment } from "~/services/apiAuth.server";
import { logger } from "~/services/logger.server";
import { safeJsonParse } from "~/utils/json";
import { marqs } from "~/v3/marqs/index.server";
import { createExceptionPropertiesFromError, eventRepository } from "../eventRepository.server";
import { FailedTaskRunRetryHelper } from "../failedTaskRun.server";
import { FAILED_RUN_STATUSES, isFinalAttemptStatus, isFinalRunStatus } from "../taskStatus";
import { BaseService } from "./baseService.server";
import { CancelAttemptService } from "./cancelAttempt.server";
import { CreateCheckpointService } from "./createCheckpoint.server";
import { FinalizeTaskRunService } from "./finalizeTaskRun.server";
import { RetryAttemptService } from "./retryAttempt.server";
import { getTaskEventStoreTableForRun } from "../taskEventStore.server";
import { socketIo } from "../handleSocketIo.server";

type FoundAttempt = Awaited<ReturnType<typeof findAttempt>>;

type CheckpointData = {
  docker: boolean;
  location: string;
};

type CompleteAttemptServiceOptions = {
  prisma?: PrismaClientOrTransaction;
  supportsRetryCheckpoints?: boolean;
  isSystemFailure?: boolean;
  isCrash?: boolean;
};

export class CompleteAttemptService extends BaseService {
  constructor(private opts: CompleteAttemptServiceOptions = {}) {
    super(opts.prisma);
  }

  public async call({
    completion,
    execution,
    env,
    checkpoint,
  }: {
    completion: TaskRunExecutionResult;
    execution: TaskRunExecution;
    env?: AuthenticatedEnvironment;
    checkpoint?: CheckpointData;
  }): Promise<"COMPLETED" | "RETRIED"> {
    const taskRunAttempt = await findAttempt(this._prisma, execution.attempt.id);

    if (!taskRunAttempt) {
      logger.error("[CompleteAttemptService] Task run attempt not found", {
        id: execution.attempt.id,
      });

      const run = await this._prisma.taskRun.findFirst({
        where: {
          friendlyId: execution.run.id,
        },
        select: {
          id: true,
        },
      });

      if (!run) {
        logger.error("[CompleteAttemptService] Task run not found", {
          friendlyId: execution.run.id,
        });

        return "COMPLETED";
      }

      const finalizeService = new FinalizeTaskRunService();
      await finalizeService.call({
        id: run.id,
        status: "SYSTEM_FAILURE",
        completedAt: new Date(),
        attemptStatus: "FAILED",
        error: {
          type: "INTERNAL_ERROR",
          code: TaskRunErrorCodes.TASK_EXECUTION_FAILED,
          message: "Tried to complete attempt but it doesn't exist",
        },
        metadata: completion.metadata,
        env,
      });

      // No attempt, so there's no message to ACK
      return "COMPLETED";
    }

    if (
      isFinalAttemptStatus(taskRunAttempt.status) ||
      isFinalRunStatus(taskRunAttempt.taskRun.status)
    ) {
      // We don't want to retry a task run that has already been marked as failed, cancelled, or completed
      logger.debug("[CompleteAttemptService] Attempt or run is already in a final state", {
        taskRunAttempt,
        completion,
      });

      return "COMPLETED";
    }

    if (completion.ok) {
      return await this.#completeAttemptSuccessfully(completion, taskRunAttempt, env);
    } else {
      return await this.#completeAttemptFailed({
        completion,
        execution,
        taskRunAttempt,
        env,
        checkpoint,
      });
    }
  }

  async #completeAttemptSuccessfully(
    completion: TaskRunSuccessfulExecutionResult,
    taskRunAttempt: NonNullable<FoundAttempt>,
    env?: AuthenticatedEnvironment
  ): Promise<"COMPLETED"> {
    await this._prisma.taskRunAttempt.update({
      where: { id: taskRunAttempt.id },
      data: {
        status: "COMPLETED",
        completedAt: new Date(),
        output: completion.output,
        outputType: completion.outputType,
        usageDurationMs: completion.usage?.durationMs,
        taskRun: {
          update: {
            output: completion.output,
            outputType: completion.outputType,
          },
        },
      },
    });

    const finalizeService = new FinalizeTaskRunService();
    await finalizeService.call({
      id: taskRunAttempt.taskRunId,
      status: "COMPLETED_SUCCESSFULLY",
      completedAt: new Date(),
      metadata: completion.metadata,
      env,
    });

    // Now we need to "complete" the task run event/span
    await eventRepository.completeEvent(
      getTaskEventStoreTableForRun(taskRunAttempt.taskRun),
      taskRunAttempt.taskRun.spanId,
      taskRunAttempt.taskRun.createdAt,
      taskRunAttempt.taskRun.completedAt ?? undefined,
      {
        endTime: new Date(),
        attributes: {
          isError: false,
          output:
            completion.outputType === "application/store" || completion.outputType === "text/plain"
              ? completion.output
              : completion.output
              ? (safeJsonParse(completion.output) as Attributes)
              : undefined,
          outputType: completion.outputType,
        },
      }
    );

    return "COMPLETED";
  }

  async #completeAttemptFailed({
    completion,
    execution,
    taskRunAttempt,
    env,
    checkpoint,
  }: {
    completion: TaskRunFailedExecutionResult;
    execution: TaskRunExecution;
    taskRunAttempt: NonNullable<FoundAttempt>;
    env?: AuthenticatedEnvironment;
    checkpoint?: CheckpointData;
  }): Promise<"COMPLETED" | "RETRIED"> {
    if (
      completion.error.type === "INTERNAL_ERROR" &&
      completion.error.code === "TASK_RUN_CANCELLED"
    ) {
      // We need to cancel the task run instead of fail it
      const cancelService = new CancelAttemptService();

      // TODO: handle usages
      await cancelService.call(
        taskRunAttempt.friendlyId,
        taskRunAttempt.taskRunId,
        new Date(),
        "Cancelled by user",
        env
      );

      return "COMPLETED";
    }

    const failedAt = new Date();
    const sanitizedError = sanitizeError(completion.error);

    await this._prisma.taskRunAttempt.update({
      where: { id: taskRunAttempt.id },
      data: {
        status: "FAILED",
        completedAt: failedAt,
        error: sanitizedError,
        usageDurationMs: completion.usage?.durationMs,
      },
    });

    const environment = env ?? (await this.#getEnvironment(execution.environment.id));

    // This means that tasks won't know they are being retried
    let executionRetryInferred = false;
    let executionRetry = completion.retry;

    const shouldInfer = this.opts.isCrash || this.opts.isSystemFailure;

    if (!executionRetry && shouldInfer) {
      executionRetryInferred = true;
      executionRetry = FailedTaskRunRetryHelper.getExecutionRetry({
        run: {
          ...taskRunAttempt.taskRun,
          lockedBy: taskRunAttempt.backgroundWorkerTask,
          lockedToVersion: taskRunAttempt.backgroundWorker,
        },
        execution,
      });
    }

    let retriableError = shouldRetryError(taskRunErrorEnhancer(completion.error));
    let isOOMRetry = false;
    let isOOMAttempt = isOOMError(completion.error);
    let isOnMaxOOMMachine = false;
    let oomMachine: MachinePresetName | undefined;

    //OOM errors should retry (if an OOM machine is specified, and we're not already on it)
    if (isOOMAttempt) {
      const retryConfig = FailedTaskRunRetryHelper.getRetryConfig({
        run: {
          ...taskRunAttempt.taskRun,
          lockedBy: taskRunAttempt.backgroundWorkerTask,
          lockedToVersion: taskRunAttempt.backgroundWorker,
        },
        execution,
      });

      oomMachine = retryConfig?.outOfMemory?.machine;
      isOnMaxOOMMachine = oomMachine === taskRunAttempt.taskRun.machinePreset;

      if (oomMachine && !isOnMaxOOMMachine) {
        //we will retry
        isOOMRetry = true;
        retriableError = true;
        executionRetry = FailedTaskRunRetryHelper.getExecutionRetry({
          run: {
            ...taskRunAttempt.taskRun,
            lockedBy: taskRunAttempt.backgroundWorkerTask,
            lockedToVersion: taskRunAttempt.backgroundWorker,
          },
          execution,
        });

        //update the machine on the run
        await this._prisma.taskRun.update({
          where: {
            id: taskRunAttempt.taskRunId,
          },
          data: {
            machinePreset: oomMachine,
          },
        });
      }
    }

    if (
      retriableError &&
      executionRetry !== undefined &&
      taskRunAttempt.number < MAX_TASK_RUN_ATTEMPTS
    ) {
      return await this.#retryAttempt({
        execution,
        executionRetry,
        executionRetryInferred,
        taskRunAttempt,
        environment,
        checkpoint,
        forceRequeue: isOOMRetry,
        oomMachine,
      });
    }

    // The attempt has failed and we won't retry

    if (isOOMAttempt && isOnMaxOOMMachine && environment.type !== "DEVELOPMENT") {
      // The attempt failed due to an OOM error but we're already on the machine we should retry on
      exitRun(taskRunAttempt.taskRunId);
    }

    // Now we need to "complete" the task run event/span
    await eventRepository.completeEvent(
      getTaskEventStoreTableForRun(taskRunAttempt.taskRun),
      taskRunAttempt.taskRun.spanId,
      taskRunAttempt.taskRun.createdAt,
      taskRunAttempt.taskRun.completedAt ?? undefined,
      {
        endTime: failedAt,
        attributes: {
          isError: true,
        },
        events: [
          {
            name: "exception",
            time: failedAt,
            properties: {
              exception: createExceptionPropertiesFromError(sanitizedError),
            },
          },
        ],
      }
    );

    await this._prisma.taskRun.update({
      where: {
        id: taskRunAttempt.taskRunId,
      },
      data: {
        error: sanitizedError,
      },
    });

    let status: FAILED_RUN_STATUSES;

    // Set the correct task run status
    if (this.opts.isSystemFailure) {
      status = "SYSTEM_FAILURE";
    } else if (this.opts.isCrash) {
      status = "CRASHED";
    } else if (
      sanitizedError.type === "INTERNAL_ERROR" &&
      sanitizedError.code === "MAX_DURATION_EXCEEDED"
    ) {
      status = "TIMED_OUT";
    } else if (sanitizedError.type === "INTERNAL_ERROR") {
      status = "CRASHED";
    } else {
      status = "COMPLETED_WITH_ERRORS";
    }

    const finalizeService = new FinalizeTaskRunService();
    await finalizeService.call({
      id: taskRunAttempt.taskRunId,
      status,
      completedAt: failedAt,
      metadata: completion.metadata,
      env,
    });

    if (status !== "CRASHED" && status !== "SYSTEM_FAILURE") {
      return "COMPLETED";
    }

    const inProgressEvents = await eventRepository.queryIncompleteEvents(
      getTaskEventStoreTableForRun(taskRunAttempt.taskRun),
      {
        runId: taskRunAttempt.taskRun.friendlyId,
      },
      taskRunAttempt.taskRun.createdAt,
      taskRunAttempt.taskRun.completedAt ?? undefined
    );

    // Handle in-progress events
    switch (status) {
      case "CRASHED": {
        logger.debug("[CompleteAttemptService] Crashing in-progress events", {
          inProgressEvents: inProgressEvents.map((event) => event.id),
        });

        await Promise.all(
          inProgressEvents.map((event) => {
            return eventRepository.crashEvent({
              event,
              crashedAt: failedAt,
              exception: createExceptionPropertiesFromError(sanitizedError),
            });
          })
        );

        break;
      }
      case "SYSTEM_FAILURE": {
        logger.debug("[CompleteAttemptService] Failing in-progress events", {
          inProgressEvents: inProgressEvents.map((event) => event.id),
        });

        await Promise.all(
          inProgressEvents.map((event) => {
            return eventRepository.completeEvent(
              getTaskEventStoreTableForRun(taskRunAttempt.taskRun),
              event.spanId,
              taskRunAttempt.taskRun.createdAt,
              taskRunAttempt.taskRun.completedAt ?? undefined,
              {
                endTime: failedAt,
                attributes: {
                  isError: true,
                },
                events: [
                  {
                    name: "exception",
                    time: failedAt,
                    properties: {
                      exception: createExceptionPropertiesFromError(sanitizedError),
                    },
                  },
                ],
              }
            );
          })
        );
      }
    }

    return "COMPLETED";
  }

  async #enqueueReattempt({
    run,
    executionRetry,
    executionRetryInferred,
    checkpointEventId,
    supportsLazyAttempts,
    forceRequeue = false,
  }: {
    run: TaskRun;
    executionRetry: TaskRunExecutionRetry;
    executionRetryInferred: boolean;
    checkpointEventId?: string;
    supportsLazyAttempts: boolean;
    forceRequeue?: boolean;
  }) {
    const retryViaQueue = () => {
      logger.debug("[CompleteAttemptService] Enqueuing retry attempt", { runId: run.id });

      // We have to replace a potential RESUME with EXECUTE to correctly retry the attempt
      return marqs?.replaceMessage(
        run.id,
        {
          type: "EXECUTE",
          taskIdentifier: run.taskIdentifier,
          checkpointEventId: this.opts.supportsRetryCheckpoints ? checkpointEventId : undefined,
          retryCheckpointsDisabled: !this.opts.supportsRetryCheckpoints,
        },
        executionRetry.timestamp
      );
    };

    const retryDirectly = () => {
      logger.debug("[CompleteAttemptService] Retrying attempt directly", { runId: run.id });
      return RetryAttemptService.enqueue(run.id, this._prisma, new Date(executionRetry.timestamp));
    };

    // There's a checkpoint, so we need to go through the queue
    if (checkpointEventId) {
      if (!this.opts.supportsRetryCheckpoints) {
        logger.error(
          "[CompleteAttemptService] Worker does not support retry checkpoints, but a checkpoint was created",
          {
            runId: run.id,
            checkpointEventId,
          }
        );
      }

      logger.debug("[CompleteAttemptService] Enqueuing retry attempt with checkpoint", {
        runId: run.id,
      });
      await retryViaQueue();
      return;
    }

    // Workers without lazy attempt support always need to go through the queue, which is where the attempt is created
    if (!supportsLazyAttempts) {
      logger.debug("[CompleteAttemptService] Worker does not support lazy attempts", {
        runId: run.id,
      });
      await retryViaQueue();
      return;
    }

    if (forceRequeue) {
      logger.debug("[CompleteAttemptService] Forcing retry via queue", { runId: run.id });

      // The run won't know it should shut down as we make the decision to force requeue here
      // This also ensures that this change is backwards compatible with older workers
      exitRun(run.id);

      await retryViaQueue();
      return;
    }

    // Workers that never checkpoint between attempts will exit after completing their current attempt if the retry delay exceeds the threshold
    if (
      !this.opts.supportsRetryCheckpoints &&
      executionRetry.delay >= env.CHECKPOINT_THRESHOLD_IN_MS
    ) {
      logger.debug(
        "[CompleteAttemptService] Worker does not support retry checkpoints and the delay exceeds the threshold",
        { runId: run.id }
      );
      await retryViaQueue();
      return;
    }

    if (executionRetryInferred) {
      logger.debug("[CompleteAttemptService] Execution retry inferred, forcing retry via queue", {
        runId: run.id,
      });
      await retryViaQueue();
      return;
    }

    // The worker is still running and waiting for a retry message
    await retryDirectly();
  }

  async #retryAttempt({
    execution,
    executionRetry,
    executionRetryInferred,
    taskRunAttempt,
    environment,
    checkpoint,
    forceRequeue = false,
    oomMachine,
  }: {
    execution: TaskRunExecution;
    executionRetry: TaskRunExecutionRetry;
    executionRetryInferred: boolean;
    taskRunAttempt: NonNullable<FoundAttempt>;
    environment: AuthenticatedEnvironment;
    checkpoint?: CheckpointData;
    forceRequeue?: boolean;
    /** Setting this will also alter the retry span message */
    oomMachine?: MachinePresetName;
  }) {
    const retryAt = new Date(executionRetry.timestamp);

    // Retry the task run
    await eventRepository.recordEvent(
      `Retry #${execution.attempt.number} delay${oomMachine ? " after OOM" : ""}`,
      {
        taskSlug: taskRunAttempt.taskRun.taskIdentifier,
        environment,
        attributes: {
          metadata: this.#generateMetadataAttributesForNextAttempt(execution),
          properties: {
            retryAt: retryAt.toISOString(),
            previousMachine: oomMachine
              ? taskRunAttempt.taskRun.machinePreset ?? undefined
              : undefined,
            nextMachine: oomMachine,
          },
          runId: taskRunAttempt.taskRun.friendlyId,
          style: {
            icon: "schedule-attempt",
          },
          queueId: taskRunAttempt.queueId,
          queueName: taskRunAttempt.taskRun.queue,
        },
        context: taskRunAttempt.taskRun.traceContext as Record<string, string | undefined>,
        spanIdSeed: `retry-${taskRunAttempt.number + 1}`,
        endTime: retryAt,
      }
    );

    logger.debug("[CompleteAttemptService] Retrying", {
      taskRun: taskRunAttempt.taskRun.friendlyId,
      retry: executionRetry,
    });

    await this._prisma.taskRun.update({
      where: {
        id: taskRunAttempt.taskRunId,
      },
      data: {
        status: "RETRYING_AFTER_FAILURE",
      },
    });

    if (environment.type === "DEVELOPMENT") {
      // This is already an EXECUTE message so we can just NACK
      await marqs?.nackMessage(taskRunAttempt.taskRunId, executionRetry.timestamp);
      return "RETRIED";
    }

    if (checkpoint) {
      // This is only here for backwards compat - we don't checkpoint between attempts anymore
      return await this.#retryAttemptWithCheckpoint({
        execution,
        taskRunAttempt,
        executionRetry,
        executionRetryInferred,
        checkpoint,
      });
    }

    await this.#enqueueReattempt({
      run: taskRunAttempt.taskRun,
      executionRetry,
      supportsLazyAttempts: taskRunAttempt.backgroundWorker.supportsLazyAttempts,
      executionRetryInferred,
      forceRequeue,
    });

    return "RETRIED";
  }

  async #retryAttemptWithCheckpoint({
    execution,
    taskRunAttempt,
    executionRetry,
    executionRetryInferred,
    checkpoint,
  }: {
    execution: TaskRunExecution;
    taskRunAttempt: NonNullable<FoundAttempt>;
    executionRetry: TaskRunExecutionRetry;
    executionRetryInferred: boolean;
    checkpoint: CheckpointData;
  }) {
    const createCheckpoint = new CreateCheckpointService(this._prisma);
    const checkpointCreateResult = await createCheckpoint.call({
      attemptFriendlyId: execution.attempt.id,
      docker: checkpoint.docker,
      location: checkpoint.location,
      reason: {
        type: "RETRYING_AFTER_FAILURE",
        attemptNumber: execution.attempt.number,
      },
    });

    if (!checkpointCreateResult.success) {
      logger.error("[CompleteAttemptService] Failed to create reattempt checkpoint", {
        checkpoint,
        runId: execution.run.id,
        attemptId: execution.attempt.id,
      });

      const finalizeService = new FinalizeTaskRunService();
      await finalizeService.call({
        id: taskRunAttempt.taskRunId,
        status: "SYSTEM_FAILURE",
        completedAt: new Date(),
        error: {
          type: "STRING_ERROR",
          raw: "Failed to create reattempt checkpoint",
        },
      });

      return "COMPLETED" as const;
    }

    await this.#enqueueReattempt({
      run: taskRunAttempt.taskRun,
      executionRetry,
      checkpointEventId: checkpointCreateResult.event.id,
      supportsLazyAttempts: taskRunAttempt.backgroundWorker.supportsLazyAttempts,
      executionRetryInferred,
    });

    return "RETRIED" as const;
  }

  #generateMetadataAttributesForNextAttempt(execution: TaskRunExecution) {
    const context = TaskRunContext.parse(execution);

    // @ts-ignore
    context.attempt = {
      number: context.attempt.number + 1,
    };

    return flattenAttributes(context, "ctx");
  }

  async #getEnvironment(id: string) {
    return await this._prisma.runtimeEnvironment.findFirstOrThrow({
      where: {
        id,
      },
      include: {
        project: true,
        organization: true,
      },
    });
  }
}

async function findAttempt(prismaClient: PrismaClientOrTransaction, friendlyId: string) {
  return prismaClient.taskRunAttempt.findFirst({
    where: { friendlyId },
    include: {
      taskRun: true,
      backgroundWorkerTask: true,
      backgroundWorker: {
        select: {
          id: true,
          supportsLazyAttempts: true,
          sdkVersion: true,
        },
      },
    },
  });
}

<<<<<<< HEAD
function isOOMError(error: TaskRunError) {
=======
export function isOOMError(error: TaskRunError) {
>>>>>>> 440d413c
  if (error.type === "INTERNAL_ERROR") {
    if (
      error.code === "TASK_PROCESS_OOM_KILLED" ||
      error.code === "TASK_PROCESS_MAYBE_OOM_KILLED"
    ) {
      return true;
    }

    // For the purposes of retrying on a larger machine, we're going to treat this is an OOM error.
    // This is what they look like if we're executing using k8s. They then get corrected later, but it's too late.
    // {"code": "TASK_PROCESS_EXITED_WITH_NON_ZERO_CODE", "type": "INTERNAL_ERROR", "message": "Process exited with code -1 after signal SIGKILL."}
    if (
      error.code === "TASK_PROCESS_EXITED_WITH_NON_ZERO_CODE" &&
      error.message &&
      error.message.includes("SIGKILL") &&
      error.message.includes("-1")
    ) {
      return true;
    }
  }

  if (error.type === "BUILT_IN_ERROR") {
    // ffmpeg also does weird stuff
    // { "name": "Error", "type": "BUILT_IN_ERROR", "message": "ffmpeg was killed with signal SIGKILL" }
    if (error.message && error.message.includes("ffmpeg was killed with signal SIGKILL")) {
      return true;
    }
  }

  // Special `OutOfMemoryError` for doing a manual OOM kill.
  // Useful if a native library does an OOM but doesn't actually crash the run and you want to manually
  if (isManualOutOfMemoryError(error)) {
    return true;
  }

  return false;
}

function exitRun(runId: string) {
  socketIo.coordinatorNamespace.emit("REQUEST_RUN_CANCELLATION", {
    version: "v1",
    runId,
  });
}<|MERGE_RESOLUTION|>--- conflicted
+++ resolved
@@ -738,11 +738,7 @@
   });
 }
 
-<<<<<<< HEAD
-function isOOMError(error: TaskRunError) {
-=======
 export function isOOMError(error: TaskRunError) {
->>>>>>> 440d413c
   if (error.type === "INTERNAL_ERROR") {
     if (
       error.code === "TASK_PROCESS_OOM_KILLED" ||
