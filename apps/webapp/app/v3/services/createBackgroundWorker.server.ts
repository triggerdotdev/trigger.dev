--- conflicted
+++ resolved
@@ -47,25 +47,10 @@
 
         const nextVersion = calculateNextBuildVersion(project.backgroundWorkers[0]?.version);
 
-<<<<<<< HEAD
         logger.debug(`Creating background worker`, {
           nextVersion,
           lastVersion: project.backgroundWorkers[0]?.version,
         });
-=======
-      const backgroundWorker = await this._prisma.backgroundWorker.create({
-        data: {
-          friendlyId: generateFriendlyId("worker"),
-          version: nextVersion,
-          runtimeEnvironmentId: environment.id,
-          projectId: project.id,
-          metadata: body.metadata,
-          contentHash: body.metadata.contentHash,
-          cliVersion: body.metadata.cliPackageVersion,
-          sdkVersion: body.metadata.packageVersion,
-        },
-      });
->>>>>>> 933cf0f1
 
         const backgroundWorker = await this._prisma.backgroundWorker.create({
           data: {
@@ -75,6 +60,8 @@
             projectId: project.id,
             metadata: body.metadata,
             contentHash: body.metadata.contentHash,
+          cliVersion: body.metadata.cliPackageVersion,
+          sdkVersion: body.metadata.packageVersion,
           },
         });
 
