import {
  BackgroundWorkerSourceFileMetadata,
  CreateBackgroundWorkerRequestBody,
  TaskResource,
} from "@trigger.dev/core/v3";
import type { BackgroundWorker } from "@trigger.dev/database";
import { Prisma, PrismaClientOrTransaction } from "~/db.server";
import { AuthenticatedEnvironment } from "~/services/apiAuth.server";
import { logger } from "~/services/logger.server";
import { marqs } from "~/v3/marqs/index.server";
import { generateFriendlyId } from "../friendlyIdentifiers";
import { calculateNextBuildVersion } from "../utils/calculateNextBuildVersion";
import { BaseService } from "./baseService.server";
import { projectPubSub } from "./projectPubSub.server";
import { RegisterNextTaskScheduleInstanceService } from "./registerNextTaskScheduleInstance.server";
import cronstrue from "cronstrue";
import { CheckScheduleService } from "./checkSchedule.server";
import { clampMaxDuration } from "../utils/maxDuration";
<<<<<<< HEAD
import {
  removeQueueConcurrencyLimits,
  updateEnvConcurrencyLimits,
  updateQueueConcurrencyLimits,
} from "../runQueue.server";
import { BackgroundWorkerId } from "@trigger.dev/core/v3/apps";
=======
import { sanitizeQueueName } from "~/models/taskQueue.server";
>>>>>>> 0b555faf

export class CreateBackgroundWorkerService extends BaseService {
  public async call(
    projectRef: string,
    environment: AuthenticatedEnvironment,
    body: CreateBackgroundWorkerRequestBody
  ): Promise<BackgroundWorker> {
    return this.traceWithEnv("call", environment, async (span) => {
      span.setAttribute("projectRef", projectRef);

      const project = await this._prisma.project.findFirstOrThrow({
        where: {
          externalRef: projectRef,
          environments: {
            some: {
              id: environment.id,
            },
          },
        },
        include: {
          backgroundWorkers: {
            where: {
              runtimeEnvironmentId: environment.id,
            },
            orderBy: {
              createdAt: "desc",
            },
            take: 1,
          },
        },
      });

      const latestBackgroundWorker = project.backgroundWorkers[0];

      if (latestBackgroundWorker?.contentHash === body.metadata.contentHash) {
        return latestBackgroundWorker;
      }

      const nextVersion = calculateNextBuildVersion(project.backgroundWorkers[0]?.version);

      logger.debug(`Creating background worker`, {
        nextVersion,
        lastVersion: project.backgroundWorkers[0]?.version,
      });

      const backgroundWorker = await this._prisma.backgroundWorker.create({
        data: {
          ...BackgroundWorkerId.generate(),
          version: nextVersion,
          runtimeEnvironmentId: environment.id,
          projectId: project.id,
          metadata: body.metadata,
          contentHash: body.metadata.contentHash,
          cliVersion: body.metadata.cliPackageVersion,
          sdkVersion: body.metadata.packageVersion,
          supportsLazyAttempts: body.supportsLazyAttempts,
          engine: body.engine,
        },
      });

      //upgrade the project to engine "V2" if it's not already
      if (project.engine === "V1" && body.engine === "V2") {
        await this._prisma.project.update({
          where: {
            id: project.id,
          },
          data: {
            engine: "V2",
          },
        });
      }

      const tasksToBackgroundFiles = await createBackgroundFiles(
        body.metadata.sourceFiles,
        backgroundWorker,
        environment,
        this._prisma
      );
      await createBackgroundTasks(
        body.metadata.tasks,
        backgroundWorker,
        environment,
        this._prisma,
        tasksToBackgroundFiles
      );
      await syncDeclarativeSchedules(
        body.metadata.tasks,
        backgroundWorker,
        environment,
        this._prisma
      );

      try {
        //send a notification that a new worker has been created
        await projectPubSub.publish(
          `project:${project.id}:env:${environment.id}`,
          "WORKER_CREATED",
          {
            environmentId: environment.id,
            environmentType: environment.type,
            createdAt: backgroundWorker.createdAt,
            taskCount: body.metadata.tasks.length,
            type: "local",
          }
        );

        await updateEnvConcurrencyLimits(environment);
      } catch (err) {
        logger.error(
          "Error publishing WORKER_CREATED event or updating global concurrency limits",
          {
            error:
              err instanceof Error
                ? {
                    name: err.name,
                    message: err.message,
                    stack: err.stack,
                  }
                : err,
            project,
            environment,
            backgroundWorker,
          }
        );
      }

      return backgroundWorker;
    });
  }
}

export async function createBackgroundTasks(
  tasks: TaskResource[],
  worker: BackgroundWorker,
  environment: AuthenticatedEnvironment,
  prisma: PrismaClientOrTransaction,
  tasksToBackgroundFiles?: Map<string, string>
) {
  for (const task of tasks) {
    try {
      await prisma.backgroundWorkerTask.create({
        data: {
          friendlyId: generateFriendlyId("task"),
          projectId: worker.projectId,
          runtimeEnvironmentId: worker.runtimeEnvironmentId,
          workerId: worker.id,
          slug: task.id,
          description: task.description,
          filePath: task.filePath,
          exportName: task.exportName,
          retryConfig: task.retry,
          queueConfig: task.queue,
          machineConfig: task.machine,
          triggerSource: task.triggerSource === "schedule" ? "SCHEDULED" : "STANDARD",
          fileId: tasksToBackgroundFiles?.get(task.id) ?? null,
          maxDurationInSeconds: task.maxDuration ? clampMaxDuration(task.maxDuration) : null,
        },
      });

      let queueName = sanitizeQueueName(task.queue?.name ?? `task/${task.id}`);

      // Check that the queuename is not an empty string
      if (!queueName) {
        queueName = sanitizeQueueName(`task/${task.id}`);
      }

      const concurrencyLimit =
        typeof task.queue?.concurrencyLimit === "number"
          ? Math.max(
              Math.min(
                task.queue.concurrencyLimit,
                environment.maximumConcurrencyLimit,
                environment.organization.maximumConcurrencyLimit
              ),
              0
            )
          : task.queue?.concurrencyLimit;

      let taskQueue = await prisma.taskQueue.findFirst({
        where: {
          runtimeEnvironmentId: worker.runtimeEnvironmentId,
          name: queueName,
        },
      });

      if (!taskQueue) {
        taskQueue = await prisma.taskQueue.create({
          data: {
            friendlyId: generateFriendlyId("queue"),
            name: queueName,
            concurrencyLimit,
            runtimeEnvironmentId: worker.runtimeEnvironmentId,
            projectId: worker.projectId,
            type: task.queue?.name ? "NAMED" : "VIRTUAL",
          },
        });
      }

      if (typeof concurrencyLimit === "number") {
        logger.debug("CreateBackgroundWorkerService: updating concurrency limit", {
          workerId: worker.id,
          taskQueue,
          orgId: environment.organizationId,
          projectId: environment.projectId,
          environmentId: environment.id,
          concurrencyLimit,
          taskidentifier: task.id,
        });
<<<<<<< HEAD
        await updateQueueConcurrencyLimits(environment, taskQueue.name, taskQueue.concurrencyLimit);
=======
        await marqs?.updateQueueConcurrencyLimits(environment, taskQueue.name, concurrencyLimit);
>>>>>>> 0b555faf
      } else {
        logger.debug("CreateBackgroundWorkerService: removing concurrency limit", {
          workerId: worker.id,
          taskQueue,
          orgId: environment.organizationId,
          projectId: environment.projectId,
          environmentId: environment.id,
          concurrencyLimit,
          taskidentifier: task.id,
        });
<<<<<<< HEAD
        await removeQueueConcurrencyLimits(environment, taskQueue.name);
=======

        await marqs?.removeQueueConcurrencyLimits(environment, taskQueue.name);
>>>>>>> 0b555faf
      }
    } catch (error) {
      if (error instanceof Prisma.PrismaClientKnownRequestError) {
        // The error code for unique constraint violation in Prisma is P2002
        if (error.code === "P2002") {
          logger.warn("Task already exists", {
            task,
            worker,
          });
        } else {
          logger.error("Prisma Error creating background worker task", {
            error: {
              code: error.code,
              message: error.message,
            },
            task,
            worker,
          });
        }
      } else if (error instanceof Error) {
        logger.error("Error creating background worker task", {
          error: {
            name: error.name,
            message: error.message,
            stack: error.stack,
          },
          task,
          worker,
        });
      } else {
        logger.error("Unknown error creating background worker task", {
          error,
          task,
          worker,
        });
      }
    }
  }
}

//CreateDeclarativeScheduleError with a message
export class CreateDeclarativeScheduleError extends Error {
  constructor(message: string) {
    super(message);
    this.name = "CreateDeclarativeScheduleError";
  }
}

export async function syncDeclarativeSchedules(
  tasks: TaskResource[],
  worker: BackgroundWorker,
  environment: AuthenticatedEnvironment,
  prisma: PrismaClientOrTransaction
) {
  const tasksWithDeclarativeSchedules = tasks.filter((task) => task.schedule);
  logger.info("Syncing declarative schedules", {
    tasksWithDeclarativeSchedules,
    environment,
  });

  const existingDeclarativeSchedules = await prisma.taskSchedule.findMany({
    where: {
      type: "DECLARATIVE",
      projectId: environment.projectId,
    },
    include: {
      instances: true,
    },
  });

  const checkSchedule = new CheckScheduleService(prisma);
  const registerNextService = new RegisterNextTaskScheduleInstanceService(prisma);

  //start out by assuming they're all missing
  const missingSchedules = new Set<string>(
    existingDeclarativeSchedules.map((schedule) => schedule.id)
  );

  //create/update schedules (+ instances)
  for (const task of tasksWithDeclarativeSchedules) {
    if (task.schedule === undefined) continue;

    const existingSchedule = existingDeclarativeSchedules.find(
      (schedule) =>
        schedule.taskIdentifier === task.id &&
        schedule.instances.some((instance) => instance.environmentId === environment.id)
    );

    //this throws errors if the schedule is invalid
    await checkSchedule.call(environment.projectId, {
      cron: task.schedule.cron,
      timezone: task.schedule.timezone,
      taskIdentifier: task.id,
      friendlyId: existingSchedule?.friendlyId,
    });

    if (existingSchedule) {
      const schedule = await prisma.taskSchedule.update({
        where: {
          id: existingSchedule.id,
        },
        data: {
          generatorExpression: task.schedule.cron,
          generatorDescription: cronstrue.toString(task.schedule.cron),
          timezone: task.schedule.timezone,
        },
        include: {
          instances: true,
        },
      });

      missingSchedules.delete(existingSchedule.id);
      const instance = schedule.instances.at(0);
      if (instance) {
        await registerNextService.call(instance.id);
      } else {
        throw new CreateDeclarativeScheduleError(
          `Missing instance for declarative schedule ${schedule.id}`
        );
      }
    } else {
      const newSchedule = await prisma.taskSchedule.create({
        data: {
          friendlyId: generateFriendlyId("sched"),
          projectId: environment.projectId,
          taskIdentifier: task.id,
          generatorExpression: task.schedule.cron,
          generatorDescription: cronstrue.toString(task.schedule.cron),
          timezone: task.schedule.timezone,
          type: "DECLARATIVE",
          instances: {
            create: [
              {
                environmentId: environment.id,
              },
            ],
          },
        },
        include: {
          instances: true,
        },
      });

      const instance = newSchedule.instances.at(0);

      if (instance) {
        await registerNextService.call(instance.id);
      } else {
        throw new CreateDeclarativeScheduleError(
          `Missing instance for declarative schedule ${newSchedule.id}`
        );
      }
    }
  }

  //Delete instances for this environment
  //Delete schedules that have no instances left
  const potentiallyDeletableSchedules = await prisma.taskSchedule.findMany({
    where: {
      id: {
        in: Array.from(missingSchedules),
      },
    },
    include: {
      instances: true,
    },
  });

  for (const schedule of potentiallyDeletableSchedules) {
    const canDeleteSchedule =
      schedule.instances.length === 0 ||
      schedule.instances.every((instance) => instance.environmentId === environment.id);

    if (canDeleteSchedule) {
      //we can delete schedules with no instances other than ones for the current environment
      await prisma.taskSchedule.delete({
        where: {
          id: schedule.id,
        },
      });
    } else {
      //otherwise we delete the instance (other environments remain untouched)
      await prisma.taskScheduleInstance.deleteMany({
        where: {
          taskScheduleId: schedule.id,
          environmentId: environment.id,
        },
      });
    }
  }
}

export async function createBackgroundFiles(
  files: Array<BackgroundWorkerSourceFileMetadata> | undefined,
  worker: BackgroundWorker,
  environment: AuthenticatedEnvironment,
  prisma: PrismaClientOrTransaction
) {
  // Maps from each taskId to the backgroundWorkerFileId
  const results = new Map<string, string>();

  if (!files) {
    return results;
  }

  for (const file of files) {
    const backgroundWorkerFile = await prisma.backgroundWorkerFile.upsert({
      where: {
        projectId_contentHash: {
          projectId: environment.projectId,
          contentHash: file.contentHash,
        },
      },
      create: {
        friendlyId: generateFriendlyId("file"),
        projectId: environment.projectId,
        contentHash: file.contentHash,
        filePath: file.filePath,
        contents: Buffer.from(file.contents),
        backgroundWorkers: {
          connect: {
            id: worker.id,
          },
        },
      },
      update: {
        backgroundWorkers: {
          connect: {
            id: worker.id,
          },
        },
      },
    });

    for (const taskId of file.taskIds) {
      results.set(taskId, backgroundWorkerFile.id);
    }
  }

  return results;
}<|MERGE_RESOLUTION|>--- conflicted
+++ resolved
@@ -16,16 +16,13 @@
 import cronstrue from "cronstrue";
 import { CheckScheduleService } from "./checkSchedule.server";
 import { clampMaxDuration } from "../utils/maxDuration";
-<<<<<<< HEAD
 import {
   removeQueueConcurrencyLimits,
   updateEnvConcurrencyLimits,
   updateQueueConcurrencyLimits,
 } from "../runQueue.server";
 import { BackgroundWorkerId } from "@trigger.dev/core/v3/apps";
-=======
 import { sanitizeQueueName } from "~/models/taskQueue.server";
->>>>>>> 0b555faf
 
 export class CreateBackgroundWorkerService extends BaseService {
   public async call(
@@ -234,11 +231,7 @@
           concurrencyLimit,
           taskidentifier: task.id,
         });
-<<<<<<< HEAD
-        await updateQueueConcurrencyLimits(environment, taskQueue.name, taskQueue.concurrencyLimit);
-=======
-        await marqs?.updateQueueConcurrencyLimits(environment, taskQueue.name, concurrencyLimit);
->>>>>>> 0b555faf
+        await updateQueueConcurrencyLimits(environment, taskQueue.name, concurrencyLimit);
       } else {
         logger.debug("CreateBackgroundWorkerService: removing concurrency limit", {
           workerId: worker.id,
@@ -249,12 +242,7 @@
           concurrencyLimit,
           taskidentifier: task.id,
         });
-<<<<<<< HEAD
         await removeQueueConcurrencyLimits(environment, taskQueue.name);
-=======
-
-        await marqs?.removeQueueConcurrencyLimits(environment, taskQueue.name);
->>>>>>> 0b555faf
       }
     } catch (error) {
       if (error instanceof Prisma.PrismaClientKnownRequestError) {
