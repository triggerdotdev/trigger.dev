import { PrismaClientOrTransaction } from "~/db.server";
import { workerQueue } from "~/services/worker.server";
import { MarQS, marqs, MarQSPriorityLevel } from "~/v3/marqs/index.server";
import { BaseService } from "./baseService.server";
import { logger } from "~/services/logger.server";
import { TaskRunDependency } from "@trigger.dev/database";

export class ResumeTaskDependencyService extends BaseService {
  public async call(dependencyId: string, sourceTaskAttemptId: string) {
    const dependency = await this._prisma.taskRunDependency.findFirst({
      where: { id: dependencyId },
      include: {
        taskRun: {
          include: {
            runtimeEnvironment: {
              include: {
                project: true,
                organization: true,
              },
            },
          },
        },
        dependentAttempt: {
          include: {
            taskRun: true,
          },
        },
      },
    });

    // Dependencies with a dependentBatchRun are handled already by the ResumeBatchRunService
    if (!dependency || !dependency.dependentAttempt) {
      return;
    }

    if (dependency.taskRun.runtimeEnvironment.type === "DEVELOPMENT") {
      return;
    }

    const dependentRun = dependency.dependentAttempt.taskRun;

    if (dependency.dependentAttempt.status === "PAUSED" && dependency.checkpointEventId) {
      logger.debug(
        "Task dependency resume: Attempt is paused and there's a checkpoint. Enqueuing resume with checkpoint.",
        {
          attemptId: dependency.id,
          dependentAttempt: dependency.dependentAttempt,
          checkpointEventId: dependency.checkpointEventId,
          hasCheckpointEvent: !!dependency.checkpointEventId,
          runId: dependentRun.id,
        }
      );

<<<<<<< HEAD
      const wasUpdated = await this.#setDependencyToResumedOnce(dependency);

      if (!wasUpdated) {
        logger.debug("Task dependency resume: Attempt with checkpoint was already resumed", {
          attemptId: dependency.id,
          dependentAttempt: dependency.dependentAttempt,
          checkpointEventId: dependency.checkpointEventId,
          hasCheckpointEvent: !!dependency.checkpointEventId,
          runId: dependentRun.id,
        });
        return;
      }


=======
      // TODO: use the new priority queue thingie
>>>>>>> e19bf2ab
      await marqs?.enqueueMessage(
        dependency.taskRun.runtimeEnvironment,
        dependentRun.queue,
        dependentRun.id,
        {
          type: "RESUME",
          completedAttemptIds: [sourceTaskAttemptId],
          resumableAttemptId: dependency.dependentAttempt.id,
          checkpointEventId: dependency.checkpointEventId,
          taskIdentifier: dependency.taskRun.taskIdentifier,
          projectId: dependency.taskRun.runtimeEnvironment.projectId,
          environmentId: dependency.taskRun.runtimeEnvironment.id,
          environmentType: dependency.taskRun.runtimeEnvironment.type,
        },
        dependentRun.concurrencyKey ?? undefined,
        dependentRun.queueTimestamp ?? dependentRun.createdAt,
        undefined,
        MarQSPriorityLevel.resume
      );
    } else {
      logger.debug("Task dependency resume: Attempt is not paused or there's no checkpoint event", {
        attemptId: dependency.id,
        dependentAttempt: dependency.dependentAttempt,
        checkpointEventId: dependency.checkpointEventId,
        hasCheckpointEvent: !!dependency.checkpointEventId,
        runId: dependentRun.id,
      });

      if (dependency.dependentAttempt.status === "PAUSED" && !dependency.checkpointEventId) {
        // In case of race conditions the status can be PAUSED without a checkpoint event
        // When the checkpoint is created, it will continue the run
        logger.error("Task dependency resume: Attempt is paused but there's no checkpoint event", {
          attemptId: dependency.id,
          dependentAttemptId: dependency.dependentAttempt.id,
        });
        return;
      }

<<<<<<< HEAD
      const wasUpdated = await this.#setDependencyToResumedOnce(dependency);

      if (!wasUpdated) {
        logger.debug("Task dependency resume: Attempt without checkpoint was already resumed", {
          attemptId: dependency.id,
          dependentAttempt: dependency.dependentAttempt,
          checkpointEventId: dependency.checkpointEventId,
          hasCheckpointEvent: !!dependency.checkpointEventId,
          runId: dependentRun.id,
        });
        return;
      }

      await marqs?.replaceMessage(
=======
      await marqs?.requeueMessage(
>>>>>>> e19bf2ab
        dependentRun.id,
        {
          type: "RESUME",
          completedAttemptIds: [sourceTaskAttemptId],
          resumableAttemptId: dependency.dependentAttempt.id,
          checkpointEventId: dependency.checkpointEventId ?? undefined,
          taskIdentifier: dependency.taskRun.taskIdentifier,
          projectId: dependency.taskRun.runtimeEnvironment.projectId,
          environmentId: dependency.taskRun.runtimeEnvironment.id,
          environmentType: dependency.taskRun.runtimeEnvironment.type,
        },
        (dependentRun.queueTimestamp ?? dependentRun.createdAt).getTime(),
        MarQSPriorityLevel.resume
      );
    }
  }

  async #setDependencyToResumedOnce(dependency: TaskRunDependency) {
    const result = await this._prisma.taskRunDependency.updateMany({
      where: {
        id: dependency.id,
        resumedAt: null,
      },
      data: {
        resumedAt: new Date(),
      },
    });

    // Check if any records were updated
    if (result.count > 0) {
      // The status was changed, so we return true
      return true;
    } else {
      return false;
    }
  }

  static async enqueue(
    dependencyId: string,
    sourceTaskAttemptId: string,
    tx: PrismaClientOrTransaction,
    runAt?: Date
  ) {
    return await workerQueue.enqueue(
      "v3.resumeTaskDependency",
      {
        dependencyId,
        sourceTaskAttemptId,
      },
      {
        tx,
        runAt,
      }
    );
  }
}<|MERGE_RESOLUTION|>--- conflicted
+++ resolved
@@ -51,7 +51,6 @@
         }
       );
 
-<<<<<<< HEAD
       const wasUpdated = await this.#setDependencyToResumedOnce(dependency);
 
       if (!wasUpdated) {
@@ -65,10 +64,7 @@
         return;
       }
 
-
-=======
       // TODO: use the new priority queue thingie
->>>>>>> e19bf2ab
       await marqs?.enqueueMessage(
         dependency.taskRun.runtimeEnvironment,
         dependentRun.queue,
@@ -107,7 +103,6 @@
         return;
       }
 
-<<<<<<< HEAD
       const wasUpdated = await this.#setDependencyToResumedOnce(dependency);
 
       if (!wasUpdated) {
@@ -121,10 +116,7 @@
         return;
       }
 
-      await marqs?.replaceMessage(
-=======
       await marqs?.requeueMessage(
->>>>>>> e19bf2ab
         dependentRun.id,
         {
           type: "RESUME",
