import { RunEngineVersion, type TaskRun } from "@trigger.dev/database";
import { BaseService } from "./baseService.server";
<<<<<<< HEAD
import { CancelTaskRunServiceV1 } from "./cancelTaskRunV1.server";
import { engine } from "../runEngine.server";
=======
import { CancelAttemptService } from "./cancelAttempt.server";
import { CancelTaskAttemptDependenciesService } from "./cancelTaskAttemptDependencies.server";
import { FinalizeTaskRunService } from "./finalizeTaskRun.server";
import { getTaskEventStoreTableForRun } from "../taskEventStore.server";

type ExtendedTaskRun = Prisma.TaskRunGetPayload<{
  include: {
    runtimeEnvironment: true;
    lockedToVersion: true;
  };
}>;

type ExtendedTaskRunAttempt = Prisma.TaskRunAttemptGetPayload<{
  include: {
    backgroundWorker: true;
  };
}>;
>>>>>>> 457273e4

export type CancelTaskRunServiceOptions = {
  reason?: string;
  cancelAttempts?: boolean;
  cancelledAt?: Date;
};

type CancelTaskRunServiceResult = {
  id: string;
};

export class CancelTaskRunService extends BaseService {
  public async call(
    taskRun: TaskRun,
    options?: CancelTaskRunServiceOptions
  ): Promise<CancelTaskRunServiceResult | undefined> {
    if (taskRun.engine === RunEngineVersion.V1) {
      return await this.callV1(taskRun, options);
    } else {
      return await this.callV2(taskRun, options);
    }
  }

<<<<<<< HEAD
  private async callV1(
    taskRun: TaskRun,
    options?: CancelTaskRunServiceOptions
  ): Promise<CancelTaskRunServiceResult | undefined> {
    const service = new CancelTaskRunServiceV1(this._prisma);
    return await service.call(taskRun, options);
  }
=======
    const finalizeService = new FinalizeTaskRunService();
    const cancelledTaskRun = await finalizeService.call({
      id: taskRun.id,
      status: "CANCELED",
      completedAt: opts.cancelledAt,
      include: {
        attempts: {
          where: {
            status: {
              in: CANCELLABLE_ATTEMPT_STATUSES,
            },
          },
          include: {
            backgroundWorker: true,
            dependencies: {
              include: {
                taskRun: true,
              },
            },
            batchTaskRunItems: {
              include: {
                taskRun: true,
              },
            },
          },
        },
        runtimeEnvironment: true,
        lockedToVersion: true,
      },
      attemptStatus: "CANCELED",
      error: {
        type: "STRING_ERROR",
        raw: opts.reason,
      },
    });

    const inProgressEvents = await eventRepository.queryIncompleteEvents(
      getTaskEventStoreTableForRun(taskRun),
      {
        runId: taskRun.friendlyId,
      },
      taskRun.createdAt,
      taskRun.completedAt ?? undefined
    );
>>>>>>> 457273e4

  private async callV2(
    taskRun: TaskRun,
    options?: CancelTaskRunServiceOptions
  ): Promise<CancelTaskRunServiceResult | undefined> {
    const result = await engine.cancelRun({
      runId: taskRun.id,
      completedAt: options?.cancelledAt,
      reason: options?.reason,
      tx: this._prisma,
    });

    return {
      id: result.run.id,
    };
  }
}<|MERGE_RESOLUTION|>--- conflicted
+++ resolved
@@ -1,27 +1,10 @@
 import { RunEngineVersion, type TaskRun } from "@trigger.dev/database";
+import { logger } from "~/services/logger.server";
+import { eventRepository } from "../eventRepository.server";
+import { engine } from "../runEngine.server";
+import { getTaskEventStoreTableForRun } from "../taskEventStore.server";
 import { BaseService } from "./baseService.server";
-<<<<<<< HEAD
 import { CancelTaskRunServiceV1 } from "./cancelTaskRunV1.server";
-import { engine } from "../runEngine.server";
-=======
-import { CancelAttemptService } from "./cancelAttempt.server";
-import { CancelTaskAttemptDependenciesService } from "./cancelTaskAttemptDependencies.server";
-import { FinalizeTaskRunService } from "./finalizeTaskRun.server";
-import { getTaskEventStoreTableForRun } from "../taskEventStore.server";
-
-type ExtendedTaskRun = Prisma.TaskRunGetPayload<{
-  include: {
-    runtimeEnvironment: true;
-    lockedToVersion: true;
-  };
-}>;
-
-type ExtendedTaskRunAttempt = Prisma.TaskRunAttemptGetPayload<{
-  include: {
-    backgroundWorker: true;
-  };
-}>;
->>>>>>> 457273e4
 
 export type CancelTaskRunServiceOptions = {
   reason?: string;
@@ -45,7 +28,6 @@
     }
   }
 
-<<<<<<< HEAD
   private async callV1(
     taskRun: TaskRun,
     options?: CancelTaskRunServiceOptions
@@ -53,52 +35,6 @@
     const service = new CancelTaskRunServiceV1(this._prisma);
     return await service.call(taskRun, options);
   }
-=======
-    const finalizeService = new FinalizeTaskRunService();
-    const cancelledTaskRun = await finalizeService.call({
-      id: taskRun.id,
-      status: "CANCELED",
-      completedAt: opts.cancelledAt,
-      include: {
-        attempts: {
-          where: {
-            status: {
-              in: CANCELLABLE_ATTEMPT_STATUSES,
-            },
-          },
-          include: {
-            backgroundWorker: true,
-            dependencies: {
-              include: {
-                taskRun: true,
-              },
-            },
-            batchTaskRunItems: {
-              include: {
-                taskRun: true,
-              },
-            },
-          },
-        },
-        runtimeEnvironment: true,
-        lockedToVersion: true,
-      },
-      attemptStatus: "CANCELED",
-      error: {
-        type: "STRING_ERROR",
-        raw: opts.reason,
-      },
-    });
-
-    const inProgressEvents = await eventRepository.queryIncompleteEvents(
-      getTaskEventStoreTableForRun(taskRun),
-      {
-        runId: taskRun.friendlyId,
-      },
-      taskRun.createdAt,
-      taskRun.completedAt ?? undefined
-    );
->>>>>>> 457273e4
 
   private async callV2(
     taskRun: TaskRun,
@@ -111,6 +47,29 @@
       tx: this._prisma,
     });
 
+    const inProgressEvents = await eventRepository.queryIncompleteEvents(
+      getTaskEventStoreTableForRun(taskRun),
+      {
+        runId: taskRun.friendlyId,
+      },
+      taskRun.createdAt,
+      taskRun.completedAt ?? undefined
+    );
+
+    logger.debug("Cancelling in-progress events", {
+      inProgressEvents: inProgressEvents.map((event) => event.id),
+    });
+
+    await Promise.all(
+      inProgressEvents.map((event) => {
+        return eventRepository.cancelEvent(
+          event,
+          options?.cancelledAt ?? new Date(),
+          options?.reason ?? "Run cancelled"
+        );
+      })
+    );
+
     return {
       id: result.run.id,
     };
