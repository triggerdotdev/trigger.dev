--- conflicted
+++ resolved
@@ -1,17 +1,11 @@
-<<<<<<< HEAD
 import { createHash } from "node:crypto";
-import { SemanticInternalAttributes, TriggerTaskRequestBody } from "@trigger.dev/core/v3";
-import { flattenAttributes } from "@trigger.dev/core/v3";
 import { nanoid } from "nanoid";
 import { $transaction, PrismaClient, prisma } from "~/db.server";
-=======
 import {
   SemanticInternalAttributes,
   TriggerTaskRequestBody,
   flattenAttributes,
 } from "@trigger.dev/core/v3";
-import { nanoid } from "nanoid";
->>>>>>> a54bdb23
 import { AuthenticatedEnvironment } from "~/services/apiAuth.server";
 import { eventRepository } from "../eventRepository.server";
 import { generateFriendlyId } from "../friendlyIdentifiers";
@@ -47,73 +41,6 @@
 
       if (existingRun) {
         span.setAttribute("runId", existingRun.friendlyId);
-
-<<<<<<< HEAD
-    return await eventRepository.traceEvent(
-      `${taskId}`,
-      {
-        context: options.traceContext,
-        kind: "SERVER",
-        environment,
-        taskSlug: taskId,
-        attributes: {
-          metadata: {
-            ...flattenAttributes(body.payload, SemanticInternalAttributes.PAYLOAD),
-          },
-          style: {
-            icon: "task",
-          },
-        },
-      },
-      async (event, traceContext) => {
-        const lockId = taskIdentifierToLockId(taskId);
-
-        return await $transaction(this.#prismaClient, async (tx) => {
-          await tx.$executeRaw`SELECT pg_advisory_xact_lock(${lockId})`;
-
-          const parentAttempt = body.options?.parentAttempt
-            ? await tx.taskRunAttempt.findUnique({
-                where: {
-                  friendlyId: body.options.parentAttempt,
-                },
-              })
-            : undefined;
-
-          const counter = await tx.taskRunCounter.upsert({
-            where: { taskIdentifier: taskId },
-            update: { lastNumber: { increment: 1 } },
-            create: { taskIdentifier: taskId, lastNumber: 1 },
-            select: { lastNumber: true },
-          });
-
-          const taskRun = await tx.taskRun.create({
-            data: {
-              number: counter.lastNumber,
-              friendlyId: generateFriendlyId("run"),
-              runtimeEnvironmentId: environment.id,
-              projectId: environment.projectId,
-              idempotencyKey,
-              taskIdentifier: taskId,
-              payload: JSON.stringify(body.payload),
-              payloadType: "application/json",
-              context: body.context,
-              traceContext: traceContext,
-              traceId: event.traceId,
-              spanId: event.spanId,
-              parentAttemptId: parentAttempt?.id,
-              lockedToVersionId: body.options?.lockToCurrentVersion
-                ? parentAttempt?.backgroundWorkerId
-                : undefined,
-            },
-          });
-
-          event.setAttribute("runId", taskRun.friendlyId);
-
-          return taskRun;
-        });
-      }
-    );
-=======
         return existingRun;
       }
 
@@ -134,58 +61,71 @@
           },
         },
         async (event, traceContext) => {
-          const parentAttempt = body.options?.parentAttempt
-            ? await this._prisma.taskRunAttempt.findUnique({
-                where: {
-                  friendlyId: body.options.parentAttempt,
-                },
-              })
-            : undefined;
+          const lockId = taskIdentifierToLockId(taskId);
 
-          const queueName = body.options?.queue?.name ?? `task/${taskId}`;
+          return await $transaction(this._prisma, async (tx) => {
+            await tx.$executeRaw`SELECT pg_advisory_xact_lock(${lockId})`;
 
-          event.setAttribute("queueName", queueName);
-          span.setAttribute("queueName", queueName);
+            const parentAttempt = body.options?.parentAttempt
+              ? await tx.taskRunAttempt.findUnique({
+                  where: {
+                    friendlyId: body.options.parentAttempt,
+                  },
+                })
+              : undefined;
 
-          const taskRun = await this._prisma.taskRun.create({
-            data: {
-              friendlyId: generateFriendlyId("run"),
-              runtimeEnvironmentId: environment.id,
-              projectId: environment.projectId,
-              idempotencyKey,
-              taskIdentifier: taskId,
-              payload: JSON.stringify(body.payload),
-              payloadType: "application/json",
-              context: body.context,
-              traceContext: traceContext,
-              traceId: event.traceId,
-              spanId: event.spanId,
-              parentAttemptId: parentAttempt?.id,
-              lockedToVersionId: body.options?.lockToCurrentVersion
-                ? parentAttempt?.backgroundWorkerId
-                : undefined,
-              concurrencyKey: body.options?.concurrencyKey,
-              queue: queueName,
-            },
+            const counter = await tx.taskRunCounter.upsert({
+              where: { taskIdentifier: taskId },
+              update: { lastNumber: { increment: 1 } },
+              create: { taskIdentifier: taskId, lastNumber: 1 },
+              select: { lastNumber: true },
+            });
+
+            const queueName = body.options?.queue?.name ?? `task/${taskId}`;
+
+            event.setAttribute("queueName", queueName);
+            span.setAttribute("queueName", queueName);
+
+            const taskRun = await tx.taskRun.create({
+              data: {
+                number: counter.lastNumber,
+                friendlyId: generateFriendlyId("run"),
+                runtimeEnvironmentId: environment.id,
+                projectId: environment.projectId,
+                idempotencyKey,
+                taskIdentifier: taskId,
+                payload: JSON.stringify(body.payload),
+                payloadType: "application/json",
+                context: body.context,
+                traceContext: traceContext,
+                traceId: event.traceId,
+                spanId: event.spanId,
+                parentAttemptId: parentAttempt?.id,
+                lockedToVersionId: body.options?.lockToCurrentVersion
+                  ? parentAttempt?.backgroundWorkerId
+                  : undefined,
+                concurrencyKey: body.options?.concurrencyKey,
+                queue: queueName,
+              },
+            });
+
+            event.setAttribute("runId", taskRun.friendlyId);
+            span.setAttribute("runId", taskRun.friendlyId);
+
+            // We need to enqueue the task run into the appropriate queue
+            await marqs?.enqueueMessage(
+              environment,
+              queueName,
+              taskRun.id,
+              { type: "EXECUTE", taskIdentifier: taskId },
+              body.options?.concurrencyKey
+            );
+
+            return taskRun;
           });
-
-          event.setAttribute("runId", taskRun.friendlyId);
-          span.setAttribute("runId", taskRun.friendlyId);
-
-          // We need to enqueue the task run into the appropriate queue
-          await marqs?.enqueueMessage(
-            environment,
-            queueName,
-            taskRun.id,
-            { type: "EXECUTE", taskIdentifier: taskId },
-            body.options?.concurrencyKey
-          );
-
-          return taskRun;
         }
       );
     });
->>>>>>> a54bdb23
   }
 }
 
