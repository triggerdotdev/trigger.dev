import {
  IOPacket,
  QueueOptions,
  SemanticInternalAttributes,
  TriggerTaskRequestBody,
  packetRequiresOffloading,
} from "@trigger.dev/core/v3";
import { env } from "~/env.server";
import { AuthenticatedEnvironment } from "~/services/apiAuth.server";
import { autoIncrementCounter } from "~/services/autoIncrementCounter.server";
import { workerQueue } from "~/services/worker.server";
import { marqs, sanitizeQueueName } from "~/v3/marqs/index.server";
import { eventRepository } from "../eventRepository.server";
import { generateFriendlyId } from "../friendlyIdentifiers";
import { uploadToObjectStore } from "../r2.server";
import { startActiveSpan } from "../tracer.server";
import { getEntitlement } from "~/services/platform.v3.server";
import { BaseService, ServiceValidationError } from "./baseService.server";
import { logger } from "~/services/logger.server";
import { isFinalAttemptStatus, isFinalRunStatus } from "../taskStatus";
<<<<<<< HEAD
import { createTag } from "~/models/taskRunTag.server";
import { findCurrentWorkerFromEnvironment } from "../models/workerDeployment.server";
=======
import { createTag, MAX_TAGS_PER_RUN } from "~/models/taskRunTag.server";
>>>>>>> 994ea7c3

export type TriggerTaskServiceOptions = {
  idempotencyKey?: string;
  triggerVersion?: string;
  traceContext?: Record<string, string | undefined>;
  spanParentAsLink?: boolean;
  parentAsLinkType?: "replay" | "trigger";
  batchId?: string;
  customIcon?: string;
};

export class OutOfEntitlementError extends Error {
  constructor() {
    super("You can't trigger a task because you have run out of credits.");
  }
}

export class TriggerTaskService extends BaseService {
  public async call(
    taskId: string,
    environment: AuthenticatedEnvironment,
    body: TriggerTaskRequestBody,
    options: TriggerTaskServiceOptions = {}
  ) {
    return await this.traceWithEnv("call()", environment, async (span) => {
      span.setAttribute("taskId", taskId);

      const idempotencyKey = options.idempotencyKey ?? body.options?.idempotencyKey;
      const delayUntil = await parseDelay(body.options?.delay);

      const ttl =
        typeof body.options?.ttl === "number"
          ? stringifyDuration(body.options?.ttl)
          : body.options?.ttl ?? (environment.type === "DEVELOPMENT" ? "10m" : undefined);

      const existingRun = idempotencyKey
        ? await this._prisma.taskRun.findUnique({
            where: {
              runtimeEnvironmentId_taskIdentifier_idempotencyKey: {
                runtimeEnvironmentId: environment.id,
                idempotencyKey,
                taskIdentifier: taskId,
              },
            },
          })
        : undefined;

      if (existingRun) {
        span.setAttribute("runId", existingRun.friendlyId);

        return existingRun;
      }

      if (environment.type !== "DEVELOPMENT") {
        const result = await getEntitlement(environment.organizationId);
        if (result && result.hasAccess === false) {
          throw new OutOfEntitlementError();
        }
      }

      if (
        body.options?.tags &&
        typeof body.options.tags !== "string" &&
        body.options.tags.length > MAX_TAGS_PER_RUN
      ) {
        throw new ServiceValidationError(
          `Runs can only have ${MAX_TAGS_PER_RUN} tags, you're trying to set ${body.options.tags.length}.`
        );
      }

      const runFriendlyId = generateFriendlyId("run");

      const payloadPacket = await this.#handlePayloadPacket(
        body.payload,
        body.options?.payloadType ?? "application/json",
        runFriendlyId,
        environment
      );

      const dependentAttempt = body.options?.dependentAttempt
        ? await this._prisma.taskRunAttempt.findUnique({
            where: { friendlyId: body.options.dependentAttempt },
            include: {
              taskRun: {
                select: {
                  id: true,
                  status: true,
                },
              },
            },
          })
        : undefined;

      if (
        dependentAttempt &&
        (isFinalAttemptStatus(dependentAttempt.status) ||
          isFinalRunStatus(dependentAttempt.taskRun.status))
      ) {
        logger.debug("Dependent attempt or run is in a terminal state", {
          dependentAttempt: dependentAttempt,
        });

        if (isFinalAttemptStatus(dependentAttempt.status)) {
          throw new ServiceValidationError(
            `Cannot trigger ${taskId} as the parent attempt has a status of ${dependentAttempt.status}`
          );
        } else {
          throw new ServiceValidationError(
            `Cannot trigger ${taskId} as the parent run has a status of ${dependentAttempt.taskRun.status}`
          );
        }
      }

      const dependentBatchRun = body.options?.dependentBatch
        ? await this._prisma.batchTaskRun.findUnique({
            where: { friendlyId: body.options.dependentBatch },
            include: {
              dependentTaskAttempt: {
                include: {
                  taskRun: {
                    select: {
                      id: true,
                      status: true,
                    },
                  },
                },
              },
            },
          })
        : undefined;

      if (
        dependentBatchRun &&
        dependentBatchRun.dependentTaskAttempt &&
        (isFinalAttemptStatus(dependentBatchRun.dependentTaskAttempt.status) ||
          isFinalRunStatus(dependentBatchRun.dependentTaskAttempt.taskRun.status))
      ) {
        logger.debug("Dependent batch run task attempt or run has been canceled", {
          dependentBatchRunId: dependentBatchRun.id,
          status: dependentBatchRun.status,
          attempt: dependentBatchRun.dependentTaskAttempt,
        });

        if (isFinalAttemptStatus(dependentBatchRun.dependentTaskAttempt.status)) {
          throw new ServiceValidationError(
            `Cannot trigger ${taskId} as the parent attempt has a status of ${dependentBatchRun.dependentTaskAttempt.status}`
          );
        } else {
          throw new ServiceValidationError(
            `Cannot trigger ${taskId} as the parent run has a status of ${dependentBatchRun.dependentTaskAttempt.taskRun.status}`
          );
        }
      }

      return await eventRepository.traceEvent(
        taskId,
        {
          context: options.traceContext,
          spanParentAsLink: options.spanParentAsLink,
          parentAsLinkType: options.parentAsLinkType,
          kind: "SERVER",
          environment,
          taskSlug: taskId,
          attributes: {
            properties: {
              [SemanticInternalAttributes.SHOW_ACTIONS]: true,
            },
            style: {
              icon: options.customIcon ?? "task",
            },
            runIsTest: body.options?.test ?? false,
            batchId: options.batchId,
            idempotencyKey,
          },
          incomplete: true,
          immediate: true,
        },
        async (event, traceContext) => {
          const run = await autoIncrementCounter.incrementInTransaction(
            `v3-run:${environment.id}:${taskId}`,
            async (num, tx) => {
              const lockedToBackgroundWorker = body.options?.lockToVersion
                ? await tx.backgroundWorker.findUnique({
                    where: {
                      projectId_runtimeEnvironmentId_version: {
                        projectId: environment.projectId,
                        runtimeEnvironmentId: environment.id,
                        version: body.options?.lockToVersion,
                      },
                    },
                  })
                : undefined;

              let queueName = sanitizeQueueName(
                await this.#getQueueName(taskId, environment, body.options?.queue?.name)
              );

              // Check that the queuename is not an empty string
              if (!queueName) {
                queueName = sanitizeQueueName(`task/${taskId}`);
              }

              event.setAttribute("queueName", queueName);
              span.setAttribute("queueName", queueName);

              //upsert tags
              let tagIds: string[] = [];
              const bodyTags =
                typeof body.options?.tags === "string" ? [body.options.tags] : body.options?.tags;
              if (bodyTags && bodyTags.length > 0) {
                for (const tag of bodyTags) {
                  const tagRecord = await createTag({
                    tag,
                    projectId: environment.projectId,
                  });
                  if (tagRecord) {
                    tagIds.push(tagRecord.id);
                  }
                }
              }

              const taskRun = await tx.taskRun.create({
                data: {
                  status: delayUntil ? "DELAYED" : "PENDING",
                  number: num,
                  friendlyId: runFriendlyId,
                  runtimeEnvironmentId: environment.id,
                  projectId: environment.projectId,
                  idempotencyKey,
                  taskIdentifier: taskId,
                  payload: payloadPacket.data ?? "",
                  payloadType: payloadPacket.dataType,
                  context: body.context,
                  traceContext: traceContext,
                  traceId: event.traceId,
                  spanId: event.spanId,
                  lockedToVersionId: lockedToBackgroundWorker?.id,
                  concurrencyKey: body.options?.concurrencyKey,
                  queue: queueName,
                  isTest: body.options?.test ?? false,
                  delayUntil,
                  queuedAt: delayUntil ? undefined : new Date(),
                  maxAttempts: body.options?.maxAttempts,
                  ttl,
                  tags:
                    tagIds.length === 0
                      ? undefined
                      : {
                          connect: tagIds.map((id) => ({ id })),
                        },
                },
              });

              if (payloadPacket.data) {
                if (
                  payloadPacket.dataType === "application/json" ||
                  payloadPacket.dataType === "application/super+json"
                ) {
                  event.setAttribute("payload", JSON.parse(payloadPacket.data) as any);
                } else {
                  event.setAttribute("payload", payloadPacket.data);
                }

                event.setAttribute("payloadType", payloadPacket.dataType);
              }

              event.setAttribute("runId", taskRun.friendlyId);
              span.setAttribute("runId", taskRun.friendlyId);

              if (dependentAttempt) {
                await tx.taskRunDependency.create({
                  data: {
                    taskRunId: taskRun.id,
                    dependentAttemptId: dependentAttempt.id,
                  },
                });
              } else if (dependentBatchRun) {
                await tx.taskRunDependency.create({
                  data: {
                    taskRunId: taskRun.id,
                    dependentBatchRunId: dependentBatchRun.id,
                  },
                });
              }

              if (body.options?.queue) {
                const concurrencyLimit =
                  typeof body.options.queue.concurrencyLimit === "number"
                    ? Math.max(0, body.options.queue.concurrencyLimit)
                    : undefined;

                const taskQueue = await tx.taskQueue.upsert({
                  where: {
                    runtimeEnvironmentId_name: {
                      runtimeEnvironmentId: environment.id,
                      name: queueName,
                    },
                  },
                  update: {
                    concurrencyLimit,
                    rateLimit: body.options.queue.rateLimit,
                  },
                  create: {
                    friendlyId: generateFriendlyId("queue"),
                    name: queueName,
                    concurrencyLimit,
                    runtimeEnvironmentId: environment.id,
                    projectId: environment.projectId,
                    rateLimit: body.options.queue.rateLimit,
                    type: "NAMED",
                  },
                });

                if (typeof taskQueue.concurrencyLimit === "number") {
                  await marqs?.updateQueueConcurrencyLimits(
                    environment,
                    taskQueue.name,
                    taskQueue.concurrencyLimit
                  );
                } else {
                  await marqs?.removeQueueConcurrencyLimits(environment, taskQueue.name);
                }
              }

              if (taskRun.delayUntil) {
                await workerQueue.enqueue(
                  "v3.enqueueDelayedRun",
                  { runId: taskRun.id },
                  { tx, runAt: delayUntil, jobKey: `v3.enqueueDelayedRun.${taskRun.id}` }
                );
              }

              if (!taskRun.delayUntil && taskRun.ttl) {
                const expireAt = parseNaturalLanguageDuration(taskRun.ttl);

                if (expireAt) {
                  await workerQueue.enqueue(
                    "v3.expireRun",
                    { runId: taskRun.id },
                    { tx, runAt: expireAt, jobKey: `v3.expireRun.${taskRun.id}` }
                  );
                }
              }

              return taskRun;
            },
            async (_, tx) => {
              const counter = await tx.taskRunNumberCounter.findUnique({
                where: {
                  taskIdentifier_environmentId: {
                    taskIdentifier: taskId,
                    environmentId: environment.id,
                  },
                },
                select: { lastNumber: true },
              });

              return counter?.lastNumber;
            },
            this._prisma
          );

          if (!run) {
            return;
          }

          // We need to enqueue the task run into the appropriate queue. This is done after the tx completes to prevent a race condition where the task run hasn't been created yet by the time we dequeue.
          if (run.status === "PENDING") {
            await marqs?.enqueueMessage(
              environment,
              run.queue,
              run.id,
              { type: "EXECUTE", taskIdentifier: taskId },
              body.options?.concurrencyKey
            );
          }

          return run;
        }
      );
    });
  }

  async #getQueueName(taskId: string, environment: AuthenticatedEnvironment, queueName?: string) {
    if (queueName) {
      return queueName;
    }

    const defaultQueueName = `task/${taskId}`;

    const worker = await findCurrentWorkerFromEnvironment(environment);

    if (!worker) {
      logger.debug("Failed to get queue name: No worker found", {
        taskId,
        environmentId: environment.id,
      });

      return defaultQueueName;
    }

    const task = await this._prisma.backgroundWorkerTask.findUnique({
      where: {
        workerId_slug: {
          workerId: worker.id,
          slug: taskId,
        },
      },
    });

    if (!task) {
      console.log("Failed to get queue name: No task found", {
        taskId,
        environmentId: environment.id,
      });

      return defaultQueueName;
    }

    const queueConfig = QueueOptions.optional().safeParse(task.queueConfig);

    if (!queueConfig.success) {
      console.log("Failed to get queue name: Invalid queue config", {
        taskId,
        environmentId: environment.id,
        queueConfig: task.queueConfig,
      });

      return defaultQueueName;
    }

    return queueConfig.data?.name ?? defaultQueueName;
  }

  async #handlePayloadPacket(
    payload: any,
    payloadType: string,
    pathPrefix: string,
    environment: AuthenticatedEnvironment
  ) {
    return await startActiveSpan("handlePayloadPacket()", async (span) => {
      const packet = this.#createPayloadPacket(payload, payloadType);

      if (!packet.data) {
        return packet;
      }

      const { needsOffloading, size } = packetRequiresOffloading(
        packet,
        env.TASK_PAYLOAD_OFFLOAD_THRESHOLD
      );

      if (!needsOffloading) {
        return packet;
      }

      const filename = `${pathPrefix}/payload.json`;

      await uploadToObjectStore(filename, packet.data, packet.dataType, environment);

      return {
        data: filename,
        dataType: "application/store",
      };
    });
  }

  #createPayloadPacket(payload: any, payloadType: string): IOPacket {
    if (payloadType === "application/json") {
      return { data: JSON.stringify(payload), dataType: "application/json" };
    }

    if (typeof payload === "string") {
      return { data: payload, dataType: payloadType };
    }

    return { dataType: payloadType };
  }
}

export async function parseDelay(value?: string | Date): Promise<Date | undefined> {
  if (!value) {
    return;
  }

  if (value instanceof Date) {
    return value;
  }

  try {
    const date = new Date(value);

    // Check if the date is valid
    if (isNaN(date.getTime())) {
      return parseNaturalLanguageDuration(value);
    }

    if (date.getTime() <= Date.now()) {
      return;
    }

    return date;
  } catch (error) {
    return parseNaturalLanguageDuration(value);
  }
}

export function parseNaturalLanguageDuration(duration: string): Date | undefined {
  const regexPattern = /^(\d+w)?(\d+d)?(\d+h)?(\d+m)?(\d+s)?$/;

  const result: Date = new Date();
  let hasMatch = false;

  const elements = duration.match(regexPattern);
  if (elements) {
    if (elements[1]) {
      const weeks = Number(elements[1].slice(0, -1));
      if (weeks >= 0) {
        result.setDate(result.getDate() + 7 * weeks);
        hasMatch = true;
      }
    }
    if (elements[2]) {
      const days = Number(elements[2].slice(0, -1));
      if (days >= 0) {
        result.setDate(result.getDate() + days);
        hasMatch = true;
      }
    }
    if (elements[3]) {
      const hours = Number(elements[3].slice(0, -1));
      if (hours >= 0) {
        result.setHours(result.getHours() + hours);
        hasMatch = true;
      }
    }
    if (elements[4]) {
      const minutes = Number(elements[4].slice(0, -1));
      if (minutes >= 0) {
        result.setMinutes(result.getMinutes() + minutes);
        hasMatch = true;
      }
    }
    if (elements[5]) {
      const seconds = Number(elements[5].slice(0, -1));
      if (seconds >= 0) {
        result.setSeconds(result.getSeconds() + seconds);
        hasMatch = true;
      }
    }
  }

  if (hasMatch) {
    return result;
  }

  return undefined;
}

function stringifyDuration(seconds: number): string | undefined {
  if (seconds <= 0) {
    return;
  }

  const units = {
    w: Math.floor(seconds / 604800),
    d: Math.floor((seconds % 604800) / 86400),
    h: Math.floor((seconds % 86400) / 3600),
    m: Math.floor((seconds % 3600) / 60),
    s: Math.floor(seconds % 60),
  };

  // Filter the units having non-zero values and join them
  const result: string = Object.entries(units)
    .filter(([unit, val]) => val != 0)
    .map(([unit, val]) => `${val}${unit}`)
    .join("");

  return result;
}<|MERGE_RESOLUTION|>--- conflicted
+++ resolved
@@ -18,12 +18,8 @@
 import { BaseService, ServiceValidationError } from "./baseService.server";
 import { logger } from "~/services/logger.server";
 import { isFinalAttemptStatus, isFinalRunStatus } from "../taskStatus";
-<<<<<<< HEAD
-import { createTag } from "~/models/taskRunTag.server";
+import { createTag, MAX_TAGS_PER_RUN } from "~/models/taskRunTag.server";
 import { findCurrentWorkerFromEnvironment } from "../models/workerDeployment.server";
-=======
-import { createTag, MAX_TAGS_PER_RUN } from "~/models/taskRunTag.server";
->>>>>>> 994ea7c3
 
 export type TriggerTaskServiceOptions = {
   idempotencyKey?: string;
