<<<<<<< HEAD
import { createHash } from "node:crypto";
import { nanoid } from "nanoid";
import { $transaction } from "~/db.server";
=======
>>>>>>> 933cf0f1
import {
  PRIMARY_VARIANT,
  SemanticInternalAttributes,
  TriggerTaskRequestBody,
} from "@trigger.dev/core/v3";
import { nanoid } from "nanoid";
import { createHash } from "node:crypto";
import { $transaction } from "~/db.server";
import { AuthenticatedEnvironment } from "~/services/apiAuth.server";
import { eventRepository } from "../eventRepository.server";
import { generateFriendlyId } from "../friendlyIdentifiers";
import { marqs } from "../marqs.server";
import { BaseService } from "./baseService.server";

export type TriggerTaskServiceOptions = {
  idempotencyKey?: string;
  triggerVersion?: string;
  traceContext?: Record<string, string | undefined>;
};

export class TriggerTaskService extends BaseService {
  public async call(
    taskId: string,
    environment: AuthenticatedEnvironment,
    body: TriggerTaskRequestBody,
    options: TriggerTaskServiceOptions = {}
  ) {
    return await this.traceWithEnv("call()", environment, async (span) => {
      span.setAttribute("taskId", taskId);

      const idempotencyKey = options.idempotencyKey ?? nanoid();

      const existingRun = await this._prisma.taskRun.findUnique({
        where: {
          runtimeEnvironmentId_idempotencyKey: {
            runtimeEnvironmentId: environment.id,
            idempotencyKey,
          },
        },
      });

      if (existingRun) {
        span.setAttribute("runId", existingRun.friendlyId);
        return existingRun;
      }

      return await eventRepository.traceEvent(
        taskId,
        {
          context: options.traceContext,
          kind: "SERVER",
          environment,
          taskSlug: taskId,
          attributes: {
            properties: {
              [SemanticInternalAttributes.PAYLOAD]: body.payload,
            },
            style: {
              icon: "play",
              variant: PRIMARY_VARIANT,
            },
            runIsTest: body.options?.test ?? false,
          },
          incomplete: true,
          immediate: true,
        },
        async (event, traceContext) => {
          const lockId = taskIdentifierToLockId(taskId);

          return await $transaction(this._prisma, async (tx) => {
            await tx.$executeRaw`SELECT pg_advisory_xact_lock(${lockId})`;

            const lockedToBackgroundWorker = body.options?.lockToVersion
              ? await tx.backgroundWorker.findUnique({
                  where: {
                    projectId_runtimeEnvironmentId_version: {
                      projectId: environment.projectId,
                      runtimeEnvironmentId: environment.id,
                      version: body.options?.lockToVersion,
                    },
                  },
                })
              : undefined;

            const counter = await tx.taskRunCounter.upsert({
              where: { taskIdentifier: taskId },
              update: { lastNumber: { increment: 1 } },
              create: { taskIdentifier: taskId, lastNumber: 1 },
              select: { lastNumber: true },
            });

            const queueName = body.options?.queue?.name ?? `task/${taskId}`;

            event.setAttribute("queueName", queueName);
            span.setAttribute("queueName", queueName);

            const taskRun = await tx.taskRun.create({
              data: {
                number: counter.lastNumber,
                friendlyId: generateFriendlyId("run"),
                runtimeEnvironmentId: environment.id,
                projectId: environment.projectId,
                idempotencyKey,
                taskIdentifier: taskId,
                payload: JSON.stringify(body.payload),
                payloadType: "application/json",
                context: body.context,
                traceContext: traceContext,
                traceId: event.traceId,
                spanId: event.spanId,
                lockedToVersionId: lockedToBackgroundWorker?.id,
                concurrencyKey: body.options?.concurrencyKey,
                queue: queueName,
                isTest: body.options?.test ?? false,
              },
            });

            event.setAttribute("runId", taskRun.friendlyId);
            span.setAttribute("runId", taskRun.friendlyId);

            if (body.options?.dependentAttempt) {
              const dependentAttempt = await tx.taskRunAttempt.findUnique({
                where: { friendlyId: body.options.dependentAttempt },
              });

              if (dependentAttempt) {
                await tx.taskRunDependency.create({
                  data: {
                    taskRunId: taskRun.id,
                    dependentAttemptId: dependentAttempt.id,
                  },
                });
              }
            } else if (body.options?.dependentBatch) {
              const dependentBatchRun = await tx.batchTaskRun.findUnique({
                where: { friendlyId: body.options.dependentBatch },
              });

              if (dependentBatchRun) {
                await tx.taskRunDependency.create({
                  data: {
                    taskRunId: taskRun.id,
                    dependentBatchRunId: dependentBatchRun.id,
                  },
                });
              }
            }

            // We need to enqueue the task run into the appropriate queue
            await marqs?.enqueueMessage(
              environment,
              queueName,
              taskRun.id,
              { type: "EXECUTE", taskIdentifier: taskId },
              body.options?.concurrencyKey
            );

            return taskRun;
          });
        }
      );
    });
  }
}

function taskIdentifierToLockId(taskIdentifier: string): number {
  // Convert taskIdentifier to a unique lock identifier
  return parseInt(createHash("sha256").update(taskIdentifier).digest("hex").slice(0, 8), 16);
}<|MERGE_RESOLUTION|>--- conflicted
+++ resolved
@@ -1,9 +1,3 @@
-<<<<<<< HEAD
-import { createHash } from "node:crypto";
-import { nanoid } from "nanoid";
-import { $transaction } from "~/db.server";
-=======
->>>>>>> 933cf0f1
 import {
   PRIMARY_VARIANT,
   SemanticInternalAttributes,
