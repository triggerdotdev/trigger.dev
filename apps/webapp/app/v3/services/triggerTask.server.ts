--- conflicted
+++ resolved
@@ -52,316 +52,7 @@
         return await this.callV1(taskId, environment, body, options);
       }
 
-      //todo Additional checks
-      /*
-      - If the `triggerVersion` is 3.2 or higher AND the project has engine V2, we will use the run engine.
-      - Add an `engine` column to `Project` in the database.
-
-      Add `engine` to the trigger.config file. It would default to "V1" for now, but you can set it to V2.
-
-      You run `npx trigger.dev@latest deploy` with config v2.
-      - Create BackgroundWorker with `engine`: `v2`.
-      - Set the `project` `engine` column to `v2`.
-
-      You run `npx trigger.dev@latest dev`  with config v2
-      - Create BackgroundWorker with `engine`: `v2`.
-      - Set the `project` `engine` column to `v2`.
-
-      When triggering
-      - triggerAndWait we can lookup the BackgroundWorker easily, and get the engine.
-      - No locked version: lookup the BackgroundWorker via the Deployment/latest dev BW
-      */
-
-<<<<<<< HEAD
       return await this.callV2(taskId, environment, body, options);
-=======
-                const depth = dependentAttempt
-                  ? dependentAttempt.taskRun.depth + 1
-                  : parentAttempt
-                  ? parentAttempt.taskRun.depth + 1
-                  : dependentBatchRun?.dependentTaskAttempt
-                  ? dependentBatchRun.dependentTaskAttempt.taskRun.depth + 1
-                  : 0;
-
-                const taskRun = await tx.taskRun.create({
-                  data: {
-                    status: delayUntil ? "DELAYED" : "PENDING",
-                    number: num,
-                    friendlyId: runFriendlyId,
-                    runtimeEnvironmentId: environment.id,
-                    projectId: environment.projectId,
-                    idempotencyKey,
-                    idempotencyKeyExpiresAt: idempotencyKey ? idempotencyKeyExpiresAt : undefined,
-                    taskIdentifier: taskId,
-                    payload: payloadPacket.data ?? "",
-                    payloadType: payloadPacket.dataType,
-                    context: body.context,
-                    traceContext: traceContext,
-                    traceId: event.traceId,
-                    spanId: event.spanId,
-                    parentSpanId:
-                      options.parentAsLinkType === "replay" ? undefined : traceparent?.spanId,
-                    lockedToVersionId: lockedToBackgroundWorker?.id,
-                    taskVersion: lockedToBackgroundWorker?.version,
-                    sdkVersion: lockedToBackgroundWorker?.sdkVersion,
-                    cliVersion: lockedToBackgroundWorker?.cliVersion,
-                    concurrencyKey: body.options?.concurrencyKey,
-                    queue: queueName,
-                    isTest: body.options?.test ?? false,
-                    delayUntil,
-                    queuedAt: delayUntil ? undefined : new Date(),
-                    maxAttempts: body.options?.maxAttempts,
-                    ttl,
-                    tags:
-                      tagIds.length === 0
-                        ? undefined
-                        : {
-                            connect: tagIds.map((id) => ({ id })),
-                          },
-                    parentTaskRunId:
-                      dependentAttempt?.taskRun.id ??
-                      parentAttempt?.taskRun.id ??
-                      dependentBatchRun?.dependentTaskAttempt?.taskRun.id,
-                    parentTaskRunAttemptId:
-                      dependentAttempt?.id ??
-                      parentAttempt?.id ??
-                      dependentBatchRun?.dependentTaskAttempt?.id,
-                    rootTaskRunId:
-                      dependentAttempt?.taskRun.rootTaskRunId ??
-                      dependentAttempt?.taskRun.id ??
-                      parentAttempt?.taskRun.rootTaskRunId ??
-                      parentAttempt?.taskRun.id ??
-                      dependentBatchRun?.dependentTaskAttempt?.taskRun.rootTaskRunId ??
-                      dependentBatchRun?.dependentTaskAttempt?.taskRun.id,
-                    batchId: dependentBatchRun?.id ?? parentBatchRun?.id,
-                    resumeParentOnCompletion: !!(dependentAttempt ?? dependentBatchRun),
-                    depth,
-                    metadata: metadataPacket?.data,
-                    metadataType: metadataPacket?.dataType,
-                    seedMetadata: metadataPacket?.data,
-                    seedMetadataType: metadataPacket?.dataType,
-                    maxDurationInSeconds: body.options?.maxDuration
-                      ? clampMaxDuration(body.options.maxDuration)
-                      : undefined,
-                    runTags: bodyTags,
-                    oneTimeUseToken: options.oneTimeUseToken,
-                  },
-                });
-
-                event.setAttribute("runId", taskRun.friendlyId);
-                span.setAttribute("runId", taskRun.friendlyId);
-
-                if (dependentAttempt) {
-                  await tx.taskRunDependency.create({
-                    data: {
-                      taskRunId: taskRun.id,
-                      dependentAttemptId: dependentAttempt.id,
-                    },
-                  });
-                } else if (dependentBatchRun) {
-                  await tx.taskRunDependency.create({
-                    data: {
-                      taskRunId: taskRun.id,
-                      dependentBatchRunId: dependentBatchRun.id,
-                    },
-                  });
-                }
-
-                if (body.options?.queue) {
-                  const concurrencyLimit =
-                    typeof body.options.queue?.concurrencyLimit === "number"
-                      ? Math.max(
-                          Math.min(
-                            body.options.queue.concurrencyLimit,
-                            environment.maximumConcurrencyLimit,
-                            environment.organization.maximumConcurrencyLimit
-                          ),
-                          0
-                        )
-                      : null;
-
-                  let taskQueue = await tx.taskQueue.findFirst({
-                    where: {
-                      runtimeEnvironmentId: environment.id,
-                      name: queueName,
-                    },
-                  });
-
-                  const existingConcurrencyLimit =
-                    typeof taskQueue?.concurrencyLimit === "number"
-                      ? taskQueue.concurrencyLimit
-                      : undefined;
-
-                  if (taskQueue) {
-                    if (existingConcurrencyLimit !== concurrencyLimit) {
-                      taskQueue = await tx.taskQueue.update({
-                        where: {
-                          id: taskQueue.id,
-                        },
-                        data: {
-                          concurrencyLimit:
-                            typeof concurrencyLimit === "number" ? concurrencyLimit : null,
-                        },
-                      });
-
-                      if (typeof taskQueue.concurrencyLimit === "number") {
-                        logger.debug("TriggerTaskService: updating concurrency limit", {
-                          runId: taskRun.id,
-                          friendlyId: taskRun.friendlyId,
-                          taskQueue,
-                          orgId: environment.organizationId,
-                          projectId: environment.projectId,
-                          existingConcurrencyLimit,
-                          concurrencyLimit,
-                          queueOptions: body.options?.queue,
-                        });
-                        await marqs?.updateQueueConcurrencyLimits(
-                          environment,
-                          taskQueue.name,
-                          taskQueue.concurrencyLimit
-                        );
-                      } else {
-                        logger.debug("TriggerTaskService: removing concurrency limit", {
-                          runId: taskRun.id,
-                          friendlyId: taskRun.friendlyId,
-                          taskQueue,
-                          orgId: environment.organizationId,
-                          projectId: environment.projectId,
-                          existingConcurrencyLimit,
-                          concurrencyLimit,
-                          queueOptions: body.options?.queue,
-                        });
-                        await marqs?.removeQueueConcurrencyLimits(environment, taskQueue.name);
-                      }
-                    }
-                  } else {
-                    const queueId = generateFriendlyId("queue");
-
-                    taskQueue = await tx.taskQueue.create({
-                      data: {
-                        friendlyId: queueId,
-                        name: queueName,
-                        concurrencyLimit,
-                        runtimeEnvironmentId: environment.id,
-                        projectId: environment.projectId,
-                        type: "NAMED",
-                      },
-                    });
-
-                    if (typeof taskQueue.concurrencyLimit === "number") {
-                      await marqs?.updateQueueConcurrencyLimits(
-                        environment,
-                        taskQueue.name,
-                        taskQueue.concurrencyLimit
-                      );
-                    }
-                  }
-                }
-
-                if (taskRun.delayUntil) {
-                  await workerQueue.enqueue(
-                    "v3.enqueueDelayedRun",
-                    { runId: taskRun.id },
-                    { tx, runAt: delayUntil, jobKey: `v3.enqueueDelayedRun.${taskRun.id}` }
-                  );
-                }
-
-                if (!taskRun.delayUntil && taskRun.ttl) {
-                  const expireAt = parseNaturalLanguageDuration(taskRun.ttl);
-
-                  if (expireAt) {
-                    await ExpireEnqueuedRunService.enqueue(taskRun.id, expireAt, tx);
-                  }
-                }
-
-                return taskRun;
-              },
-              async (_, tx) => {
-                const counter = await tx.taskRunNumberCounter.findUnique({
-                  where: {
-                    taskIdentifier_environmentId: {
-                      taskIdentifier: taskId,
-                      environmentId: environment.id,
-                    },
-                  },
-                  select: { lastNumber: true },
-                });
-
-                return counter?.lastNumber;
-              },
-              this._prisma
-            );
-
-            //release the concurrency for the env and org, if part of a (batch)triggerAndWait
-            if (dependentAttempt) {
-              const isSameTask = dependentAttempt.taskRun.taskIdentifier === taskId;
-              await marqs?.releaseConcurrency(dependentAttempt.taskRun.id, isSameTask);
-            }
-            if (dependentBatchRun?.dependentTaskAttempt) {
-              const isSameTask =
-                dependentBatchRun.dependentTaskAttempt.taskRun.taskIdentifier === taskId;
-              await marqs?.releaseConcurrency(
-                dependentBatchRun.dependentTaskAttempt.taskRun.id,
-                isSameTask
-              );
-            }
-
-            if (!run) {
-              return;
-            }
-
-            // We need to enqueue the task run into the appropriate queue. This is done after the tx completes to prevent a race condition where the task run hasn't been created yet by the time we dequeue.
-            if (run.status === "PENDING") {
-              await marqs?.enqueueMessage(
-                environment,
-                run.queue,
-                run.id,
-                {
-                  type: "EXECUTE",
-                  taskIdentifier: taskId,
-                  projectId: environment.projectId,
-                  environmentId: environment.id,
-                  environmentType: environment.type,
-                },
-                body.options?.concurrencyKey
-              );
-            }
-
-            return run;
-          }
-        );
-      } catch (error) {
-        // Detect a prisma transaction Unique constraint violation
-        if (error instanceof Prisma.PrismaClientKnownRequestError) {
-          logger.debug("TriggerTask: Prisma transaction error", {
-            code: error.code,
-            message: error.message,
-            meta: error.meta,
-          });
-
-          if (error.code === "P2002") {
-            const target = error.meta?.target;
-
-            if (
-              Array.isArray(target) &&
-              target.length > 0 &&
-              typeof target[0] === "string" &&
-              target[0].includes("oneTimeUseToken")
-            ) {
-              throw new ServiceValidationError(
-                `Cannot trigger ${taskId} with a one-time use token as it has already been used.`
-              );
-            } else {
-              throw new ServiceValidationError(
-                `Cannot trigger ${taskId} as it has already been triggered with the same idempotency key.`
-              );
-            }
-          }
-        }
-
-        throw error;
-      }
->>>>>>> 3418aa61
     });
   }
 
