--- conflicted
+++ resolved
@@ -413,10 +413,7 @@
       data: {
         lockedAt: new Date(),
         lockedById: backgroundTask.id,
-<<<<<<< HEAD
-=======
         status: "EXECUTING",
->>>>>>> f243eab9
         lockedToVersionId: backgroundWorker.id,
       },
       include: {
