--- conflicted
+++ resolved
@@ -30,13 +30,7 @@
   MessageQueueSubscriber,
   VisibilityTimeoutStrategy,
 } from "./types";
-<<<<<<< HEAD
-import { V3VisibilityTimeout } from "./v3VisibilityTimeout.server";
-import { concurrencyTracker } from "../services/taskRunConcurrencyTracker.server";
-export { sanitizeQueueName } from "@trigger.dev/core/v3/apps";
-=======
 import { V3LegacyRunEngineWorkerVisibilityTimeout } from "./v3VisibilityTimeout.server";
->>>>>>> 0b555faf
 
 const KEY_PREFIX = "marqs:";
 
@@ -1426,80 +1420,8 @@
 `,
     });
 
-<<<<<<< HEAD
-    this.redis.defineCommand("heartbeatMessage", {
-      numberOfKeys: 1,
-      lua: `
--- Keys: visibilityQueue
-local visibilityQueue = KEYS[1]
-
--- Args: messageId, milliseconds, maxVisibilityTimeout
-local messageId = ARGV[1]
-local milliseconds = tonumber(ARGV[2])
-local maxVisibilityTimeout = tonumber(ARGV[3])
-
--- Get the current visibility timeout
-local zscoreResult = redis.call('ZSCORE', visibilityQueue, messageId)
-
--- If there's no currentVisibilityTimeout, return and do not execute ZADD
-if zscoreResult == false then
-    return
-end
-
-local currentVisibilityTimeout = tonumber(zscoreResult)
-
-
--- Calculate the new visibility timeout
-local newVisibilityTimeout = math.min(currentVisibilityTimeout + milliseconds * 1000, maxVisibilityTimeout)
-
--- Update the visibility timeout
-redis.call('ZADD', visibilityQueue, newVisibilityTimeout, messageId)
-      `,
-    });
-
-    this.redis.defineCommand("calculateMessageQueueCapacitiesWithDisabling", {
-      numberOfKeys: 7,
-      lua: `
--- Keys: currentConcurrencyKey, currentEnvConcurrencyKey, currentOrgConcurrencyKey, concurrencyLimitKey, envConcurrencyLimitKey, orgConcurrencyLimitKey, disabledConcurrencyLimitKey
-local currentConcurrencyKey = KEYS[1]
-local currentEnvConcurrencyKey = KEYS[2]
-local currentOrgConcurrencyKey = KEYS[3]
-local concurrencyLimitKey = KEYS[4]
-local envConcurrencyLimitKey = KEYS[5]
-local orgConcurrencyLimitKey = KEYS[6]
-local disabledConcurrencyLimitKey = KEYS[7]
-
--- Args defaultEnvConcurrencyLimit, defaultOrgConcurrencyLimit
-local defaultEnvConcurrencyLimit = tonumber(ARGV[1])
-local defaultOrgConcurrencyLimit = tonumber(ARGV[2])
-
-local currentOrgConcurrency = tonumber(redis.call('SCARD', currentOrgConcurrencyKey) or '0')
-
--- Check if disabledConcurrencyLimitKey exists
-local orgConcurrencyLimit
-if redis.call('EXISTS', disabledConcurrencyLimitKey) == 1 then
-  orgConcurrencyLimit = 0
-else
-  orgConcurrencyLimit = tonumber(redis.call('GET', orgConcurrencyLimitKey) or defaultOrgConcurrencyLimit)
-end
-
-local currentEnvConcurrency = tonumber(redis.call('SCARD', currentEnvConcurrencyKey) or '0')
-local envConcurrencyLimit = tonumber(redis.call('GET', envConcurrencyLimitKey) or defaultEnvConcurrencyLimit)
-
-local currentConcurrency = tonumber(redis.call('SCARD', currentConcurrencyKey) or '0')
-local concurrencyLimit = redis.call('GET', concurrencyLimitKey)
-
--- Return current capacity and concurrency limits for the queue, env, org
-return { currentConcurrency, concurrencyLimit, currentEnvConcurrency, envConcurrencyLimit, currentOrgConcurrency, orgConcurrencyLimit }
-      `,
-    });
-
-    this.redis.defineCommand("calculateMessageQueueCapacities", {
-      numberOfKeys: 6,
-=======
     this.redis.defineCommand("calculateQueueCurrentConcurrencies", {
       numberOfKeys: 3,
->>>>>>> 0b555faf
       lua: `
 -- Keys: currentConcurrencyKey, currentEnvConcurrencyKey, currentOrgConcurrencyKey
 local currentConcurrencyKey = KEYS[1]
@@ -1512,12 +1434,7 @@
 
 local currentConcurrency = tonumber(redis.call('SCARD', currentConcurrencyKey) or '0')
 
-<<<<<<< HEAD
--- Return current capacity and concurrency limits for the queue, env, org
-return { currentConcurrency, concurrencyLimit, currentEnvConcurrency, envConcurrencyLimit, currentOrgConcurrency, orgConcurrencyLimit }
-=======
 return { currentOrgConcurrency, currentEnvConcurrency, currentConcurrency } 
->>>>>>> 0b555faf
       `,
     });
 
