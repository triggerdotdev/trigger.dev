import { Context, ROOT_CONTEXT, Span, SpanKind, context, trace } from "@opentelemetry/api";
import {
  MachinePreset,
  ProdTaskRunExecution,
  ProdTaskRunExecutionPayload,
  TaskRunError,
  TaskRunExecution,
  TaskRunExecutionLazyAttemptPayload,
  TaskRunExecutionResult,
  TaskRunFailedExecutionResult,
  TaskRunSuccessfulExecutionResult,
  parsePacket,
  serverWebsocketMessages,
} from "@trigger.dev/core/v3";
import { ZodMessageSender } from "@trigger.dev/core/v3/zodMessageHandler";
import {
  BackgroundWorker,
  BackgroundWorkerTask,
  RuntimeEnvironment,
  TaskRun,
  TaskRunStatus,
} from "@trigger.dev/database";
import { z } from "zod";
import { $replica, prisma } from "~/db.server";
import { findEnvironmentById } from "~/models/runtimeEnvironment.server";
import { logger } from "~/services/logger.server";
import { singleton } from "~/utils/singleton";
import { marqs, sanitizeQueueName } from "~/v3/marqs/index.server";
import { resolveVariablesForEnvironment } from "../environmentVariables/environmentVariablesRepository.server";
import { FailedTaskRunService } from "../failedTaskRun.server";
import { generateFriendlyId } from "../friendlyIdentifiers";
import { socketIo } from "../handleSocketIo.server";
import {
  findCurrentWorkerDeployment,
  getWorkerDeploymentFromWorker,
  getWorkerDeploymentFromWorkerTask,
} from "../models/workerDeployment.server";
import { CrashTaskRunService } from "../services/crashTaskRun.server";
import { CreateTaskRunAttemptService } from "../services/createTaskRunAttempt.server";
import { RestoreCheckpointService } from "../services/restoreCheckpoint.server";
import { SEMINTATTRS_FORCE_RECORDING, tracer } from "../tracer.server";
import { generateJWTTokenForEnvironment } from "~/services/apiAuth.server";
import { EnvironmentVariable } from "../environmentVariables/repository";
import { machinePresetFromConfig } from "../machinePresets.server";
import { env } from "~/env.server";
<<<<<<< HEAD
import { isFinalAttemptStatus, isFinalRunStatus } from "../taskStatus";
import { getMaxDuration } from "@trigger.dev/core/v3/apps";
=======
import {
  FINAL_ATTEMPT_STATUSES,
  FINAL_RUN_STATUSES,
  isFinalAttemptStatus,
  isFinalRunStatus,
} from "../taskStatus";
import { getMaxDuration } from "../utils/maxDuration";
>>>>>>> a7907590

const WithTraceContext = z.object({
  traceparent: z.string().optional(),
  tracestate: z.string().optional(),
});

export const SharedQueueMessageBody = z.discriminatedUnion("type", [
  WithTraceContext.extend({
    type: z.literal("EXECUTE"),
    taskIdentifier: z.string(),
    checkpointEventId: z.string().optional(),
    retryCheckpointsDisabled: z.boolean().optional(),
  }),
  WithTraceContext.extend({
    type: z.literal("RESUME"),
    completedAttemptIds: z.string().array(),
    resumableAttemptId: z.string(),
    checkpointEventId: z.string().optional(),
  }),
  WithTraceContext.extend({
    type: z.literal("RESUME_AFTER_DURATION"),
    resumableAttemptId: z.string(),
    checkpointEventId: z.string(),
  }),
  WithTraceContext.extend({
    type: z.literal("FAIL"),
    reason: z.string(),
  }),
]);

export type SharedQueueMessageBody = z.infer<typeof SharedQueueMessageBody>;

type BackgroundWorkerWithTasks = BackgroundWorker & { tasks: BackgroundWorkerTask[] };

export type SharedQueueConsumerOptions = {
  maximumItemsPerTrace?: number;
  traceTimeoutSeconds?: number;
  nextTickInterval?: number;
  interval?: number;
};

export class SharedQueueConsumer {
  private _backgroundWorkers: Map<string, BackgroundWorkerWithTasks> = new Map();
  private _deprecatedWorkers: Map<string, BackgroundWorkerWithTasks> = new Map();
  private _enabled = false;
  private _options: Required<SharedQueueConsumerOptions>;
  private _perTraceCountdown: number | undefined;
  private _lastNewTrace: Date | undefined;
  private _currentSpanContext: Context | undefined;
  private _taskFailures: number = 0;
  private _taskSuccesses: number = 0;
  private _currentSpan: Span | undefined;
  private _endSpanInNextIteration = false;
  private _tasks = sharedQueueTasks;
  private _id: string;

  constructor(
    private _sender: ZodMessageSender<typeof serverWebsocketMessages>,
    options: SharedQueueConsumerOptions = {}
  ) {
    this._options = {
      maximumItemsPerTrace: options.maximumItemsPerTrace ?? 500,
      traceTimeoutSeconds: options.traceTimeoutSeconds ?? 10,
      nextTickInterval: options.nextTickInterval ?? 1000, // 1 second
      interval: options.interval ?? 100, // 100ms
    };

    this._id = generateFriendlyId("shared-queue", 6);
  }

  // This method is called when a background worker is deprecated and will no longer be used unless a run is locked to it
  public async deprecateBackgroundWorker(id: string) {
    const backgroundWorker = this._backgroundWorkers.get(id);

    if (!backgroundWorker) {
      return;
    }

    this._deprecatedWorkers.set(id, backgroundWorker);
    this._backgroundWorkers.delete(id);
  }

  public async registerBackgroundWorker(id: string, envId?: string) {
    if (!envId) {
      logger.error("Environment ID is required for background worker registration", {
        backgroundWorkerId: id,
      });
      return;
    }

    const backgroundWorker = await prisma.backgroundWorker.findUnique({
      where: {
        friendlyId: id,
        runtimeEnvironmentId: envId,
      },
      include: {
        tasks: true,
      },
    });

    if (!backgroundWorker) {
      return;
    }

    this._backgroundWorkers.set(backgroundWorker.id, backgroundWorker);

    logger.debug("Registered background worker", { backgroundWorker: backgroundWorker.id });

    // Start reading from the queue if we haven't already
    this.#enable();
  }

  public async start() {
    this.#enable();
  }

  public async stop(reason: string = "Provider disconnected") {
    if (!this._enabled) {
      return;
    }

    logger.debug("Stopping shared queue consumer");
    this._enabled = false;

    if (this._currentSpan) {
      this._currentSpan.end();
    }
  }

  #enable() {
    if (this._enabled) {
      return;
    }

    this._enabled = true;
    this._perTraceCountdown = this._options.maximumItemsPerTrace;
    this._lastNewTrace = new Date();
    this._taskFailures = 0;
    this._taskSuccesses = 0;

    this.#doWork().finally(() => {});
  }

  #endCurrentSpan() {
    if (this._currentSpan) {
      this._currentSpan.setAttribute("tasks.period.failures", this._taskFailures);
      this._currentSpan.setAttribute("tasks.period.successes", this._taskSuccesses);
      this._currentSpan.end();
    }
  }

  async #doWork() {
    if (!this._enabled) {
      this.#endCurrentSpan();
      return;
    }

    // Check if the trace has expired
    if (
      this._perTraceCountdown === 0 ||
      Date.now() - this._lastNewTrace!.getTime() > this._options.traceTimeoutSeconds * 1000 ||
      this._currentSpanContext === undefined ||
      this._endSpanInNextIteration
    ) {
      this.#endCurrentSpan();

      // Create a new trace
      this._currentSpan = tracer.startSpan(
        "SharedQueueConsumer.doWork()",
        {
          kind: SpanKind.CONSUMER,
          attributes: {
            [SEMINTATTRS_FORCE_RECORDING]: true,
          },
        },
        ROOT_CONTEXT
      );

      // Get the span trace context
      this._currentSpanContext = trace.setSpan(ROOT_CONTEXT, this._currentSpan);

      this._perTraceCountdown = this._options.maximumItemsPerTrace;
      this._lastNewTrace = new Date();
      this._taskFailures = 0;
      this._taskSuccesses = 0;
      this._endSpanInNextIteration = false;
    }

    return context.with(this._currentSpanContext ?? ROOT_CONTEXT, async () => {
      await this.#doWorkInternal();
      this._perTraceCountdown = this._perTraceCountdown! - 1;
    });
  }

  async #doWorkInternal() {
    // Attempt to dequeue a message from the shared queue
    // If no message is available, reschedule the worker to run again in 1 second
    // If a message is available, find the BackgroundWorkerTask that matches the message's taskIdentifier
    // If no matching task is found, nack the message and reschedule the worker to run again in 1 second
    // If the matching task is found, create the task attempt and lock the task run, then send the task run to the client
    // Store the message as a processing message
    // If the websocket connection disconnects before the task run is completed, nack the message
    // When the task run completes, ack the message
    // Using a heartbeat mechanism, if the client keeps responding with a heartbeat, we'll keep the message processing and increase the visibility timeout.

    const message = await marqs?.dequeueMessageInSharedQueue(this._id);

    if (!message) {
      this.#doMoreWork(this._options.nextTickInterval);
      return;
    }

    logger.log("dequeueMessageInSharedQueue()", { queueMessage: message });

    const messageBody = SharedQueueMessageBody.safeParse(message.data);

    if (!messageBody.success) {
      logger.error("Failed to parse message", {
        queueMessage: message.data,
        error: messageBody.error,
      });

      await this.#ackAndDoMoreWork(message.messageId);
      return;
    }

    // TODO: For every ACK, decide what should be done with the existing run and attempts. Make sure to check the current statuses first.

    switch (messageBody.data.type) {
      // MARK: EXECUTE
      case "EXECUTE": {
        const existingTaskRun = await prisma.taskRun.findUnique({
          where: {
            id: message.messageId,
          },
        });

        if (!existingTaskRun) {
          logger.error("No existing task run", {
            queueMessage: message.data,
            messageId: message.messageId,
          });

          // INFO: There used to be a race condition where tasks could be triggered, but execute messages could be dequeued before the run finished being created in the DB
          //       This should not be happening anymore. In case it does, consider reqeueuing here with a brief delay while limiting total retries.

          await this.#ackAndDoMoreWork(message.messageId);
          return;
        }

        const retryingFromCheckpoint = !!messageBody.data.checkpointEventId;

        const EXECUTABLE_RUN_STATUSES = {
          fromCheckpoint: ["WAITING_TO_RESUME"] satisfies TaskRunStatus[],
          withoutCheckpoint: ["PENDING", "RETRYING_AFTER_FAILURE"] satisfies TaskRunStatus[],
        };

        if (
          (retryingFromCheckpoint &&
            !EXECUTABLE_RUN_STATUSES.fromCheckpoint.includes(existingTaskRun.status)) ||
          (!retryingFromCheckpoint &&
            !EXECUTABLE_RUN_STATUSES.withoutCheckpoint.includes(existingTaskRun.status))
        ) {
          logger.error("Task run has invalid status for execution. Going to ack", {
            queueMessage: message.data,
            messageId: message.messageId,
            taskRun: existingTaskRun.id,
            status: existingTaskRun.status,
            retryingFromCheckpoint,
          });

          await this.#ackAndDoMoreWork(message.messageId);
          return;
        }

        // Check if the task run is locked to a specific worker, if not, use the current worker deployment
        const deployment = existingTaskRun.lockedById
          ? await getWorkerDeploymentFromWorkerTask(existingTaskRun.lockedById)
          : existingTaskRun.lockedToVersionId
          ? await getWorkerDeploymentFromWorker(existingTaskRun.lockedToVersionId)
          : await findCurrentWorkerDeployment(existingTaskRun.runtimeEnvironmentId);

        if (!deployment || !deployment.worker) {
          logger.error("No matching deployment found for task run", {
            queueMessage: message.data,
            messageId: message.messageId,
          });

          await this.#markRunAsWaitingForDeploy(existingTaskRun.id);

          await this.#ackAndDoMoreWork(message.messageId);
          return;
        }

        if (!deployment.imageReference) {
          logger.error("Deployment is missing an image reference", {
            queueMessage: message.data,
            messageId: message.messageId,
            deployment: deployment.id,
          });

          await this.#markRunAsWaitingForDeploy(existingTaskRun.id);

          await this.#ackAndDoMoreWork(message.messageId);
          return;
        }

        const backgroundTask = deployment.worker.tasks.find(
          (task) => task.slug === existingTaskRun.taskIdentifier
        );

        if (!backgroundTask) {
          const nonCurrentTask = await prisma.backgroundWorkerTask.findFirst({
            where: {
              slug: existingTaskRun.taskIdentifier,
              projectId: existingTaskRun.projectId,
              runtimeEnvironmentId: existingTaskRun.runtimeEnvironmentId,
            },
            include: {
              worker: {
                include: {
                  deployment: {
                    include: {},
                  },
                },
              },
            },
          });

          if (nonCurrentTask) {
            logger.warn("Task for this run exists but is not part of the current deploy", {
              taskRun: existingTaskRun.id,
              taskIdentifier: existingTaskRun.taskIdentifier,
            });
          } else {
            logger.warn("Task for this run has never been deployed", {
              taskRun: existingTaskRun.id,
              taskIdentifier: existingTaskRun.taskIdentifier,
            });
          }

          await this.#markRunAsWaitingForDeploy(existingTaskRun.id);

          // If this task is ever deployed, a new message will be enqueued after successful indexing
          await this.#ackAndDoMoreWork(message.messageId);
          return;
        }

        const lockedTaskRun = await prisma.taskRun.update({
          where: {
            id: message.messageId,
          },
          data: {
            lockedAt: new Date(),
            lockedById: backgroundTask.id,
            lockedToVersionId: deployment.worker.id,
            startedAt: existingTaskRun.startedAt ?? new Date(),
            baseCostInCents: env.CENTS_PER_RUN,
            machinePreset: machinePresetFromConfig(backgroundTask.machineConfig ?? {}).name,
            maxDurationInSeconds: getMaxDuration(
              existingTaskRun.maxDurationInSeconds,
              backgroundTask.maxDurationInSeconds
            ),
          },
          include: {
            runtimeEnvironment: true,
            attempts: {
              take: 1,
              orderBy: { number: "desc" },
            },
            tags: true,
            checkpoints: {
              take: 1,
              orderBy: {
                createdAt: "desc",
              },
            },
            lockedBy: true,
          },
        });

        if (!lockedTaskRun) {
          logger.warn("Failed to lock task run", {
            taskRun: existingTaskRun.id,
            taskIdentifier: existingTaskRun.taskIdentifier,
            deployment: deployment.id,
            backgroundWorker: deployment.worker.id,
            messageId: message.messageId,
          });

          await this.#ackAndDoMoreWork(message.messageId);
          return;
        }

        const queue = await prisma.taskQueue.findUnique({
          where: {
            runtimeEnvironmentId_name: {
              runtimeEnvironmentId: lockedTaskRun.runtimeEnvironmentId,
              name: sanitizeQueueName(lockedTaskRun.queue),
            },
          },
        });

        if (!queue) {
          logger.debug("SharedQueueConsumer queue not found, so nacking message", {
            queueMessage: message,
            taskRunQueue: lockedTaskRun.queue,
            runtimeEnvironmentId: lockedTaskRun.runtimeEnvironmentId,
          });

          await this.#nackAndDoMoreWork(message.messageId, this._options.nextTickInterval);
          return;
        }

        if (!this._enabled) {
          logger.debug("SharedQueueConsumer not enabled, so nacking message", {
            queueMessage: message,
          });

          await marqs?.nackMessage(message.messageId);
          return;
        }

        const nextAttemptNumber = lockedTaskRun.attempts[0]
          ? lockedTaskRun.attempts[0].number + 1
          : 1;

        const isRetry =
          nextAttemptNumber > 1 &&
          (lockedTaskRun.status === "WAITING_TO_RESUME" ||
            lockedTaskRun.status === "RETRYING_AFTER_FAILURE");

        try {
          if (messageBody.data.checkpointEventId) {
            const restoreService = new RestoreCheckpointService();

            const checkpoint = await restoreService.call({
              eventId: messageBody.data.checkpointEventId,
              isRetry,
            });

            if (!checkpoint) {
              logger.error("Failed to restore checkpoint", {
                queueMessage: message.data,
                messageId: message.messageId,
                runStatus: lockedTaskRun.status,
                isRetry,
              });

              await this.#ackAndDoMoreWork(message.messageId);
              return;
            }

            break;
          }

          if (!deployment.worker.supportsLazyAttempts) {
            try {
              const service = new CreateTaskRunAttemptService();
              await service.call(lockedTaskRun.friendlyId, undefined, false);
            } catch (error) {
              logger.error("Failed to create task run attempt for outdate worker", {
                error,
                taskRun: lockedTaskRun.id,
              });

              await this.#ackAndDoMoreWork(message.messageId);
              return;
            }
          }

          if (isRetry && !messageBody.data.retryCheckpointsDisabled) {
            socketIo.coordinatorNamespace.emit("READY_FOR_RETRY", {
              version: "v1",
              runId: lockedTaskRun.id,
            });

            // Retries for workers with disabled retry checkpoints will be handled just like normal attempts
          } else {
            const machineConfig = lockedTaskRun.lockedBy?.machineConfig;
            const machine = machinePresetFromConfig(machineConfig ?? {});

            await this._sender.send("BACKGROUND_WORKER_MESSAGE", {
              backgroundWorkerId: deployment.worker.friendlyId,
              data: {
                type: "SCHEDULE_ATTEMPT",
                image: deployment.imageReference,
                version: deployment.version,
                machine,
                nextAttemptNumber,
                // identifiers
                id: "placeholder", // TODO: Remove this completely in a future release
                envId: lockedTaskRun.runtimeEnvironment.id,
                envType: lockedTaskRun.runtimeEnvironment.type,
                orgId: lockedTaskRun.runtimeEnvironment.organizationId,
                projectId: lockedTaskRun.runtimeEnvironment.projectId,
                runId: lockedTaskRun.id,
              },
            });
          }
        } catch (e) {
          if (e instanceof Error) {
            this._currentSpan?.recordException(e);
          } else {
            this._currentSpan?.recordException(new Error(String(e)));
          }

          this._endSpanInNextIteration = true;

          // We now need to unlock the task run and delete the task run attempt
          await prisma.$transaction([
            prisma.taskRun.update({
              where: {
                id: lockedTaskRun.id,
              },
              data: {
                lockedAt: null,
                lockedById: null,
                status: lockedTaskRun.status,
                startedAt: existingTaskRun.startedAt,
              },
            }),
          ]);

          logger.error("SharedQueueConsumer errored, so nacking message", {
            queueMessage: message,
            error: e instanceof Error ? { name: e.name, message: e.message, stack: e.stack } : e,
          });

          await this.#nackAndDoMoreWork(message.messageId);
          return;
        }

        break;
      }
      // MARK: DEP RESUME
      // Resume after dependency completed with no remaining retries
      case "RESUME": {
        if (messageBody.data.checkpointEventId) {
          try {
            const restoreService = new RestoreCheckpointService();

            const checkpoint = await restoreService.call({
              eventId: messageBody.data.checkpointEventId,
            });

            if (!checkpoint) {
              logger.error("Failed to restore checkpoint", {
                queueMessage: message.data,
                messageId: message.messageId,
              });

              await this.#ackAndDoMoreWork(message.messageId);
              return;
            }
          } catch (e) {
            if (e instanceof Error) {
              this._currentSpan?.recordException(e);
            } else {
              this._currentSpan?.recordException(new Error(String(e)));
            }

            this._endSpanInNextIteration = true;

            await this.#nackAndDoMoreWork(message.messageId);
            return;
          }

          this.#doMoreWork();
          return;
        }

        const resumableRun = await prisma.taskRun.findUnique({
          where: {
            id: message.messageId,
            status: {
              notIn: FINAL_RUN_STATUSES,
            },
          },
        });

        if (!resumableRun) {
          logger.error("Resumable run not found", {
            queueMessage: message.data,
            messageId: message.messageId,
          });

          await this.#ackAndDoMoreWork(message.messageId);
          return;
        }

        if (resumableRun.status !== "EXECUTING") {
          logger.warn("Run is not executing, will try to resume anyway", {
            queueMessage: message.data,
            messageId: message.messageId,
            runStatus: resumableRun.status,
          });
        }

        const resumableAttempt = await prisma.taskRunAttempt.findUnique({
          where: {
            id: messageBody.data.resumableAttemptId,
          },
          include: {
            checkpoints: {
              take: 1,
              orderBy: {
                createdAt: "desc",
              },
            },
          },
        });

        if (!resumableAttempt) {
          logger.error("Resumable attempt not found", {
            queueMessage: message.data,
            messageId: message.messageId,
          });

          await this.#ackAndDoMoreWork(message.messageId);
          return;
        }

        const queue = await prisma.taskQueue.findUnique({
          where: {
            runtimeEnvironmentId_name: {
              runtimeEnvironmentId: resumableAttempt.runtimeEnvironmentId,
              name: sanitizeQueueName(resumableRun.queue),
            },
          },
        });

        if (!queue) {
          logger.debug("SharedQueueConsumer queue not found, so nacking message", {
            queueName: sanitizeQueueName(resumableRun.queue),
            attempt: resumableAttempt,
          });

          await this.#nackAndDoMoreWork(message.messageId, this._options.nextTickInterval);
          return;
        }

        if (!this._enabled) {
          await marqs?.nackMessage(message.messageId);
          return;
        }

        const completions: TaskRunExecutionResult[] = [];
        const executions: TaskRunExecution[] = [];

        for (const completedAttemptId of messageBody.data.completedAttemptIds) {
          const completedAttempt = await prisma.taskRunAttempt.findUnique({
            where: {
              id: completedAttemptId,
              taskRun: {
                lockedAt: {
                  not: null,
                },
                lockedById: {
                  not: null,
                },
              },
            },
          });

          if (!completedAttempt) {
            logger.error("Completed attempt not found", {
              queueMessage: message.data,
              messageId: message.messageId,
            });

            await this.#ackAndDoMoreWork(message.messageId);
            return;
          }

          const completion = await this._tasks.getCompletionPayloadFromAttempt(completedAttempt.id);

          if (!completion) {
            await this.#ackAndDoMoreWork(message.messageId);
            return;
          }

          completions.push(completion);

          const executionPayload = await this._tasks.getExecutionPayloadFromAttempt({
            id: completedAttempt.id,
          });

          if (!executionPayload) {
            await this.#ackAndDoMoreWork(message.messageId);
            return;
          }

          executions.push(executionPayload.execution);
        }

        try {
          const resumeMessage = {
            version: "v1" as const,
            runId: resumableAttempt.taskRunId,
            attemptId: resumableAttempt.id,
            attemptFriendlyId: resumableAttempt.friendlyId,
            completions,
            executions,
          };

          logger.debug("Broadcasting RESUME_AFTER_DEPENDENCY_WITH_ACK", {
            resumeMessage,
            message,
            resumableRun,
          });

          // The attempt should still be running so we can broadcast to all coordinators to resume immediately
          const responses = await socketIo.coordinatorNamespace
            .timeout(10_000)
            .emitWithAck("RESUME_AFTER_DEPENDENCY_WITH_ACK", resumeMessage);

          logger.debug("RESUME_AFTER_DEPENDENCY_WITH_ACK received", {
            resumeMessage,
            responses,
            message,
          });

          if (responses.length === 0) {
            logger.error("RESUME_AFTER_DEPENDENCY_WITH_ACK no response", {
              resumeMessage,
              message,
            });
            await this.#nackAndDoMoreWork(message.messageId, this._options.nextTickInterval, 5_000);
            return;
          }

          const hasSuccess = responses.some((response) => response.success);

          if (hasSuccess) {
            this.#doMoreWork();
            return;
          }

          // No coordinator was able to resume the run
          logger.warn("RESUME_AFTER_DEPENDENCY_WITH_ACK failed", {
            resumeMessage,
            responses,
            message,
          });

          // Let's check if the run is frozen
          if (resumableRun.status === "WAITING_TO_RESUME") {
            logger.debug("RESUME_AFTER_DEPENDENCY_WITH_ACK run is waiting to be restored", {
              queueMessage: message.data,
              messageId: message.messageId,
            });

            try {
              const restoreService = new RestoreCheckpointService();

              const checkpointEvent = await restoreService.getLastCheckpointEventIfUnrestored(
                resumableRun.id
              );

              if (checkpointEvent) {
                // The last checkpoint hasn't been restored yet, so restore it
                const checkpoint = await restoreService.call({
                  eventId: checkpointEvent.id,
                });

                if (!checkpoint) {
                  logger.debug("RESUME_AFTER_DEPENDENCY_WITH_ACK failed to restore checkpoint", {
                    queueMessage: message.data,
                    messageId: message.messageId,
                  });

                  await this.#ackAndDoMoreWork(message.messageId);
                  return;
                }

                logger.debug("RESUME_AFTER_DEPENDENCY_WITH_ACK restored checkpoint", {
                  queueMessage: message.data,
                  messageId: message.messageId,
                  checkpoint,
                });

                this.#doMoreWork();
                return;
              } else {
                logger.debug(
                  "RESUME_AFTER_DEPENDENCY_WITH_ACK run is frozen without last checkpoint event",
                  {
                    queueMessage: message.data,
                    messageId: message.messageId,
                  }
                );
              }
            } catch (e) {
              if (e instanceof Error) {
                this._currentSpan?.recordException(e);
              } else {
                this._currentSpan?.recordException(new Error(String(e)));
              }

              this._endSpanInNextIteration = true;

              await this.#nackAndDoMoreWork(
                message.messageId,
                this._options.nextTickInterval,
                5_000
              );
              return;
            }
          }

          logger.debug("RESUME_AFTER_DEPENDENCY_WITH_ACK retrying", {
            queueMessage: message.data,
            messageId: message.messageId,
          });

          await this.#nackAndDoMoreWork(message.messageId, this._options.nextTickInterval, 5_000);
          return;
        } catch (e) {
          if (e instanceof Error) {
            this._currentSpan?.recordException(e);
          } else {
            this._currentSpan?.recordException(new Error(String(e)));
          }

          this._endSpanInNextIteration = true;

          logger.error("RESUME_AFTER_DEPENDENCY_WITH_ACK threw, nacking with delay", {
            message,
            error: e,
          });

          await this.#nackAndDoMoreWork(message.messageId, this._options.nextTickInterval, 5_000);
          return;
        }

        break;
      }
      // MARK: DURATION RESUME
      // Resume after duration-based wait
      case "RESUME_AFTER_DURATION": {
        try {
          const restoreService = new RestoreCheckpointService();

          const checkpoint = await restoreService.call({
            eventId: messageBody.data.checkpointEventId,
          });

          if (!checkpoint) {
            logger.error("Failed to restore checkpoint", {
              queueMessage: message.data,
              messageId: message.messageId,
            });

            await this.#ackAndDoMoreWork(message.messageId);
            return;
          }
        } catch (e) {
          if (e instanceof Error) {
            this._currentSpan?.recordException(e);
          } else {
            this._currentSpan?.recordException(new Error(String(e)));
          }

          this._endSpanInNextIteration = true;

          await this.#nackAndDoMoreWork(message.messageId);
          return;
        }

        break;
      }
      // MARK: FAIL
      // Fail for whatever reason, usually runs that have been resumed but stopped heartbeating
      case "FAIL": {
        const existingTaskRun = await prisma.taskRun.findUnique({
          where: {
            id: message.messageId,
          },
        });

        if (!existingTaskRun) {
          logger.error("No existing task run to fail", {
            queueMessage: messageBody,
            messageId: message.messageId,
          });

          await this.#ackAndDoMoreWork(message.messageId);
          return;
        }

        // TODO: Consider failing the attempt and retrying instead. This may not be a good idea, as dequeued FAIL messages tend to point towards critical, persistent errors.
        const service = new CrashTaskRunService();
        await service.call(existingTaskRun.id, {
          crashAttempts: true,
          reason: messageBody.data.reason,
        });

        await this.#ackAndDoMoreWork(message.messageId);
        return;
      }
    }

    this.#doMoreWork();
    return;
  }

  #doMoreWork(intervalInMs = this._options.interval) {
    setTimeout(() => this.#doWork(), intervalInMs);
  }

  async #ackAndDoMoreWork(messageId: string, intervalInMs?: number) {
    await marqs?.acknowledgeMessage(messageId);
    this.#doMoreWork(intervalInMs);
  }

  async #nackAndDoMoreWork(messageId: string, queueIntervalInMs?: number, nackRetryInMs?: number) {
    const retryAt = nackRetryInMs ? Date.now() + nackRetryInMs : undefined;
    await marqs?.nackMessage(messageId, retryAt);
    this.#doMoreWork(queueIntervalInMs);
  }

  async #markRunAsWaitingForDeploy(runId: string) {
    logger.debug("Marking run as waiting for deploy", { runId });

    return await prisma.taskRun.update({
      where: {
        id: runId,
      },
      data: {
        status: "WAITING_FOR_DEPLOY",
      },
    });
  }
}

class SharedQueueTasks {
  async getCompletionPayloadFromAttempt(id: string): Promise<TaskRunExecutionResult | undefined> {
    const attempt = await prisma.taskRunAttempt.findUnique({
      where: {
        id,
        status: {
          in: FINAL_ATTEMPT_STATUSES,
        },
      },
      include: {
        backgroundWorker: true,
        backgroundWorkerTask: true,
        taskRun: {
          include: {
            runtimeEnvironment: {
              include: {
                organization: true,
                project: true,
              },
            },
            tags: true,
          },
        },
        queue: true,
      },
    });

    if (!attempt) {
      logger.error("No completed attempt found", { id });
      return;
    }

    const ok = attempt.status === "COMPLETED";

    if (ok) {
      const success: TaskRunSuccessfulExecutionResult = {
        ok,
        id: attempt.taskRun.friendlyId,
        output: attempt.output ?? undefined,
        outputType: attempt.outputType,
      };
      return success;
    } else {
      const failure: TaskRunFailedExecutionResult = {
        ok,
        id: attempt.taskRun.friendlyId,
        error: attempt.error as TaskRunError,
      };
      return failure;
    }
  }

  async getExecutionPayloadFromAttempt({
    id,
    setToExecuting,
    isRetrying,
    skipStatusChecks,
  }: {
    id: string;
    setToExecuting?: boolean;
    isRetrying?: boolean;
    skipStatusChecks?: boolean;
  }): Promise<ProdTaskRunExecutionPayload | undefined> {
    const attempt = await prisma.taskRunAttempt.findUnique({
      where: {
        id,
      },
      include: {
        backgroundWorker: true,
        backgroundWorkerTask: true,
        runtimeEnvironment: {
          include: {
            organization: true,
            project: true,
          },
        },
        taskRun: {
          include: {
            tags: true,
            batchItems: {
              include: {
                batchTaskRun: true,
              },
            },
          },
        },
        queue: true,
      },
    });

    if (!attempt) {
      logger.error("No attempt found", { id });
      return;
    }

    if (!skipStatusChecks) {
      switch (attempt.status) {
        case "CANCELED":
        case "EXECUTING": {
          logger.error("Invalid attempt status for execution payload retrieval", {
            attemptId: id,
            status: attempt.status,
          });
          return;
        }
      }

      switch (attempt.taskRun.status) {
        case "CANCELED":
        case "EXECUTING":
        case "INTERRUPTED": {
          logger.error("Invalid run status for execution payload retrieval", {
            attemptId: id,
            runId: attempt.taskRunId,
            status: attempt.taskRun.status,
          });
          return;
        }
      }
    }

    if (setToExecuting) {
      if (isFinalAttemptStatus(attempt.status) || isFinalRunStatus(attempt.taskRun.status)) {
        logger.error("Status already in final state", {
          attempt: {
            id: attempt.id,
            status: attempt.status,
          },
          run: {
            id: attempt.taskRunId,
            status: attempt.taskRun.status,
          },
        });
        return;
      }

      await prisma.taskRunAttempt.update({
        where: {
          id,
        },
        data: {
          status: "EXECUTING",
          taskRun: {
            update: {
              data: {
                status: isRetrying ? "RETRYING_AFTER_FAILURE" : "EXECUTING",
              },
            },
          },
        },
      });
    }

    const { backgroundWorkerTask, taskRun, queue } = attempt;

    const machinePreset = machinePresetFromConfig(backgroundWorkerTask.machineConfig ?? {});

    const metadata = await parsePacket({
      data: taskRun.metadata ?? undefined,
      dataType: taskRun.metadataType,
    });

    const execution: ProdTaskRunExecution = {
      task: {
        id: backgroundWorkerTask.slug,
        filePath: backgroundWorkerTask.filePath,
        exportName: backgroundWorkerTask.exportName,
      },
      attempt: {
        id: attempt.friendlyId,
        number: attempt.number,
        startedAt: attempt.startedAt ?? attempt.createdAt,
        backgroundWorkerId: attempt.backgroundWorkerId,
        backgroundWorkerTaskId: attempt.backgroundWorkerTaskId,
        status: "EXECUTING" as const,
      },
      run: {
        id: taskRun.friendlyId,
        payload: taskRun.payload,
        payloadType: taskRun.payloadType,
        context: taskRun.context,
        createdAt: taskRun.createdAt,
        startedAt: taskRun.startedAt ?? taskRun.createdAt,
        tags: taskRun.tags.map((tag) => tag.name),
        isTest: taskRun.isTest,
        idempotencyKey: taskRun.idempotencyKey ?? undefined,
        durationMs: taskRun.usageDurationMs,
        costInCents: taskRun.costInCents,
        baseCostInCents: taskRun.baseCostInCents,
        metadata,
        maxDuration: taskRun.maxDurationInSeconds ?? undefined,
      },
      queue: {
        id: queue.friendlyId,
        name: queue.name,
      },
      environment: {
        id: attempt.runtimeEnvironment.id,
        slug: attempt.runtimeEnvironment.slug,
        type: attempt.runtimeEnvironment.type,
      },
      organization: {
        id: attempt.runtimeEnvironment.organization.id,
        slug: attempt.runtimeEnvironment.organization.slug,
        name: attempt.runtimeEnvironment.organization.title,
      },
      project: {
        id: attempt.runtimeEnvironment.project.id,
        ref: attempt.runtimeEnvironment.project.externalRef,
        slug: attempt.runtimeEnvironment.project.slug,
        name: attempt.runtimeEnvironment.project.name,
      },
      batch:
        taskRun.batchItems[0] && taskRun.batchItems[0].batchTaskRun
          ? { id: taskRun.batchItems[0].batchTaskRun.friendlyId }
          : undefined,
      worker: {
        id: attempt.backgroundWorkerId,
        contentHash: attempt.backgroundWorker.contentHash,
        version: attempt.backgroundWorker.version,
      },
      machine: machinePreset,
    };

    const variables = await this.#buildEnvironmentVariables(
      attempt.runtimeEnvironment,
      taskRun.id,
      machinePreset
    );

    const payload: ProdTaskRunExecutionPayload = {
      execution,
      traceContext: taskRun.traceContext as Record<string, unknown>,
      environment: variables.reduce((acc: Record<string, string>, curr) => {
        acc[curr.key] = curr.value;
        return acc;
      }, {}),
    };

    return payload;
  }

  async getLatestExecutionPayloadFromRun(
    id: string,
    setToExecuting?: boolean,
    isRetrying?: boolean
  ): Promise<ProdTaskRunExecutionPayload | undefined> {
    const run = await prisma.taskRun.findUnique({
      where: {
        id,
      },
      include: {
        attempts: {
          take: 1,
          orderBy: {
            createdAt: "desc",
          },
        },
      },
    });

    const latestAttempt = run?.attempts[0];

    if (!latestAttempt) {
      logger.error("No attempts for run", { id });
      return;
    }

    return this.getExecutionPayloadFromAttempt({
      id: latestAttempt.id,
      setToExecuting,
      isRetrying,
    });
  }

  async getLazyAttemptPayload(
    envId: string,
    runId: string
  ): Promise<TaskRunExecutionLazyAttemptPayload | undefined> {
    const environment = await findEnvironmentById(envId);

    if (!environment) {
      logger.error("getLazyAttemptPayload: Environment not found", { runId, envId });
      return;
    }

    const run = await prisma.taskRun.findFirst({
      where: {
        id: runId,
      },
      select: {
        id: true,
        traceContext: true,
        friendlyId: true,
        isTest: true,
        lockedBy: {
          select: {
            machineConfig: true,
          },
        },
      },
    });

    if (!run) {
      logger.error("getLazyAttemptPayload: Run not found", { runId, envId });
      return;
    }

    const attemptCount = await prisma.taskRunAttempt.count({
      where: {
        taskRunId: run.id,
      },
    });

    logger.debug("Getting lazy attempt payload for run", {
      run,
      attemptCount,
    });

    const machinePreset = machinePresetFromConfig(run.lockedBy?.machineConfig ?? {});

    const variables = await this.#buildEnvironmentVariables(environment, run.id, machinePreset);

    return {
      traceContext: run.traceContext as Record<string, unknown>,
      environment: variables.reduce((acc: Record<string, string>, curr) => {
        acc[curr.key] = curr.value;
        return acc;
      }, {}),
      runId: run.friendlyId,
      messageId: run.id,
      isTest: run.isTest,
      attemptCount,
    } satisfies TaskRunExecutionLazyAttemptPayload;
  }

  async taskHeartbeat(attemptFriendlyId: string) {
    logger.debug("[SharedQueueConsumer] taskHeartbeat()", { id: attemptFriendlyId });

    const taskRunAttempt = await prisma.taskRunAttempt.findUnique({
      where: { friendlyId: attemptFriendlyId },
    });

    if (!taskRunAttempt) {
      return;
    }

    await this.#heartbeat(taskRunAttempt.taskRunId);
  }

  async taskRunHeartbeat(runId: string) {
    logger.debug("[SharedQueueConsumer] taskRunHeartbeat()", { runId });

    await this.#heartbeat(runId);
  }

  public async taskRunFailed(completion: TaskRunFailedExecutionResult) {
    logger.debug("[SharedQueueConsumer] taskRunFailed()", { completion });

    const service = new FailedTaskRunService();

    await service.call(completion.id, completion);
  }

  async #heartbeat(runId: string) {
    await marqs?.heartbeatMessage(runId);

    try {
      // There can be a lot of calls per minute and the data doesn't have to be accurate, so use the read replica
      const taskRun = await $replica.taskRun.findFirst({
        where: {
          id: runId,
        },
        select: {
          id: true,
          status: true,
          runtimeEnvironment: {
            select: {
              type: true,
            },
          },
          lockedToVersion: {
            select: {
              supportsLazyAttempts: true,
            },
          },
        },
      });

      if (!taskRun) {
        logger.error("SharedQueueTasks.#heartbeat: Task run not found", {
          runId,
        });

        return;
      }

      if (taskRun.runtimeEnvironment.type === "DEVELOPMENT") {
        return;
      }

      if (isFinalRunStatus(taskRun.status)) {
        logger.debug("SharedQueueTasks.#heartbeat: Task run is in final status", {
          runId,
          status: taskRun.status,
        });

        // Signal to exit any leftover containers
        socketIo.coordinatorNamespace.emit("REQUEST_RUN_CANCELLATION", {
          version: "v1",
          runId: taskRun.id,
          // Give the run a few seconds to exit to complete any flushing etc
          delayInMs: taskRun.lockedToVersion?.supportsLazyAttempts ? 5_000 : undefined,
        });
        return;
      }
    } catch (error) {
      logger.error("SharedQueueTasks.#heartbeat: Error signaling run cancellation", {
        runId,
        error: error instanceof Error ? error.message : error,
      });
    }
  }

  async #buildEnvironmentVariables(
    environment: RuntimeEnvironment,
    runId: string,
    machinePreset: MachinePreset
  ): Promise<Array<EnvironmentVariable>> {
    const variables = await resolveVariablesForEnvironment(environment);

    const jwt = await generateJWTTokenForEnvironment(environment, {
      run_id: runId,
      machine_preset: machinePreset.name,
    });

    return [
      ...variables,
      ...[
        { key: "TRIGGER_JWT", value: jwt },
        { key: "TRIGGER_RUN_ID", value: runId },
        {
          key: "TRIGGER_MACHINE_PRESET",
          value: machinePreset.name,
        },
      ],
    ];
  }
}

export const sharedQueueTasks = singleton("sharedQueueTasks", () => new SharedQueueTasks());<|MERGE_RESOLUTION|>--- conflicted
+++ resolved
@@ -43,18 +43,13 @@
 import { EnvironmentVariable } from "../environmentVariables/repository";
 import { machinePresetFromConfig } from "../machinePresets.server";
 import { env } from "~/env.server";
-<<<<<<< HEAD
-import { isFinalAttemptStatus, isFinalRunStatus } from "../taskStatus";
 import { getMaxDuration } from "@trigger.dev/core/v3/apps";
-=======
 import {
   FINAL_ATTEMPT_STATUSES,
   FINAL_RUN_STATUSES,
   isFinalAttemptStatus,
   isFinalRunStatus,
 } from "../taskStatus";
-import { getMaxDuration } from "../utils/maxDuration";
->>>>>>> a7907590
 
 const WithTraceContext = z.object({
   traceparent: z.string().optional(),
