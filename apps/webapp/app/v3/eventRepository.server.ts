--- conflicted
+++ resolved
@@ -198,6 +198,7 @@
   | "level"
   | "events"
   | "environmentType"
+  | "isDebug"
 >;
 
 export class EventRepository {
@@ -409,37 +410,8 @@
 
   public async getTraceSummary(traceId: string): Promise<TraceSummary | undefined> {
     return await startActiveSpan("getTraceSummary", async (span) => {
-<<<<<<< HEAD
-      const events = await this.readReplica.taskEvent.findMany({
-        select: {
-          id: true,
-          spanId: true,
-          parentId: true,
-          runId: true,
-          idempotencyKey: true,
-          message: true,
-          style: true,
-          startTime: true,
-          duration: true,
-          isError: true,
-          isPartial: true,
-          isCancelled: true,
-          isDebug: true,
-          level: true,
-          events: true,
-          environmentType: true,
-        },
-        where: {
-          traceId,
-        },
-        orderBy: {
-          startTime: "asc",
-        },
-        take: env.MAXIMUM_TRACE_SUMMARY_VIEW_COUNT,
-      });
-=======
       const events = await this.readReplica.$queryRaw<TaskEventSummary[]>`
-        SELECT 
+        SELECT
           id,
           "spanId",
           "parentId",
@@ -452,6 +424,7 @@
           "isError",
           "isPartial",
           "isCancelled",
+          "isDebug",
           level,
           events,
           "environmentType"
@@ -460,7 +433,6 @@
         ORDER BY "startTime" ASC
         LIMIT ${env.MAXIMUM_TRACE_SUMMARY_VIEW_COUNT}
       `;
->>>>>>> 0d38ea0f
 
       let preparedEvents: Array<PreparedEvent> = [];
       let rootSpanId: string | undefined;
