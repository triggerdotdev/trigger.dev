<<<<<<< HEAD
import { Attributes, AttributeValue, Link, TraceFlags } from "@opentelemetry/api";
=======
import { Attributes, Link, trace, TraceFlags, Tracer } from "@opentelemetry/api";
>>>>>>> 457273e4
import { RandomIdGenerator } from "@opentelemetry/sdk-trace-base";
import { SemanticResourceAttributes } from "@opentelemetry/semantic-conventions";
import {
  ExceptionEventProperties,
  ExceptionSpanEvent,
  NULL_SENTINEL,
  PRIMARY_VARIANT,
  SemanticInternalAttributes,
  SpanEvent,
  SpanEvents,
  SpanMessagingEvent,
  TaskEventEnvironment,
  TaskEventStyle,
  TaskRunError,
  correctErrorStackTrace,
  createPacketAttributesAsJson,
  flattenAttributes,
  isExceptionSpanEvent,
  omit,
  unflattenAttributes,
} from "@trigger.dev/core/v3";
import { Prisma, TaskEvent, TaskEventStatus, type TaskEventKind } from "@trigger.dev/database";
import { createHash } from "node:crypto";
import { EventEmitter } from "node:stream";
import { Gauge } from "prom-client";
import { $replica, PrismaClient, PrismaReplicaClient, prisma } from "~/db.server";
import { env } from "~/env.server";
import { metricsRegister } from "~/metrics.server";
import { logger } from "~/services/logger.server";
import { singleton } from "~/utils/singleton";
import { DynamicFlushScheduler } from "./dynamicFlushScheduler.server";
import { startActiveSpan } from "./tracer.server";
import { createRedisClient, RedisClient, RedisWithClusterOptions } from "~/redis.server";
import { startSpan } from "./tracing.server";
import { nanoid } from "nanoid";
import { TaskEventStore, TaskEventStoreTable } from "./taskEventStore.server";

const MAX_FLUSH_DEPTH = 5;

export type CreatableEvent = Omit<
  Prisma.TaskEventCreateInput,
  "id" | "createdAt" | "properties" | "metadata" | "style" | "output" | "payload"
> & {
  properties: Attributes;
  metadata: Attributes | undefined;
  style: Attributes | undefined;
  output: Attributes | string | boolean | number | undefined;
  payload: Attributes | string | boolean | number | undefined;
};

export type CreatableEventKind = TaskEventKind;
export type CreatableEventStatus = TaskEventStatus;
export type CreatableEventEnvironmentType = CreatableEvent["environmentType"];

export type TraceAttributes = Partial<
  Pick<
    CreatableEvent,
    | "attemptId"
    | "isError"
    | "isCancelled"
    | "isDebug"
    | "runId"
    | "runIsTest"
    | "output"
    | "outputType"
    | "metadata"
    | "properties"
    | "style"
    | "queueId"
    | "queueName"
    | "batchId"
    | "payload"
    | "payloadType"
    | "idempotencyKey"
  >
>;

export type SetAttribute<T extends TraceAttributes> = (key: keyof T, value: T[keyof T]) => void;

export type TraceEventOptions = {
  kind?: CreatableEventKind;
  context?: Record<string, string | undefined>;
  spanParentAsLink?: boolean;
  parentAsLinkType?: "trigger" | "replay";
  spanIdSeed?: string;
  attributes: TraceAttributes;
  environment: TaskEventEnvironment;
  taskSlug: string;
  startTime?: bigint;
  endTime?: Date;
  immediate?: boolean;
};

export type EventBuilder = {
  traceId: string;
  spanId: string;
  setAttribute: SetAttribute<TraceAttributes>;
  stop: () => void;
  failWithError: (error: TaskRunError) => void;
};

export type EventRepoConfig = {
  batchSize: number;
  batchInterval: number;
  redis: RedisWithClusterOptions;
  retentionInDays: number;
  partitioningEnabled: boolean;
  tracer?: Tracer;
};

export type QueryOptions = Prisma.TaskEventWhereInput;

export type TaskEventRecord = TaskEvent;

export type QueriedEvent = Prisma.TaskEventGetPayload<{
  select: {
    spanId: true;
    parentId: true;
    runId: true;
    idempotencyKey: true;
    message: true;
    style: true;
    startTime: true;
    duration: true;
    isError: true;
    isPartial: true;
    isCancelled: true;
    isDebug: true;
    level: true;
    events: true;
    environmentType: true;
  };
}>;

export type PreparedEvent = Omit<QueriedEvent, "events" | "style" | "duration"> & {
  duration: number;
  events: SpanEvents;
  style: TaskEventStyle;
};

export type RunPreparedEvent = PreparedEvent & {
  taskSlug?: string;
};

export type SpanLink =
  | {
      type: "run";
      icon?: string;
      title: string;
      runId: string;
    }
  | {
      type: "span";
      icon?: string;
      title: string;
      traceId: string;
      spanId: string;
    };

export type SpanSummary = {
  id: string;
  parentId: string | undefined;
  runId: string;
  data: {
    message: string;
    style: TaskEventStyle;
    events: SpanEvents;
    startTime: Date;
    duration: number;
    isError: boolean;
    isPartial: boolean;
    isCancelled: boolean;
    isDebug: boolean;
    level: NonNullable<CreatableEvent["level"]>;
    environmentType: CreatableEventEnvironmentType;
  };
};

export type TraceSummary = { rootSpan: SpanSummary; spans: Array<SpanSummary> };

export type UpdateEventOptions = {
  attributes: TraceAttributes;
  endTime?: Date;
  immediate?: boolean;
  events?: SpanEvents;
};

<<<<<<< HEAD
type TaskEventSummary = Pick<
  TaskEvent,
  | "id"
  | "spanId"
  | "parentId"
  | "runId"
  | "idempotencyKey"
  | "message"
  | "style"
  | "startTime"
  | "duration"
  | "isError"
  | "isPartial"
  | "isCancelled"
  | "level"
  | "events"
  | "environmentType"
  | "isDebug"
>;

=======
>>>>>>> 457273e4
export class EventRepository {
  private readonly _flushScheduler: DynamicFlushScheduler<CreatableEvent>;
  private _randomIdGenerator = new RandomIdGenerator();
  private _redisPublishClient: RedisClient;
  private _subscriberCount = 0;
  private _tracer: Tracer;
  private _lastFlushedAt: Date | undefined;
  private taskEventStore: TaskEventStore;

  get subscriberCount() {
    return this._subscriberCount;
  }

  constructor(
    db: PrismaClient = prisma,
    readReplica: PrismaReplicaClient = $replica,
    private readonly _config: EventRepoConfig
  ) {
    this._flushScheduler = new DynamicFlushScheduler({
      batchSize: _config.batchSize,
      flushInterval: _config.batchInterval,
      callback: this.#flushBatch.bind(this),
    });

    this._redisPublishClient = createRedisClient("trigger:eventRepoPublisher", this._config.redis);
    this._tracer = _config.tracer ?? trace.getTracer("eventRepo", "0.0.1");

    // Instantiate the store using the partitioning flag.
    this.taskEventStore = new TaskEventStore(db, readReplica);
  }

  async insert(event: CreatableEvent) {
    this._flushScheduler.addToBatch([event]);
  }

  async insertImmediate(event: CreatableEvent) {
    await this.#flushBatch(nanoid(), [event]);
  }

  async insertMany(events: CreatableEvent[]) {
    this._flushScheduler.addToBatch(events);
  }

  async insertManyImmediate(events: CreatableEvent[]) {
    return await this.#flushBatch(nanoid(), events);
  }

  async completeEvent(
    storeTable: TaskEventStoreTable,
    spanId: string,
    startCreatedAt: Date,
    endCreatedAt?: Date,
    options?: UpdateEventOptions
  ) {
    const events = await this.queryIncompleteEvents(
      storeTable,
      { spanId },
      startCreatedAt,
      endCreatedAt
    );

    if (events.length === 0) {
      logger.warn("No incomplete events found for spanId", { spanId, options });
      return;
    }

    const event = events[0];

    const output = options?.attributes.output
      ? await createPacketAttributesAsJson(
          options?.attributes.output,
          options?.attributes.outputType ?? "application/json"
        )
      : undefined;

    logger.debug("Completing event", {
      spanId,
      eventId: event.id,
    });

    const completedEvent = {
      ...omit(event, "id"),
      isPartial: false,
      isError: options?.attributes.isError ?? false,
      isCancelled: false,
      status: options?.attributes.isError ? "ERROR" : "OK",
      links: event.links ?? [],
      events: event.events ?? (options?.events as any) ?? [],
      duration: calculateDurationFromStart(event.startTime, options?.endTime),
      properties: event.properties as Attributes,
      metadata: event.metadata as Attributes,
      style: event.style as Attributes,
      output: output,
      outputType:
        options?.attributes.outputType === "application/store" ||
        options?.attributes.outputType === "text/plain"
          ? options?.attributes.outputType
          : "application/json",
      payload: event.payload as Attributes,
      payloadType: event.payloadType,
    } satisfies CreatableEvent;

    await this.insert(completedEvent);

    return completedEvent;
  }

  async cancelEvent(event: TaskEventRecord, cancelledAt: Date, reason: string) {
    if (!event.isPartial) {
      return;
    }

    await this.insertImmediate({
      ...omit(event, "id"),
      isPartial: false,
      isError: false,
      isCancelled: true,
      status: "ERROR",
      links: event.links ?? [],
      events: [
        {
          name: "cancellation",
          time: cancelledAt,
          properties: {
            reason,
          },
        },
        ...((event.events as any[]) ?? []),
      ],
      duration: calculateDurationFromStart(event.startTime, cancelledAt),
      properties: event.properties as Attributes,
      metadata: event.metadata as Attributes,
      style: event.style as Attributes,
      output: event.output as Attributes,
      outputType: event.outputType,
      payload: event.payload as Attributes,
      payloadType: event.payloadType,
    });
  }

  async crashEvent({
    event,
    crashedAt,
    exception,
  }: {
    event: TaskEventRecord;
    crashedAt: Date;
    exception: ExceptionEventProperties;
  }) {
    if (!event.isPartial) {
      return;
    }

    await this.insertImmediate({
      ...omit(event, "id"),
      isPartial: false,
      isError: true,
      isCancelled: false,
      status: "ERROR",
      links: event.links ?? [],
      events: [
        {
          name: "exception",
          time: crashedAt,
          properties: {
            exception,
          },
        } satisfies ExceptionSpanEvent,
        ...((event.events as any[]) ?? []),
      ],
      duration: calculateDurationFromStart(event.startTime, crashedAt),
      properties: event.properties as Attributes,
      metadata: event.metadata as Attributes,
      style: event.style as Attributes,
      output: event.output as Attributes,
      outputType: event.outputType,
      payload: event.payload as Attributes,
      payloadType: event.payloadType,
    });
  }

  async #queryEvents(
    storeTable: TaskEventStoreTable,
    queryOptions: QueryOptions,
    startCreatedAt: Date,
    endCreatedAt?: Date
  ): Promise<TaskEventRecord[]> {
    return await this.taskEventStore.findMany(
      storeTable,
      queryOptions,
      startCreatedAt,
      endCreatedAt
    );
  }

  async queryIncompleteEvents(
    storeTable: TaskEventStoreTable,
    queryOptions: QueryOptions,
    startCreatedAt: Date,
    endCreatedAt?: Date,
    allowCompleteDuplicate = false
  ) {
    // First we will find all the events that match the query options (selecting minimal data).
    const taskEvents = await this.taskEventStore.findMany(
      storeTable,
      queryOptions,
      startCreatedAt,
      endCreatedAt,
      { spanId: true, isPartial: true, isCancelled: true }
    );

    const filteredTaskEvents = taskEvents.filter((event) => {
      // Event must be partial
      if (!event.isPartial) return false;

      // If the event is cancelled, it is not incomplete
      if (event.isCancelled) return false;

      if (allowCompleteDuplicate) {
        return true;
      }

      // There must not be another complete event with the same spanId
      const hasCompleteDuplicate = taskEvents.some(
        (otherEvent) =>
          otherEvent.spanId === event.spanId && !otherEvent.isPartial && !otherEvent.isCancelled
      );

      return !hasCompleteDuplicate;
    });

    return this.#queryEvents(
      storeTable,
      {
        spanId: {
          in: filteredTaskEvents.map((event) => event.spanId),
        },
      },
      startCreatedAt,
      endCreatedAt
    );
  }

  public async getTraceSummary(
    storeTable: TaskEventStoreTable,
    traceId: string,
    startCreatedAt: Date,
    endCreatedAt?: Date
  ): Promise<TraceSummary | undefined> {
    return await startActiveSpan("getTraceSummary", async (span) => {
<<<<<<< HEAD
      const events = await this.readReplica.$queryRaw<TaskEventSummary[]>`
        SELECT
          id,
          "spanId",
          "parentId",
          "runId",
          "idempotencyKey",
          LEFT(message, 256) as message,
          style,
          "startTime",
          duration,
          "isError",
          "isPartial",
          "isCancelled",
          "isDebug",
          level,
          events,
          "environmentType"
        FROM "TaskEvent"
        WHERE "traceId" = ${traceId}
        ORDER BY "startTime" ASC
        LIMIT ${env.MAXIMUM_TRACE_SUMMARY_VIEW_COUNT}
      `;
=======
      const events = await this.taskEventStore.findTraceEvents(
        storeTable,
        traceId,
        startCreatedAt,
        endCreatedAt
      );
>>>>>>> 457273e4

      let preparedEvents: Array<PreparedEvent> = [];
      let rootSpanId: string | undefined;
      const eventsBySpanId = new Map<string, PreparedEvent>();

      for (const event of events) {
        preparedEvents.push(prepareEvent(event));

        if (!rootSpanId && !event.parentId) {
          rootSpanId = event.spanId;
        }
      }

      for (const event of preparedEvents) {
        const existingEvent = eventsBySpanId.get(event.spanId);

        if (!existingEvent) {
          eventsBySpanId.set(event.spanId, event);
          continue;
        }

        if (event.isCancelled || !event.isPartial) {
          eventsBySpanId.set(event.spanId, event);
        }
      }

      preparedEvents = Array.from(eventsBySpanId.values());

      const spansBySpanId = new Map<string, SpanSummary>();

      const spans = preparedEvents.map((event) => {
        const ancestorCancelled = isAncestorCancelled(eventsBySpanId, event.spanId);
        const duration = calculateDurationIfAncestorIsCancelled(
          eventsBySpanId,
          event.spanId,
          event.duration
        );

        const span = {
          id: event.spanId,
          parentId: event.parentId ?? undefined,
          runId: event.runId,
          idempotencyKey: event.idempotencyKey,
          data: {
            message: event.message,
            style: event.style,
            duration,
            isError: event.isError,
            isPartial: ancestorCancelled ? false : event.isPartial,
            isCancelled: event.isCancelled === true ? true : event.isPartial && ancestorCancelled,
            isDebug: event.isDebug,
            startTime: getDateFromNanoseconds(event.startTime),
            level: event.level,
            events: event.events,
            environmentType: event.environmentType,
          },
        };

        spansBySpanId.set(event.spanId, span);

        return span;
      });

      if (!rootSpanId) {
        return;
      }

      const rootSpan = spansBySpanId.get(rootSpanId);

      if (!rootSpan) {
        return;
      }

      return {
        rootSpan,
        spans,
      };
    });
  }

  public async getRunEvents(
    storeTable: TaskEventStoreTable,
    runId: string,
    startCreatedAt: Date,
    endCreatedAt?: Date
  ): Promise<RunPreparedEvent[]> {
    return await startActiveSpan("getRunEvents", async (span) => {
      const events = await this.taskEventStore.findMany(
        storeTable,
        {
          runId,
          isPartial: false,
        },
        startCreatedAt,
        endCreatedAt,
        {
          spanId: true,
          parentId: true,
          runId: true,
          idempotencyKey: true,
          message: true,
          style: true,
          startTime: true,
          duration: true,
          isError: true,
          isPartial: true,
          isCancelled: true,
          isDebug: true,
          level: true,
          events: true,
          environmentType: true,
          taskSlug: true,
        }
      );

      let preparedEvents: Array<PreparedEvent> = [];

      for (const event of events) {
        preparedEvents.push(prepareEvent(event));
      }

      return preparedEvents;
    });
  }

  // A Span can be cancelled if it is partial and has a parent that is cancelled
  // And a span's duration, if it is partial and has a cancelled parent, is the time between the start of the span and the time of the cancellation event of the parent
  public async getSpan(
    storeTable: TaskEventStoreTable,
    spanId: string,
    traceId: string,
    startCreatedAt: Date,
    endCreatedAt?: Date
  ) {
    return await startActiveSpan("getSpan", async (s) => {
      const spanEvent = await this.#getSpanEvent(storeTable, spanId, startCreatedAt, endCreatedAt);

      if (!spanEvent) {
        return;
      }

      const preparedEvent = prepareEvent(spanEvent);

      const span = await this.#createSpanFromEvent(
        storeTable,
        preparedEvent,
        startCreatedAt,
        endCreatedAt
      );

      const output = rehydrateJson(spanEvent.output);
      const payload = rehydrateJson(spanEvent.payload);

      const show = rehydrateShow(spanEvent.properties);

      const properties = sanitizedAttributes(spanEvent.properties);

      const messagingEvent = SpanMessagingEvent.optional().safeParse(
        (properties as any)?.messaging
      );

      const links: SpanLink[] = [];

      if (messagingEvent.success && messagingEvent.data) {
        if (messagingEvent.data.message && "id" in messagingEvent.data.message) {
          if (messagingEvent.data.message.id.startsWith("run_")) {
            links.push({
              type: "run",
              icon: "runs",
              title: `Run ${messagingEvent.data.message.id}`,
              runId: messagingEvent.data.message.id,
            });
          }
        }
      }

      const backLinks = spanEvent.links as any as Link[] | undefined;

      if (backLinks && backLinks.length > 0) {
        backLinks.forEach((l) => {
          const title = String(
            l.attributes?.[SemanticInternalAttributes.LINK_TITLE] ?? "Triggered by"
          );

          links.push({
            type: "span",
            icon: "trigger",
            title,
            traceId: l.context.traceId,
            spanId: l.context.spanId,
          });
        });
      }

      const spanEvents = transformEvents(
        preparedEvent.events,
        spanEvent.metadata as Attributes,
        spanEvent.environmentType === "DEVELOPMENT"
      );

      const originalRun = rehydrateAttribute<string>(
        spanEvent.properties,
        SemanticInternalAttributes.ORIGINAL_RUN_ID
      );

      const entity = {
        type: rehydrateAttribute<string>(
          spanEvent.properties,
          SemanticInternalAttributes.ENTITY_TYPE
        ),
        id: rehydrateAttribute<string>(spanEvent.properties, SemanticInternalAttributes.ENTITY_ID),
      };

      return {
        ...spanEvent,
        ...span.data,
        payload,
        output,
        properties,
        events: spanEvents,
        show,
        links,
        originalRun,
        entity,
      };
    });
  }

  async #createSpanFromEvent(
    storeTable: TaskEventStoreTable,
    event: PreparedEvent,
    startCreatedAt: Date,
    endCreatedAt?: Date
  ) {
    return await startActiveSpan("createSpanFromEvent", async (s) => {
      let ancestorCancelled = false;
      let duration = event.duration;

      if (!event.isCancelled && event.isPartial) {
        await this.#walkSpanAncestors(
          storeTable,
          event,
          startCreatedAt,
          endCreatedAt,
          (ancestorEvent, level) => {
            if (level >= 8) {
              return { stop: true };
            }

            if (ancestorEvent.isCancelled) {
              ancestorCancelled = true;

              // We need to get the cancellation time from the cancellation span event
              const cancellationEvent = ancestorEvent.events.find(
                (event) => event.name === "cancellation"
              );

              if (cancellationEvent) {
                duration = calculateDurationFromStart(event.startTime, cancellationEvent.time);
              }

              return { stop: true };
            }

            return { stop: false };
          }
        );
      }

      const span = {
        id: event.spanId,
        parentId: event.parentId ?? undefined,
        runId: event.runId,
        idempotencyKey: event.idempotencyKey,
        data: {
          message: event.message,
          style: event.style,
          duration,
          isError: event.isError,
          isPartial: ancestorCancelled ? false : event.isPartial,
          isCancelled: event.isCancelled === true ? true : event.isPartial && ancestorCancelled,
          startTime: getDateFromNanoseconds(event.startTime),
          level: event.level,
          events: event.events,
          environmentType: event.environmentType,
        },
      };

      return span;
    });
  }

  async #walkSpanAncestors(
    storeTable: TaskEventStoreTable,
    event: PreparedEvent,
    startCreatedAt: Date,
    endCreatedAt: Date | undefined,
    callback: (event: PreparedEvent, level: number) => { stop: boolean }
  ) {
    const parentId = event.parentId;
    if (!parentId) {
      return;
    }

    await startActiveSpan("walkSpanAncestors", async (s) => {
      let parentEvent = await this.#getSpanEvent(
        storeTable,
        parentId,
        startCreatedAt,
        endCreatedAt
      );
      let level = 1;

      while (parentEvent) {
        const preparedParentEvent = prepareEvent(parentEvent);

        const result = callback(preparedParentEvent, level);

        if (result.stop) {
          return;
        }

        if (!preparedParentEvent.parentId) {
          return;
        }

        parentEvent = await this.#getSpanEvent(
          storeTable,
          preparedParentEvent.parentId,
          startCreatedAt,
          endCreatedAt
        );

        level++;
      }
    });
  }

  async #getSpanEvent(
    storeTable: TaskEventStoreTable,
    spanId: string,
    startCreatedAt: Date,
    endCreatedAt?: Date
  ) {
    return await startActiveSpan("getSpanEvent", async (s) => {
      const events = await this.taskEventStore.findMany(
        storeTable,
        { spanId },
        startCreatedAt,
        endCreatedAt,
        undefined,
        {
          startTime: "asc",
        }
      );

      let finalEvent: TaskEvent | undefined;

      for (const event of events) {
        if (event.isPartial && finalEvent) {
          continue;
        }

        finalEvent = event;
      }

      return finalEvent;
    });
  }

  public async recordEvent(
    message: string,
    options: TraceEventOptions & { duration?: number; parentId?: string }
  ) {
    const propagatedContext = extractContextFromCarrier(options.context ?? {});

    const startTime = options.startTime ?? getNowInNanoseconds();
    const duration =
      options.duration ??
      (options.endTime ? calculateDurationFromStart(startTime, options.endTime) : 100);

    const traceId = propagatedContext?.traceparent?.traceId ?? this.generateTraceId();
    const parentId = options.parentId ?? propagatedContext?.traceparent?.spanId;
    const tracestate = propagatedContext?.tracestate;
    const spanId = options.spanIdSeed
      ? this.#generateDeterministicSpanId(traceId, options.spanIdSeed)
      : this.generateSpanId();

    const metadata = {
      [SemanticInternalAttributes.ENVIRONMENT_ID]: options.environment.id,
      [SemanticInternalAttributes.ENVIRONMENT_TYPE]: options.environment.type,
      [SemanticInternalAttributes.ORGANIZATION_ID]: options.environment.organizationId,
      [SemanticInternalAttributes.PROJECT_ID]: options.environment.projectId,
      [SemanticInternalAttributes.PROJECT_REF]: options.environment.project.externalRef,
      [SemanticInternalAttributes.RUN_ID]: options.attributes.runId,
      [SemanticInternalAttributes.RUN_IS_TEST]: options.attributes.runIsTest ?? false,
      [SemanticInternalAttributes.BATCH_ID]: options.attributes.batchId ?? undefined,
      [SemanticInternalAttributes.TASK_SLUG]: options.taskSlug,
      [SemanticResourceAttributes.SERVICE_NAME]: "api server",
      [SemanticResourceAttributes.SERVICE_NAMESPACE]: "trigger.dev",
      ...options.attributes.metadata,
    };

    const isDebug = options.attributes.isDebug;

    const style = {
      [SemanticInternalAttributes.STYLE_ICON]: isDebug ? "warn" : "play",
    };

    if (!options.attributes.runId) {
      throw new Error("runId is required");
    }

    const event: CreatableEvent = {
      traceId,
      spanId,
      parentId,
      tracestate,
      message: message,
      serviceName: "api server",
      serviceNamespace: "trigger.dev",
      level: isDebug ? "WARN" : "TRACE",
      kind: options.kind,
      status: "OK",
      startTime,
      isPartial: false,
      isDebug,
      duration, // convert to nanoseconds
      environmentId: options.environment.id,
      environmentType: options.environment.type,
      organizationId: options.environment.organizationId,
      projectId: options.environment.projectId,
      projectRef: options.environment.project.externalRef,
      runId: options.attributes.runId,
      runIsTest: options.attributes.runIsTest ?? false,
      taskSlug: options.taskSlug,
      queueId: options.attributes.queueId,
      queueName: options.attributes.queueName,
      batchId: options.attributes.batchId ?? undefined,
      properties: {
        ...style,
        ...(flattenAttributes(metadata, SemanticInternalAttributes.METADATA) as Record<
          string,
          string
        >),
        ...options.attributes.properties,
      },
      metadata: metadata,
      style: stripAttributePrefix(style, SemanticInternalAttributes.STYLE),
      output: undefined,
      outputType: undefined,
      payload: undefined,
      payloadType: undefined,
    };

    if (options.immediate) {
      await this.insertImmediate(event);
    } else {
      this._flushScheduler.addToBatch([event]);
    }

    return event;
  }

  public async traceEvent<TResult>(
    message: string,
    options: TraceEventOptions & { incomplete?: boolean; isError?: boolean },
    callback: (
      e: EventBuilder,
      traceContext: Record<string, string | undefined>,
      traceparent?: { traceId: string; spanId: string }
    ) => Promise<TResult>
  ): Promise<TResult> {
    const propagatedContext = extractContextFromCarrier(options.context ?? {});

    const start = process.hrtime.bigint();
    const startTime = getNowInNanoseconds();

    const traceId = options.spanParentAsLink
      ? this.generateTraceId()
      : propagatedContext?.traceparent?.traceId ?? this.generateTraceId();
    const parentId = options.spanParentAsLink ? undefined : propagatedContext?.traceparent?.spanId;
    const tracestate = options.spanParentAsLink ? undefined : propagatedContext?.tracestate;
    const spanId = options.spanIdSeed
      ? this.#generateDeterministicSpanId(traceId, options.spanIdSeed)
      : this.generateSpanId();

    const traceContext = {
      traceparent: `00-${traceId}-${spanId}-01`,
    };

    const links: Link[] =
      options.spanParentAsLink && propagatedContext?.traceparent
        ? [
            {
              context: {
                traceId: propagatedContext.traceparent.traceId,
                spanId: propagatedContext.traceparent.spanId,
                traceFlags: TraceFlags.SAMPLED,
              },
              attributes: {
                [SemanticInternalAttributes.LINK_TITLE]:
                  options.parentAsLinkType === "replay" ? "Replay of" : "Triggered by",
              },
            },
          ]
        : [];

    let isStopped = false;
    let failedWithError: TaskRunError | undefined;

    const eventBuilder = {
      traceId,
      spanId,
      setAttribute: (key: keyof TraceAttributes, value: TraceAttributes[keyof TraceAttributes]) => {
        if (value) {
          // We need to merge the attributes with the existing attributes
          const existingValue = options.attributes[key];

          if (existingValue && typeof existingValue === "object" && typeof value === "object") {
            // @ts-ignore
            options.attributes[key] = { ...existingValue, ...value };
          } else {
            // @ts-ignore
            options.attributes[key] = value;
          }
        }
      },
      stop: () => {
        isStopped = true;
      },
      failWithError: (error: TaskRunError) => {
        failedWithError = error;
      },
    };

    const result = await callback(eventBuilder, traceContext, propagatedContext?.traceparent);

    if (isStopped) {
      return result;
    }

    const duration = process.hrtime.bigint() - start;

    const metadata = {
      [SemanticInternalAttributes.ENVIRONMENT_ID]: options.environment.id,
      [SemanticInternalAttributes.ENVIRONMENT_TYPE]: options.environment.type,
      [SemanticInternalAttributes.ORGANIZATION_ID]: options.environment.organizationId,
      [SemanticInternalAttributes.PROJECT_ID]: options.environment.projectId,
      [SemanticInternalAttributes.PROJECT_REF]: options.environment.project.externalRef,
      [SemanticInternalAttributes.RUN_ID]: options.attributes.runId,
      [SemanticInternalAttributes.RUN_IS_TEST]: options.attributes.runIsTest ?? false,
      [SemanticInternalAttributes.BATCH_ID]: options.attributes.batchId ?? undefined,
      [SemanticInternalAttributes.TASK_SLUG]: options.taskSlug,
      [SemanticResourceAttributes.SERVICE_NAME]: "api server",
      [SemanticResourceAttributes.SERVICE_NAMESPACE]: "trigger.dev",
      ...options.attributes.metadata,
    };

    const style = {
      [SemanticInternalAttributes.STYLE_ICON]: "task",
      [SemanticInternalAttributes.STYLE_VARIANT]: PRIMARY_VARIANT,
      ...options.attributes.style,
    };

    if (!options.attributes.runId) {
      throw new Error("runId is required");
    }

    const event: CreatableEvent = {
      traceId,
      spanId,
      parentId,
      tracestate,
      duration: options.incomplete ? 0 : duration,
<<<<<<< HEAD
      isPartial: options.incomplete,
      isError: options.isError,
=======
      isPartial: failedWithError ? false : options.incomplete,
      isError: !!failedWithError,
>>>>>>> 457273e4
      message: message,
      serviceName: "api server",
      serviceNamespace: "trigger.dev",
      level: "TRACE",
      kind: options.kind,
      status: failedWithError ? "ERROR" : "OK",
      startTime,
      environmentId: options.environment.id,
      environmentType: options.environment.type,
      organizationId: options.environment.organizationId,
      projectId: options.environment.projectId,
      projectRef: options.environment.project.externalRef,
      runId: options.attributes.runId,
      runIsTest: options.attributes.runIsTest ?? false,
      taskSlug: options.taskSlug,
      queueId: options.attributes.queueId,
      queueName: options.attributes.queueName,
      batchId: options.attributes.batchId ?? undefined,
      properties: {
        ...(flattenAttributes(metadata, SemanticInternalAttributes.METADATA) as Record<
          string,
          string
        >),
        ...flattenAttributes(options.attributes.properties),
      },
      metadata: metadata,
      style: stripAttributePrefix(style, SemanticInternalAttributes.STYLE),
      output: undefined,
      outputType: undefined,
      links: links as unknown as Prisma.InputJsonValue,
      payload: options.attributes.payload,
      payloadType: options.attributes.payloadType,
      idempotencyKey: options.attributes.idempotencyKey,
      events: failedWithError
        ? [
            {
              name: "exception",
              time: new Date(),
              properties: {
                exception: createExceptionPropertiesFromError(failedWithError),
              },
            },
          ]
        : undefined,
    };

    if (options.immediate) {
      await this.insertImmediate(event);
    } else {
      this._flushScheduler.addToBatch([event]);
    }

    return result;
  }

  async subscribeToTrace(traceId: string) {
    const redis = createRedisClient("trigger:eventRepoSubscriber", this._config.redis);

    const channel = `events:${traceId}`;

    // Subscribe to the channel.
    await redis.subscribe(channel);

    // Increment the subscriber count.
    this._subscriberCount++;

    const eventEmitter = new EventEmitter();

    // Define the message handler.
    redis.on("message", (_, message) => {
      eventEmitter.emit("message", message);
    });

    // Return a function that can be used to unsubscribe.
    const unsubscribe = async () => {
      await redis.unsubscribe(channel);
      redis.quit();
      this._subscriberCount--;
    };

    return {
      unsubscribe,
      eventEmitter,
    };
  }

  async #flushBatch(flushId: string, batch: CreatableEvent[]) {
    return await startSpan(this._tracer, "flushBatch", async (span) => {
      const events = excludePartialEventsWithCorrespondingFullEvent(batch);

      span.setAttribute("flush_id", flushId);
      span.setAttribute("event_count", events.length);
      span.setAttribute("partial_event_count", batch.length - events.length);
      span.setAttribute(
        "last_flush_in_ms",
        this._lastFlushedAt ? new Date().getTime() - this._lastFlushedAt.getTime() : 0
      );

      const flushedEvents = await this.#doFlushBatch(flushId, events);

      this._lastFlushedAt = new Date();

      if (flushedEvents.length !== events.length) {
        logger.debug("[EventRepository][flushBatch] Failed to insert all events", {
          attemptCount: events.length,
          successCount: flushedEvents.length,
        });

        span.setAttribute("failed_event_count", events.length - flushedEvents.length);
      }

      this.#publishToRedis(flushedEvents);
    });
  }

  private get taskEventStoreTable(): TaskEventStoreTable {
    return this._config.partitioningEnabled ? "taskEventPartitioned" : "taskEvent";
  }

  async #doFlushBatch(
    flushId: string,
    events: CreatableEvent[],
    depth: number = 1
  ): Promise<CreatableEvent[]> {
    return await startSpan(this._tracer, "doFlushBatch", async (span) => {
      try {
        span.setAttribute("event_count", events.length);
        span.setAttribute("depth", depth);
        span.setAttribute("flush_id", flushId);

        await this.taskEventStore.createMany(
          this.taskEventStoreTable,
          events as Prisma.TaskEventCreateManyInput[]
        );

        span.setAttribute("inserted_event_count", events.length);

        return events;
      } catch (error) {
        if (error instanceof Prisma.PrismaClientUnknownRequestError) {
          logger.error("Failed to insert events, most likely because of null characters", {
            error: {
              name: error.name,
              message: error.message,
              stack: error.stack,
              clientVersion: error.clientVersion,
            },
          });

          if (events.length === 1) {
            logger.debug("Attempting to insert event individually and it failed", {
              event: events[0],
              error: {
                name: error.name,
                message: error.message,
                stack: error.stack,
                clientVersion: error.clientVersion,
              },
            });

            span.setAttribute("failed_event_count", 1);

            return [];
          }

          if (depth > MAX_FLUSH_DEPTH) {
            logger.error("Failed to insert events, reached maximum depth", {
              error: {
                name: error.name,
                message: error.message,
                stack: error.stack,
                clientVersion: error.clientVersion,
              },
              depth,
              eventsCount: events.length,
            });

            span.setAttribute("reached_max_flush_depth", true);
            span.setAttribute("failed_event_count", events.length);

            return [];
          }

          // Split the events into two batches, and recursively try to insert them.
          const middle = Math.floor(events.length / 2);
          const [firstHalf, secondHalf] = [events.slice(0, middle), events.slice(middle)];

          return await startSpan(this._tracer, "bisectBatch", async (span) => {
            span.setAttribute("first_half_count", firstHalf.length);
            span.setAttribute("second_half_count", secondHalf.length);
            span.setAttribute("depth", depth);
            span.setAttribute("flush_id", flushId);

            const [firstHalfEvents, secondHalfEvents] = await Promise.all([
              this.#doFlushBatch(flushId, firstHalf, depth + 1),
              this.#doFlushBatch(flushId, secondHalf, depth + 1),
            ]);

            return firstHalfEvents.concat(secondHalfEvents);
          });
        }

        throw error;
      }
    });
  }

  async #publishToRedis(events: CreatableEvent[]) {
    if (events.length === 0) return;
    const uniqueTraces = new Set(events.map((e) => `events:${e.traceId}`));

    await Promise.allSettled(
      Array.from(uniqueTraces).map((traceId) =>
        this._redisPublishClient.publish(traceId, new Date().toISOString())
      )
    );
  }

  public generateTraceId() {
    return this._randomIdGenerator.generateTraceId();
  }

  public generateSpanId() {
    return this._randomIdGenerator.generateSpanId();
  }

  /**
   * Returns a deterministically random 8-byte span ID formatted/encoded as a 16 lowercase hex
   * characters corresponding to 64 bits, based on the trace ID and seed.
   */
  #generateDeterministicSpanId(traceId: string, seed: string) {
    const hash = createHash("sha1");
    hash.update(traceId);
    hash.update(seed);
    const buffer = hash.digest();
    let hexString = "";
    for (let i = 0; i < 8; i++) {
      const val = buffer.readUInt8(i);
      const str = val.toString(16).padStart(2, "0");
      hexString += str;
    }
    return hexString;
  }
}

export const eventRepository = singleton("eventRepo", initializeEventRepo);

function initializeEventRepo() {
  const repo = new EventRepository(prisma, $replica, {
    batchSize: env.EVENTS_BATCH_SIZE,
    batchInterval: env.EVENTS_BATCH_INTERVAL,
    retentionInDays: env.EVENTS_DEFAULT_LOG_RETENTION,
    partitioningEnabled: env.TASK_EVENT_PARTITIONING_ENABLED === "1",
    redis: {
      port: env.PUBSUB_REDIS_PORT,
      host: env.PUBSUB_REDIS_HOST,
      username: env.PUBSUB_REDIS_USERNAME,
      password: env.PUBSUB_REDIS_PASSWORD,
      tlsDisabled: env.PUBSUB_REDIS_TLS_DISABLED === "true",
      clusterMode: env.PUBSUB_REDIS_CLUSTER_MODE_ENABLED === "1",
    },
  });

  new Gauge({
    name: "event_repository_subscriber_count",
    help: "Number of event repository subscribers",
    collect() {
      this.set(repo.subscriberCount);
    },
    registers: [metricsRegister],
  });

  return repo;
}

export function stripAttributePrefix(attributes: Attributes, prefix: string) {
  const result: Attributes = {};

  for (const [key, value] of Object.entries(attributes)) {
    if (key.startsWith(prefix)) {
      result[key.slice(prefix.length + 1)] = value;
    } else {
      result[key] = value;
    }
  }
  return result;
}

export function createExceptionPropertiesFromError(error: TaskRunError): ExceptionEventProperties {
  switch (error.type) {
    case "BUILT_IN_ERROR": {
      return {
        type: error.name,
        message: error.message,
        stacktrace: error.stackTrace,
      };
    }
    case "CUSTOM_ERROR": {
      return {
        type: "Error",
        message: error.raw,
      };
    }
    case "INTERNAL_ERROR": {
      return {
        type: "Internal error",
        message: [error.code, error.message].filter(Boolean).join(": "),
        stacktrace: error.stackTrace,
      };
    }
    case "STRING_ERROR": {
      return {
        type: "Error",
        message: error.raw,
      };
    }
  }
}

/**
 * Filters out partial events from a batch of creatable events, excluding those that have a corresponding full event.
 * @param batch - The batch of creatable events to filter.
 * @returns The filtered array of creatable events, excluding partial events with corresponding full events.
 */
function excludePartialEventsWithCorrespondingFullEvent(batch: CreatableEvent[]): CreatableEvent[] {
  const partialEvents = batch.filter((event) => event.isPartial);
  const fullEvents = batch.filter((event) => !event.isPartial);

  return fullEvents.concat(
    partialEvents.filter((partialEvent) => {
      return !fullEvents.some((fullEvent) => fullEvent.spanId === partialEvent.spanId);
    })
  );
}

export function extractContextFromCarrier(carrier: Record<string, string | undefined>) {
  const traceparent = carrier["traceparent"];
  const tracestate = carrier["tracestate"];

  return {
    traceparent: parseTraceparent(traceparent),
    tracestate,
  };
}

function parseTraceparent(traceparent?: string): { traceId: string; spanId: string } | undefined {
  if (!traceparent) {
    return undefined;
  }

  const parts = traceparent.split("-");

  if (parts.length !== 4) {
    return undefined;
  }

  const [version, traceId, spanId, flags] = parts;

  if (version !== "00") {
    return undefined;
  }

  return { traceId, spanId };
}

function prepareEvent(event: QueriedEvent): PreparedEvent {
  return {
    ...event,
    duration: Number(event.duration),
    events: parseEventsField(event.events),
    style: parseStyleField(event.style),
  };
}

function parseEventsField(events: Prisma.JsonValue): SpanEvents {
  const unsafe = events
    ? (events as any[]).map((e) => ({
        ...e,
        properties: unflattenAttributes(e.properties as Attributes),
      }))
    : undefined;

  return unsafe as SpanEvents;
}

function parseStyleField(style: Prisma.JsonValue): TaskEventStyle {
  const unsafe = unflattenAttributes(style as Attributes);

  if (!unsafe) {
    return {};
  }

  if (typeof unsafe === "object") {
    return Object.assign(
      {
        icon: undefined,
        variant: undefined,
      },
      unsafe
    ) as TaskEventStyle;
  }

  return {};
}

function isAncestorCancelled(events: Map<string, PreparedEvent>, spanId: string) {
  const event = events.get(spanId);

  if (!event) {
    return false;
  }

  if (event.isCancelled) {
    return true;
  }

  if (event.parentId) {
    return isAncestorCancelled(events, event.parentId);
  }

  return false;
}

function calculateDurationIfAncestorIsCancelled(
  events: Map<string, PreparedEvent>,
  spanId: string,
  defaultDuration: number
) {
  const event = events.get(spanId);

  if (!event) {
    return defaultDuration;
  }

  if (event.isCancelled) {
    return defaultDuration;
  }

  if (!event.isPartial) {
    return defaultDuration;
  }

  if (event.parentId) {
    const cancelledAncestor = findFirstCancelledAncestor(events, event.parentId);

    if (cancelledAncestor) {
      // We need to get the cancellation time from the cancellation span event
      const cancellationEvent = cancelledAncestor.events.find(
        (event) => event.name === "cancellation"
      );

      if (cancellationEvent) {
        return calculateDurationFromStart(event.startTime, cancellationEvent.time);
      }
    }
  }

  return defaultDuration;
}

function findFirstCancelledAncestor(events: Map<string, PreparedEvent>, spanId: string) {
  const event = events.get(spanId);

  if (!event) {
    return;
  }

  if (event.isCancelled) {
    return event;
  }

  if (event.parentId) {
    return findFirstCancelledAncestor(events, event.parentId);
  }

  return;
}

function sanitizedAttributes(json: Prisma.JsonValue) {
  if (json === null || json === undefined) {
    return;
  }

  const withoutPrivateProperties = removePrivateProperties(json as Attributes);
  if (!withoutPrivateProperties) {
    return;
  }

  return unflattenAttributes(withoutPrivateProperties);
}
// removes keys that start with a $ sign. If there are no keys left, return undefined
function removePrivateProperties(
  attributes: Attributes | undefined | null
): Attributes | undefined {
  if (!attributes) {
    return undefined;
  }

  const result: Attributes = {};

  for (const [key, value] of Object.entries(attributes)) {
    if (key.startsWith("$")) {
      continue;
    }

    result[key] = value;
  }

  if (Object.keys(result).length === 0) {
    return undefined;
  }

  return result;
}

function transformEvents(events: SpanEvents, properties: Attributes, isDev: boolean): SpanEvents {
  return (events ?? []).map((event) => transformEvent(event, properties, isDev));
}

function transformEvent(event: SpanEvent, properties: Attributes, isDev: boolean): SpanEvent {
  if (isExceptionSpanEvent(event)) {
    return {
      ...event,
      properties: {
        exception: transformException(event.properties.exception, properties, isDev),
      },
    };
  }

  return event;
}

function transformException(
  exception: ExceptionEventProperties,
  properties: Attributes,
  isDev: boolean
): ExceptionEventProperties {
  const projectDirAttributeValue = properties[SemanticInternalAttributes.PROJECT_DIR];

  if (projectDirAttributeValue !== undefined && typeof projectDirAttributeValue !== "string") {
    return exception;
  }

  return {
    ...exception,
    stacktrace: exception.stacktrace
      ? correctErrorStackTrace(exception.stacktrace, projectDirAttributeValue, {
          removeFirstLine: true,
          isDev,
        })
      : undefined,
  };
}

function calculateDurationFromStart(startTime: bigint, endTime: Date = new Date()) {
  const $endtime = typeof endTime === "string" ? new Date(endTime) : endTime;

  return Number(BigInt($endtime.getTime() * 1_000_000) - startTime);
}

function getNowInNanoseconds(): bigint {
  return BigInt(new Date().getTime() * 1_000_000);
}

export function getDateFromNanoseconds(nanoseconds: bigint) {
  return new Date(Number(nanoseconds) / 1_000_000);
}

function rehydrateJson(json: Prisma.JsonValue): any {
  if (json === null) {
    return undefined;
  }

  if (json === NULL_SENTINEL) {
    return null;
  }

  if (typeof json === "string") {
    return json;
  }

  if (typeof json === "number") {
    return json;
  }

  if (typeof json === "boolean") {
    return json;
  }

  if (Array.isArray(json)) {
    return json.map((item) => rehydrateJson(item));
  }

  if (typeof json === "object") {
    return unflattenAttributes(json as Attributes);
  }

  return null;
}

function rehydrateShow(properties: Prisma.JsonValue): { actions?: boolean } | undefined {
  if (properties === null || properties === undefined) {
    return;
  }

  if (typeof properties !== "object") {
    return;
  }

  if (Array.isArray(properties)) {
    return;
  }

  const actions = properties[SemanticInternalAttributes.SHOW_ACTIONS];

  if (typeof actions === "boolean") {
    return { actions };
  }

  return;
}

function rehydrateAttribute<T extends AttributeValue>(
  properties: Prisma.JsonValue,
  key: string
): T | undefined {
  if (properties === null || properties === undefined) {
    return;
  }

  if (typeof properties !== "object") {
    return;
  }

  if (Array.isArray(properties)) {
    return;
  }

  const value = properties[key];

  if (!value) return;

  return value as T;
}

export async function findRunForEventCreation(runId: string) {
  return prisma.taskRun.findFirst({
    where: {
      id: runId,
    },
    select: {
      friendlyId: true,
      taskIdentifier: true,
      traceContext: true,
      runtimeEnvironment: {
        select: {
          id: true,
          type: true,
          organizationId: true,
          projectId: true,
          project: {
            select: {
              externalRef: true,
            },
          },
        },
      },
    },
  });
}

export async function recordRunEvent(
  runId: string,
  message: string,
  options: Omit<TraceEventOptions, "environment" | "taskSlug" | "startTime"> & {
    duration?: number;
    parentId?: string;
    startTime?: Date;
  }
): Promise<
  | {
      success: true;
    }
  | {
      success: false;
      code: "RUN_NOT_FOUND" | "FAILED_TO_RECORD_EVENT";
      error?: unknown;
    }
> {
  try {
    const foundRun = await findRunForEventCreation(runId);

    if (!foundRun) {
      logger.error("Failed to find run for event creation", { runId });
      return {
        success: false,
        code: "RUN_NOT_FOUND",
      };
    }

    const { attributes, startTime, ...optionsRest } = options;

    await eventRepository.recordEvent(message, {
      environment: foundRun.runtimeEnvironment,
      taskSlug: foundRun.taskIdentifier,
      context: foundRun.traceContext as Record<string, string | undefined>,
      attributes: {
        runId: foundRun.friendlyId,
        ...attributes,
      },
      startTime: BigInt((startTime?.getTime() ?? Date.now()) * 1_000_000),
      ...optionsRest,
    });

    return {
      success: true,
    };
  } catch (error) {
    logger.error("Failed to record event for run", {
      error: error instanceof Error ? error.message : error,
      runId,
    });

    return {
      success: false,
      code: "FAILED_TO_RECORD_EVENT",
      error,
    };
  }
}

export async function recordRunDebugLog(
  runId: string,
  message: string,
  options: Omit<TraceEventOptions, "environment" | "taskSlug" | "startTime"> & {
    duration?: number;
    parentId?: string;
    startTime?: Date;
  }
): Promise<
  | {
      success: true;
    }
  | {
      success: false;
      code: "RUN_NOT_FOUND" | "FAILED_TO_RECORD_EVENT";
      error?: unknown;
    }
> {
  return recordRunEvent(runId, message, {
    ...options,
    attributes: {
      ...options?.attributes,
      isDebug: true,
    },
  });
}<|MERGE_RESOLUTION|>--- conflicted
+++ resolved
@@ -1,8 +1,4 @@
-<<<<<<< HEAD
-import { Attributes, AttributeValue, Link, TraceFlags } from "@opentelemetry/api";
-=======
-import { Attributes, Link, trace, TraceFlags, Tracer } from "@opentelemetry/api";
->>>>>>> 457273e4
+import { Attributes, AttributeValue, Link, trace, TraceFlags, Tracer } from "@opentelemetry/api";
 import { RandomIdGenerator } from "@opentelemetry/sdk-trace-base";
 import { SemanticResourceAttributes } from "@opentelemetry/semantic-conventions";
 import {
@@ -190,7 +186,6 @@
   events?: SpanEvents;
 };
 
-<<<<<<< HEAD
 type TaskEventSummary = Pick<
   TaskEvent,
   | "id"
@@ -211,8 +206,6 @@
   | "isDebug"
 >;
 
-=======
->>>>>>> 457273e4
 export class EventRepository {
   private readonly _flushScheduler: DynamicFlushScheduler<CreatableEvent>;
   private _randomIdGenerator = new RandomIdGenerator();
@@ -463,38 +456,12 @@
     endCreatedAt?: Date
   ): Promise<TraceSummary | undefined> {
     return await startActiveSpan("getTraceSummary", async (span) => {
-<<<<<<< HEAD
-      const events = await this.readReplica.$queryRaw<TaskEventSummary[]>`
-        SELECT
-          id,
-          "spanId",
-          "parentId",
-          "runId",
-          "idempotencyKey",
-          LEFT(message, 256) as message,
-          style,
-          "startTime",
-          duration,
-          "isError",
-          "isPartial",
-          "isCancelled",
-          "isDebug",
-          level,
-          events,
-          "environmentType"
-        FROM "TaskEvent"
-        WHERE "traceId" = ${traceId}
-        ORDER BY "startTime" ASC
-        LIMIT ${env.MAXIMUM_TRACE_SUMMARY_VIEW_COUNT}
-      `;
-=======
       const events = await this.taskEventStore.findTraceEvents(
         storeTable,
         traceId,
         startCreatedAt,
         endCreatedAt
       );
->>>>>>> 457273e4
 
       let preparedEvents: Array<PreparedEvent> = [];
       let rootSpanId: string | undefined;
@@ -1070,13 +1037,10 @@
       parentId,
       tracestate,
       duration: options.incomplete ? 0 : duration,
-<<<<<<< HEAD
       isPartial: options.incomplete,
       isError: options.isError,
-=======
       isPartial: failedWithError ? false : options.incomplete,
       isError: !!failedWithError,
->>>>>>> 457273e4
       message: message,
       serviceName: "api server",
       serviceNamespace: "trigger.dev",
