--- conflicted
+++ resolved
@@ -11,13 +11,10 @@
 import { machinePresetFromName } from "~/v3/machinePresets.server";
 import { FINAL_ATTEMPT_STATUSES, isFailedRunStatus, isFinalRunStatus } from "~/v3/taskStatus";
 import { BasePresenter } from "./basePresenter.server";
-<<<<<<< HEAD
 import { getMaxDuration } from "@trigger.dev/core/v3/apps";
 import { logger } from "~/services/logger.server";
-=======
-import { getMaxDuration } from "~/v3/utils/maxDuration";
-import { getTaskEventStoreTableForRun } from "~/v3/taskEventStore.server";
->>>>>>> 457273e4
+import { getTaskEventStoreTableForRun, TaskEventStoreTable } from "~/v3/taskEventStore.server";
+import { Pi } from "lucide-react";
 
 type Result = Awaited<ReturnType<SpanPresenter["call"]>>;
 export type Span = NonNullable<NonNullable<Result>["span"]>;
@@ -47,11 +44,13 @@
       throw new Error("Project not found");
     }
 
-<<<<<<< HEAD
     const parentRun = await this._prisma.taskRun.findFirst({
       select: {
         traceId: true,
         runtimeEnvironmentId: true,
+        taskEventStore: true,
+        createdAt: true,
+        completedAt: true,
       },
       where: {
         friendlyId: runFriendlyId,
@@ -64,10 +63,15 @@
 
     const { traceId } = parentRun;
 
-    const run = await this.getRun(traceId, spanId);
-=======
-    const run = await this.#getRun(spanId);
->>>>>>> 457273e4
+    const eventStore = getTaskEventStoreTableForRun(parentRun);
+
+    const run = await this.#getRun({
+      eventStore,
+      traceId,
+      spanId,
+      createdAt: parentRun.createdAt,
+      completedAt: parentRun.completedAt,
+    });
     if (run) {
       return {
         type: "run" as const,
@@ -76,11 +80,14 @@
     }
 
     //get the run
-<<<<<<< HEAD
-    const span = await this.getSpan(traceId, spanId, parentRun.runtimeEnvironmentId);
-=======
-    const span = await this.#getSpan(runFriendlyId, spanId);
->>>>>>> 457273e4
+    const span = await this.#getSpan({
+      eventStore,
+      traceId,
+      spanId,
+      environmentId: parentRun.runtimeEnvironmentId,
+      createdAt: parentRun.createdAt,
+      completedAt: parentRun.completedAt,
+    });
 
     if (!span) {
       throw new Error("Span not found");
@@ -92,17 +99,31 @@
     };
   }
 
-<<<<<<< HEAD
-  async getRun(traceId: string, spanId: string) {
-    const span = await eventRepository.getSpan(spanId, traceId);
+  async #getRun({
+    eventStore,
+    traceId,
+    spanId,
+    createdAt,
+    completedAt,
+  }: {
+    eventStore: TaskEventStoreTable;
+    traceId: string;
+    spanId: string;
+    createdAt: Date;
+    completedAt: Date | null;
+  }) {
+    const span = await eventRepository.getSpan(
+      eventStore,
+      spanId,
+      traceId,
+      createdAt,
+      completedAt ?? undefined
+    );
 
     if (!span) {
       return;
     }
 
-=======
-  async #getRun(spanId: string) {
->>>>>>> 457273e4
     const run = await this._replica.taskRun.findFirst({
       select: {
         id: true,
@@ -136,11 +157,7 @@
         //status + duration
         status: true,
         startedAt: true,
-<<<<<<< HEAD
-        firstAttemptStartedAt: true,
-=======
         executedAt: true,
->>>>>>> 457273e4
         createdAt: true,
         updatedAt: true,
         queuedAt: true,
@@ -172,9 +189,6 @@
         metadata: true,
         metadataType: true,
         maxAttempts: true,
-        output: true,
-        outputType: true,
-        error: true,
         project: {
           include: {
             organization: true,
@@ -222,54 +236,6 @@
     }
 
     const isFinished = isFinalRunStatus(run.status);
-
-<<<<<<< HEAD
-    const finishedAttempt = isFinished
-      ? await this._replica.taskRunAttempt.findFirst({
-          select: {
-            output: true,
-            outputType: true,
-            error: true,
-          },
-          where: {
-            status: { in: FINAL_ATTEMPT_STATUSES },
-            taskRunId: run.id,
-          },
-          orderBy: {
-            createdAt: "desc",
-          },
-        })
-      : null;
-
-    const finishedData =
-      run.engine === "V2"
-        ? run
-        : isFinished
-        ? await this._replica.taskRunAttempt.findFirst({
-            select: {
-              output: true,
-              outputType: true,
-              error: true,
-            },
-            where: {
-              status: { in: FINAL_ATTEMPT_STATUSES },
-              taskRunId: run.id,
-            },
-            orderBy: {
-              createdAt: "desc",
-            },
-          })
-        : null;
-
-    const output =
-      finishedData === null
-        ? undefined
-        : finishedData.outputType === "application/store"
-        ? `/resources/packets/${run.runtimeEnvironment.id}/${finishedData.output}`
-        : typeof finishedData.output !== "undefined" && finishedData.output !== null
-        ? await prettyPrintPacket(finishedData.output, finishedData.outputType ?? undefined)
-        : undefined;
-=======
     const output = !isFinished
       ? undefined
       : run.outputType === "application/store"
@@ -277,7 +243,6 @@
       : typeof run.output !== "undefined" && run.output !== null
       ? await prettyPrintPacket(run.output, run.outputType ?? undefined)
       : undefined;
->>>>>>> 457273e4
 
     const payload =
       run.payloadType === "application/store"
@@ -287,23 +252,15 @@
         : undefined;
 
     let error: TaskRunError | undefined = undefined;
-<<<<<<< HEAD
-    if (finishedData?.error) {
-      const result = TaskRunError.safeParse(finishedData.error);
-=======
+
     if (run?.error) {
       const result = TaskRunError.safeParse(run.error);
->>>>>>> 457273e4
       if (result.success) {
         error = result.data;
       } else {
         error = {
           type: "CUSTOM_ERROR",
-<<<<<<< HEAD
-          raw: JSON.stringify(finishedData.error),
-=======
           raw: JSON.stringify(run.error),
->>>>>>> 457273e4
         };
       }
     }
@@ -364,11 +321,7 @@
       status: run.status,
       createdAt: run.createdAt,
       startedAt: run.startedAt,
-<<<<<<< HEAD
-      firstAttemptStartedAt: run.firstAttemptStartedAt,
-=======
       executedAt: run.executedAt,
->>>>>>> 457273e4
       updatedAt: run.updatedAt,
       delayUntil: run.delayUntil,
       expiredAt: run.expiredAt,
@@ -451,36 +404,28 @@
     };
   }
 
-<<<<<<< HEAD
-  async getSpan(traceId: string, spanId: string, environmentId: string) {
-    const span = await eventRepository.getSpan(spanId, traceId);
-=======
-  async #getSpan(runFriendlyId: string, spanId: string) {
-    const run = await this._prisma.taskRun.findFirst({
-      select: {
-        traceId: true,
-        createdAt: true,
-        completedAt: true,
-        taskEventStore: true,
-      },
-      where: {
-        friendlyId: runFriendlyId,
-      },
-    });
-
-    if (!run) {
-      return;
-    }
-
+  async #getSpan({
+    eventStore,
+    traceId,
+    spanId,
+    environmentId,
+    createdAt,
+    completedAt,
+  }: {
+    traceId: string;
+    spanId: string;
+    environmentId: string;
+    eventStore: TaskEventStoreTable;
+    createdAt: Date;
+    completedAt: Date | null;
+  }) {
     const span = await eventRepository.getSpan(
-      getTaskEventStoreTableForRun(run),
+      eventStore,
       spanId,
-      run.traceId,
-      run.createdAt,
-      run.completedAt ?? undefined
+      traceId,
+      createdAt,
+      completedAt ?? undefined
     );
-
->>>>>>> 457273e4
     if (!span) {
       return;
     }
