<<<<<<< HEAD
import { sqlDatabaseSchema, PrismaClient, prisma } from "~/db.server";
=======
import { TaskTriggerSource } from "@trigger.dev/database";
import { PrismaClient, prisma } from "~/db.server";
>>>>>>> 69f68916
import { TestSearchParams } from "~/routes/_app.orgs.$organizationSlug.projects.v3.$projectParam.test/route";
import { sortEnvironments } from "~/services/environmentSort.server";
import { createSearchParams } from "~/utils/searchParams";
import { getUsername } from "~/utils/username";

type TaskListOptions = {
  userId: string;
  projectSlug: string;
  url: string;
};

export type TaskList = Awaited<ReturnType<TestPresenter["call"]>>;
export type TaskListItem = NonNullable<TaskList["tasks"]>[0];
export type SelectedEnvironment = NonNullable<TaskList["selectedEnvironment"]>;

export class TestPresenter {
  #prismaClient: PrismaClient;

  constructor(prismaClient: PrismaClient = prisma) {
    this.#prismaClient = prismaClient;
  }

  public async call({ userId, projectSlug, url }: TaskListOptions) {
    // Find the project scoped to the organization
    const project = await this.#prismaClient.project.findFirstOrThrow({
      select: {
        id: true,
        environments: {
          select: {
            id: true,
            type: true,
            slug: true,
          },
          where: {
            OR: [
              {
                orgMember: null,
              },
              {
                orgMember: {
                  userId,
                },
              },
            ],
          },
        },
      },
      where: {
        slug: projectSlug,
      },
    });

    const environments = sortEnvironments(
      project.environments.map((environment) => ({
        id: environment.id,
        type: environment.type,
        slug: environment.slug,
      }))
    );

    const searchParams = createSearchParams(url, TestSearchParams);

    //no environmentId
    if (!searchParams.success || !searchParams.params.get("environment")) {
      return {
        hasSelectedEnvironment: false as const,
        environments,
      };
    }

    //is the environmentId valid?
    const matchingEnvironment = project.environments.find(
      (env) => env.slug === searchParams.params.get("environment")
    );
    if (!matchingEnvironment) {
      return {
        hasSelectedEnvironment: false as const,
        environments,
      };
    }

    //get all possible tasks
    const tasks = await this.#prismaClient.$queryRaw<
      {
        id: string;
        version: string;
        taskIdentifier: string;
        filePath: string;
        exportName: string;
        friendlyId: string;
        triggerSource: TaskTriggerSource;
      }[]
    >`WITH workers AS (
      SELECT 
            bw.*,
            ROW_NUMBER() OVER(ORDER BY string_to_array(bw.version, '.')::int[] DESC) AS rn
      FROM 
            ${sqlDatabaseSchema}."BackgroundWorker" bw
      WHERE "runtimeEnvironmentId" = ${matchingEnvironment.id}
    ),
    latest_workers AS (SELECT * FROM workers WHERE rn = 1)
<<<<<<< HEAD
    SELECT bwt.id, version, slug as "taskIdentifier", "filePath", "exportName", bwt."friendlyId" 
=======
    SELECT "BackgroundWorkerTask".id, version, slug as "taskIdentifier", "filePath", "exportName", "BackgroundWorkerTask"."friendlyId", "BackgroundWorkerTask"."triggerSource"
>>>>>>> 69f68916
    FROM latest_workers
    JOIN ${sqlDatabaseSchema}."BackgroundWorkerTask" bwt ON bwt."workerId" = latest_workers.id
    ORDER BY bwt."exportName" ASC;
    `;

    return {
      hasSelectedEnvironment: true as const,
      environments,
      selectedEnvironment: matchingEnvironment,
      tasks: tasks.map((task) => {
        return {
          id: task.id,
          version: task.version,
          taskIdentifier: task.taskIdentifier,
          filePath: task.filePath,
          exportName: task.exportName,
          friendlyId: task.friendlyId,
          triggerSource: task.triggerSource,
        };
      }),
    };
  }
}<|MERGE_RESOLUTION|>--- conflicted
+++ resolved
@@ -1,9 +1,5 @@
-<<<<<<< HEAD
+import { TaskTriggerSource } from "@trigger.dev/database";
 import { sqlDatabaseSchema, PrismaClient, prisma } from "~/db.server";
-=======
-import { TaskTriggerSource } from "@trigger.dev/database";
-import { PrismaClient, prisma } from "~/db.server";
->>>>>>> 69f68916
 import { TestSearchParams } from "~/routes/_app.orgs.$organizationSlug.projects.v3.$projectParam.test/route";
 import { sortEnvironments } from "~/services/environmentSort.server";
 import { createSearchParams } from "~/utils/searchParams";
@@ -105,11 +101,7 @@
       WHERE "runtimeEnvironmentId" = ${matchingEnvironment.id}
     ),
     latest_workers AS (SELECT * FROM workers WHERE rn = 1)
-<<<<<<< HEAD
     SELECT bwt.id, version, slug as "taskIdentifier", "filePath", "exportName", bwt."friendlyId" 
-=======
-    SELECT "BackgroundWorkerTask".id, version, slug as "taskIdentifier", "filePath", "exportName", "BackgroundWorkerTask"."friendlyId", "BackgroundWorkerTask"."triggerSource"
->>>>>>> 69f68916
     FROM latest_workers
     JOIN ${sqlDatabaseSchema}."BackgroundWorkerTask" bwt ON bwt."workerId" = latest_workers.id
     ORDER BY bwt."exportName" ASC;
