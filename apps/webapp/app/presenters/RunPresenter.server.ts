--- conflicted
+++ resolved
@@ -24,28 +24,8 @@
 type QueryTask = NonNullable<
   Awaited<ReturnType<RunPresenter["query"]>>
 >["tasks"][number];
-<<<<<<< HEAD
-type EnrichedTask = ReturnType<RunPresenter["enrichTasks"]>[number];
-type EnrichedTaskWithSubtasks = EnrichedTask & {
-  subtasks: EnrichedTaskWithSubtasks[];
-};
-=======
 
 const taskSelect = {
-  id: true,
-  displayKey: true,
-  name: true,
-  icon: true,
-  status: true,
-  delayUntil: true,
-  description: true,
-  properties: true,
-  outputProperties: true,
-  error: true,
-  startedAt: true,
-  completedAt: true,
-  style: true,
-  parentId: true,
   runConnection: {
     select: {
       integration: {
@@ -63,7 +43,6 @@
     },
   },
 } as const;
->>>>>>> 861d5fa1
 
 export class RunPresenter {
   #prismaClient: PrismaClient;
@@ -188,6 +167,11 @@
                     definitionId: true,
                     title: true,
                     slug: true,
+                    definition: {
+                      select: {
+                        icon: true,
+                      },
+                    },
                   },
                 },
               },
