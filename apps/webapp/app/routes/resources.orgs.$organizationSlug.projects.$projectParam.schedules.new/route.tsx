import { conform, useForm } from "@conform-to/react";
import { parse } from "@conform-to/zod";
import { CheckIcon, XMarkIcon } from "@heroicons/react/20/solid";
import { Form, useActionData, useLocation, useNavigation } from "@remix-run/react";
import { ActionFunctionArgs, json } from "@remix-run/server-runtime";
<<<<<<< HEAD
import cronParser from "cron-parser";
=======
import { useVirtualizer } from "@tanstack/react-virtual";
import { parseExpression } from "cron-parser";
>>>>>>> 10ceb85a
import cronstrue from "cronstrue";
import { useRef, useState } from "react";
import {
  environmentTextClassName,
  environmentTitle,
} from "~/components/environments/EnvironmentLabel";
import { Button, LinkButton } from "~/components/primitives/Buttons";
import { CheckboxWithLabel } from "~/components/primitives/Checkbox";
import { DateTime } from "~/components/primitives/DateTime";
import { Fieldset } from "~/components/primitives/Fieldset";
import { FormError } from "~/components/primitives/FormError";
import { Header2, Header3 } from "~/components/primitives/Headers";
import { Hint } from "~/components/primitives/Hint";
import { Input } from "~/components/primitives/Input";
import { InputGroup } from "~/components/primitives/InputGroup";
import { Label } from "~/components/primitives/Label";
import { Paragraph } from "~/components/primitives/Paragraph";
import { Select, SelectItem } from "~/components/primitives/Select";
import {
  Table,
  TableBody,
  TableCell,
  TableHeader,
  TableHeaderCell,
  TableRow,
} from "~/components/primitives/Table";
import { TextLink } from "~/components/primitives/TextLink";
import { prisma } from "~/db.server";
import { useOrganization } from "~/hooks/useOrganizations";
import { useProject } from "~/hooks/useProject";
import { redirectWithErrorMessage, redirectWithSuccessMessage } from "~/models/message.server";
import { EditableScheduleElements } from "~/presenters/v3/EditSchedulePresenter.server";
import { requireUserId } from "~/services/session.server";
import { cn } from "~/utils/cn";
import { ProjectParamSchema, docsPath, v3SchedulesPath } from "~/utils/pathBuilder";
import { CronPattern, UpsertSchedule } from "~/v3/schedules";
import { UpsertTaskScheduleService } from "~/v3/services/upsertTaskSchedule.server";
import { AIGeneratedCronField } from "../resources.orgs.$organizationSlug.projects.$projectParam.schedules.new.natural-language";
import { TimezoneList } from "~/components/scheduled/timezones";

const { parseExpression } = cronParser;
const cronFormat = `*    *    *    *    *
┬    ┬    ┬    ┬    ┬
│    │    │    │    |
│    │    │    │    └ day of week (0 - 7, 1L - 7L) (0 or 7 is Sun)
│    │    │    └───── month (1 - 12)
│    │    └────────── day of month (1 - 31, L)
│    └─────────────── hour (0 - 23)
└──────────────────── minute (0 - 59)`;

export const action = async ({ request, params }: ActionFunctionArgs) => {
  const userId = await requireUserId(request);
  const { organizationSlug, projectParam } = ProjectParamSchema.parse(params);

  const formData = await request.formData();
  const submission = parse(formData, { schema: UpsertSchedule });

  if (!submission.value) {
    return json(submission);
  }

  try {
    //first check that the user has access to the project
    const project = await prisma.project.findUnique({
      where: {
        slug: projectParam,
        organization: {
          members: {
            some: {
              userId,
            },
          },
        },
      },
      select: { id: true },
    });

    if (!project) {
      throw new Error("Project not found");
    }

    const createSchedule = new UpsertTaskScheduleService();
    const result = await createSchedule.call(project.id, submission.value);

    return redirectWithSuccessMessage(
      v3SchedulesPath({ slug: organizationSlug }, { slug: projectParam }),
      request,
      submission.value?.friendlyId === result.id ? "Schedule updated" : "Schedule created"
    );
  } catch (error: any) {
    const errorMessage = `Failed: ${
      error instanceof Error ? error.message : JSON.stringify(error)
    }`;
    return redirectWithErrorMessage(
      v3SchedulesPath({ slug: organizationSlug }, { slug: projectParam }),
      request,
      errorMessage
    );
  }
};

type CronPatternResult =
  | {
      isValid: true;
      description: string;
    }
  | {
      isValid: false;
      error: string;
    };

export function UpsertScheduleForm({
  schedule,
  possibleTasks,
  possibleEnvironments,
  possibleTimezones,
  showGenerateField,
}: EditableScheduleElements & { showGenerateField: boolean }) {
  const lastSubmission = useActionData();
  const [selectedTimezone, setSelectedTimezone] = useState<string>(schedule?.timezone ?? "UTC");
  const isUtc = selectedTimezone === "UTC";
  const [cronPattern, setCronPattern] = useState<string>(schedule?.cron ?? "");
  const navigation = useNavigation();
  const isLoading = navigation.state !== "idle";
  const organization = useOrganization();
  const project = useProject();
  const location = useLocation();

  const [form, { taskIdentifier, cron, timezone, externalId, environments, deduplicationKey }] =
    useForm({
      id: "create-schedule",
      // TODO: type this
      lastSubmission: lastSubmission as any,
      shouldRevalidate: "onSubmit",
      onValidate({ formData }) {
        return parse(formData, { schema: UpsertSchedule });
      },
    });

  let cronPatternResult: CronPatternResult | undefined = undefined;
  let nextRuns: Date[] | undefined = undefined;

  if (cronPattern !== "") {
    const result = CronPattern.safeParse(cronPattern);

    if (!result.success) {
      cronPatternResult = {
        isValid: false,
        error: result.error.errors[0].message,
      };
    } else {
      try {
        const expression = parseExpression(
          cronPattern,
          isUtc ? { utc: true } : { tz: selectedTimezone }
        );
        cronPatternResult = {
          isValid: true,
          description: cronstrue.toString(cronPattern),
        };
        nextRuns = Array.from({ length: 5 }, (_, i) => {
          const utc = expression.next().toDate();
          return utc;
        });
      } catch (e) {
        cronPatternResult = {
          isValid: false,
          error: e instanceof Error ? e.message : JSON.stringify(e),
        };
      }
    }
  }

  const mode = schedule ? "edit" : "new";

  return (
    <Form
      method="post"
      action={`/resources/orgs/${organization.slug}/projects/${project.slug}/schedules/new`}
      {...form.props}
      className="grid h-full max-h-full grid-rows-[2.5rem_1fr_3.25rem] overflow-hidden bg-background-bright"
    >
      <div className="mx-3 flex items-center justify-between gap-2 border-b border-grid-dimmed">
        <Header2 className={cn("whitespace-nowrap")}>
          {schedule?.friendlyId ? "Edit schedule" : "New schedule"}
        </Header2>
      </div>
      <div className="overflow-y-scroll scrollbar-thin scrollbar-track-transparent scrollbar-thumb-charcoal-600">
        <div className="p-3">
          {schedule && <input type="hidden" name="friendlyId" value={schedule.friendlyId} />}
          <Fieldset>
            <InputGroup>
              <Label htmlFor={taskIdentifier.id}>Task</Label>
              <Select
                {...conform.select(taskIdentifier)}
                placeholder="Select a task"
                defaultValue={schedule?.taskIdentifier}
                heading={"Filter..."}
                items={possibleTasks}
                filter={(task, search) => task.toLowerCase().includes(search.toLowerCase())}
                dropdownIcon
                variant="tertiary/medium"
              >
                {(matches) => (
                  <>
                    {matches?.map((task) => (
                      <SelectItem key={task} value={task}>
                        {task}
                      </SelectItem>
                    ))}
                  </>
                )}
              </Select>
              <FormError id={taskIdentifier.errorId}>{taskIdentifier.error}</FormError>
            </InputGroup>
            {showGenerateField && <AIGeneratedCronField onSuccess={setCronPattern} />}
            <InputGroup>
              <Label
                htmlFor={cron.id}
                tooltip={
                  <div className="spacy-y-3">
                    <Paragraph variant="extra-small">We support this CRON format:</Paragraph>
                    <code>
                      <pre>{cronFormat}</pre>
                    </code>
                    <Paragraph variant="extra-small">"L" means the last.</Paragraph>
                  </div>
                }
              >
                CRON pattern (UTC)
              </Label>
              <Input
                {...conform.input(cron, { type: "text" })}
                placeholder="? ? ? ? ?"
                required={true}
                value={cronPattern}
                onChange={(e) => {
                  setCronPattern(e.target.value);
                }}
              />
              {cronPatternResult === undefined ? (
                <Hint>Enter a CRON pattern or use natural language above.</Hint>
              ) : cronPatternResult.isValid ? (
                <ValidCronMessage isValid={true} message={`${cronPatternResult.description}.`} />
              ) : (
                <ValidCronMessage isValid={false} message={cronPatternResult.error} />
              )}
            </InputGroup>
            <InputGroup>
              <Label htmlFor={timezone.id}>Timezone</Label>
              <Select
                {...conform.select(timezone)}
                placeholder="Select a timezone"
                defaultValue={selectedTimezone}
                value={selectedTimezone}
                setValue={(e) => {
                  if (Array.isArray(e)) return;
                  setSelectedTimezone(e);
                }}
                items={possibleTimezones}
                filter={{ keys: [(item) => item.replace(/\//g, " ").replace(/_/g, " ")] }}
                dropdownIcon
                variant="tertiary/medium"
              >
                {(matches) => <TimezoneList timezones={matches} />}
              </Select>
              <Hint>
                {isUtc
                  ? "UTC will not change with daylight savings time."
                  : "This will automatically adjust for daylight savings time."}
              </Hint>
              <FormError id={timezone.errorId}>{timezone.error}</FormError>
            </InputGroup>
            {nextRuns !== undefined && (
              <div className="flex flex-col gap-1">
                <Header3>Next 5 runs</Header3>
                <Table>
                  <TableHeader>
                    <TableRow>
                      {!isUtc && <TableHeaderCell>{selectedTimezone}</TableHeaderCell>}
                      <TableHeaderCell>UTC</TableHeaderCell>
                    </TableRow>
                  </TableHeader>
                  <TableBody>
                    {nextRuns.map((run, index) => (
                      <TableRow key={index}>
                        {!isUtc && (
                          <TableCell>
                            <DateTime date={run} timeZone={selectedTimezone} />
                          </TableCell>
                        )}
                        <TableCell>
                          <DateTime date={run} timeZone="UTC" />
                        </TableCell>
                      </TableRow>
                    ))}
                  </TableBody>
                </Table>
              </div>
            )}
            <InputGroup>
              <Label>Environments</Label>
              <div className="flex flex-wrap items-center gap-2">
                {possibleEnvironments.map((environment) => (
                  <CheckboxWithLabel
                    key={environment.id}
                    id={environment.id}
                    value={environment.id}
                    name="environments"
                    type="radio"
                    label={
                      <span
                        className={cn("text-xs uppercase", environmentTextClassName(environment))}
                      >
                        {environmentTitle(environment, environment.userName)}
                      </span>
                    }
                    defaultChecked={
                      schedule?.instances.find((i) => i.environmentId === environment.id) !==
                      undefined
                    }
                    variant="button"
                  />
                ))}
              </div>
              <Hint>
                Select all the environments where you want this schedule to run. Note that scheduled
                tasks in dev environments will only run while you are connected with the dev CLI
              </Hint>
              <FormError id={environments.errorId}>{environments.error}</FormError>
            </InputGroup>
            <InputGroup>
              <Label required={false} htmlFor={externalId.id}>
                External ID
              </Label>
              <Input
                {...conform.input(externalId, { type: "text" })}
                placeholder="Optionally specify your own ID, e.g. user id"
                defaultValue={schedule?.externalId ?? undefined}
              />
              <Hint>
                Optionally, you can specify your own IDs (like a user ID) and then use it inside the
                run function of your task. This allows you to have per-user CRON tasks.{" "}
                <TextLink to={docsPath("v3/tasks-scheduled")}>Read the docs.</TextLink>
              </Hint>
              <FormError id={externalId.errorId}>{externalId.error}</FormError>
            </InputGroup>
            <InputGroup>
              <Label required={false} htmlFor={deduplicationKey.id}>
                Deduplication key
              </Label>
              <Input
                {...conform.input(deduplicationKey, { type: "text" })}
                disabled={schedule !== undefined}
                defaultValue={
                  schedule?.userProvidedDeduplicationKey ? schedule?.deduplicationKey : undefined
                }
              />
              {schedule && (
                <Paragraph variant="small">
                  You can't edit the Deduplication key on an existing schedule.
                </Paragraph>
              )}
              <Hint>
                Optionally specify a key, you can only create one schedule with this key. This is
                very useful when using the SDK and you don't want to create duplicate schedules for
                a user.
              </Hint>
              <FormError id={deduplicationKey.errorId}>{deduplicationKey.error}</FormError>
            </InputGroup>
            <FormError>{form.error}</FormError>
          </Fieldset>
        </div>
      </div>
      <div className="flex items-center justify-between gap-2 border-t border-grid-dimmed px-2">
        <div className="flex items-center gap-4">
          <LinkButton
            to={`${v3SchedulesPath(organization, project)}${location.search}`}
            variant="minimal/medium"
          >
            Cancel
          </LinkButton>
        </div>
        <div className="flex items-center gap-4">
          <Button
            variant="primary/medium"
            type="submit"
            disabled={isLoading}
            shortcut={{ key: "enter", modifiers: ["meta"] }}
            LeadingIcon={isLoading ? "spinner" : undefined}
          >
            {buttonText(mode, isLoading)}
          </Button>
        </div>
      </div>
    </Form>
  );
}

function buttonText(mode: "edit" | "new", isLoading: boolean) {
  switch (mode) {
    case "edit":
      return isLoading ? "Updating schedule" : "Update schedule";
    case "new":
      return isLoading ? "Creating schedule" : "Create schedule";
  }
}

function ValidCronMessage({ isValid, message }: { isValid: boolean; message: string }) {
  return (
    <Paragraph variant="small">
      <span className="mr-1">
        {isValid ? (
          <CheckIcon className="-mt-0.5 mr-1 inline-block h-4 w-4 text-success" />
        ) : (
          <XMarkIcon className="-mt-0.5 mr-1 inline-block h-4 w-4 text-error" />
        )}
        <span className={isValid ? "text-success" : "text-error"}>
          {isValid ? "Valid pattern:" : "Invalid pattern:"}
        </span>
      </span>
      <span>{message}</span>
    </Paragraph>
  );
}<|MERGE_RESOLUTION|>--- conflicted
+++ resolved
@@ -3,12 +3,8 @@
 import { CheckIcon, XMarkIcon } from "@heroicons/react/20/solid";
 import { Form, useActionData, useLocation, useNavigation } from "@remix-run/react";
 import { ActionFunctionArgs, json } from "@remix-run/server-runtime";
-<<<<<<< HEAD
 import cronParser from "cron-parser";
-=======
 import { useVirtualizer } from "@tanstack/react-virtual";
-import { parseExpression } from "cron-parser";
->>>>>>> 10ceb85a
 import cronstrue from "cronstrue";
 import { useRef, useState } from "react";
 import {
