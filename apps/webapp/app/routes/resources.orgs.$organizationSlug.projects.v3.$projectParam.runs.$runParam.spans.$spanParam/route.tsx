import {
  CheckIcon,
  CloudArrowDownIcon,
  EnvelopeIcon,
  QueueListIcon,
} from "@heroicons/react/20/solid";
import { Link } from "@remix-run/react";
import { LoaderFunctionArgs } from "@remix-run/server-runtime";
import {
  formatDurationMilliseconds,
  TaskRunError,
  taskRunErrorEnhancer,
} from "@trigger.dev/core/v3";
import { useEffect } from "react";
import { typedjson, useTypedFetcher } from "remix-typedjson";
import { ExitIcon } from "~/assets/icons/ExitIcon";
import { AdminDebugRun } from "~/components/admin/debugRun";
import { CodeBlock } from "~/components/code/CodeBlock";
import { EnvironmentLabel } from "~/components/environments/EnvironmentLabel";
import { Feedback } from "~/components/Feedback";
import { Button, LinkButton } from "~/components/primitives/Buttons";
import { Callout } from "~/components/primitives/Callout";
import { DateTime, DateTimeAccurate } from "~/components/primitives/DateTime";
import { Header2, Header3 } from "~/components/primitives/Headers";
import { Paragraph } from "~/components/primitives/Paragraph";
import * as Property from "~/components/primitives/PropertyTable";
import { Spinner } from "~/components/primitives/Spinner";
import {
  Table,
  TableBody,
  TableCell,
  TableHeader,
  TableHeaderCell,
  TableRow,
} from "~/components/primitives/Table";
import { TabButton, TabContainer } from "~/components/primitives/Tabs";
import { TextLink } from "~/components/primitives/TextLink";
import { InfoIconTooltip, SimpleTooltip } from "~/components/primitives/Tooltip";
import {
  createTimelineSpanEventsFromSpanEvents,
  RunTimeline,
  RunTimelineEvent,
  SpanTimeline,
} from "~/components/run/RunTimeline";
import { RunIcon } from "~/components/runs/v3/RunIcon";
import { RunTag } from "~/components/runs/v3/RunTag";
import { SpanEvents } from "~/components/runs/v3/SpanEvents";
import { SpanTitle } from "~/components/runs/v3/SpanTitle";
import { TaskRunAttemptStatusCombo } from "~/components/runs/v3/TaskRunAttemptStatus";
import { TaskRunStatusCombo } from "~/components/runs/v3/TaskRunStatus";
import { useOrganization } from "~/hooks/useOrganizations";
import { useProject } from "~/hooks/useProject";
import { useSearchParams } from "~/hooks/useSearchParam";
import { useHasAdminAccess } from "~/hooks/useUser";
import { redirectWithErrorMessage } from "~/models/message.server";
import { Span, SpanPresenter, SpanRun } from "~/presenters/v3/SpanPresenter.server";
import { logger } from "~/services/logger.server";
import { requireUserId } from "~/services/session.server";
import { cn } from "~/utils/cn";
import { formatCurrencyAccurate } from "~/utils/numberFormatter";
import {
  docsPath,
  v3BatchPath,
  v3RunDownloadLogsPath,
  v3RunPath,
  v3RunSpanPath,
  v3RunsPath,
  v3SchedulePath,
  v3SpanParamsSchema,
} from "~/utils/pathBuilder";
<<<<<<< HEAD
import { SpanLink } from "~/v3/eventRepository.server";
import {
  CompleteWaitpointForm,
  ForceTimeout,
} from "../resources.orgs.$organizationSlug.projects.$projectParam.waitpoints.$waitpointFriendlyId.complete/route";
=======
>>>>>>> 457273e4

export const loader = async ({ request, params }: LoaderFunctionArgs) => {
  const userId = await requireUserId(request);
  const { projectParam, organizationSlug, runParam, spanParam } = v3SpanParamsSchema.parse(params);

  const presenter = new SpanPresenter();

  try {
    const result = await presenter.call({
      userId,
      organizationSlug,
      projectSlug: projectParam,
      spanId: spanParam,
      runFriendlyId: runParam,
    });

    return typedjson(result);
  } catch (error) {
    logger.error("Error loading span", {
      projectParam,
      organizationSlug,
      runParam,
      spanParam,
      error,
    });
    return redirectWithErrorMessage(
      v3RunPath({ slug: organizationSlug }, { slug: projectParam }, { friendlyId: runParam }),
      request,
      `Event not found.`
    );
  }
};

export function SpanView({
  runParam,
  spanId,
  closePanel,
}: {
  runParam: string;
  spanId: string | undefined;
  closePanel?: () => void;
}) {
  const organization = useOrganization();
  const project = useProject();
  const fetcher = useTypedFetcher<typeof loader>();

  useEffect(() => {
    if (spanId === undefined) return;
    fetcher.load(
      `/resources/orgs/${organization.slug}/projects/v3/${project.slug}/runs/${runParam}/spans/${spanId}`
    );
  }, [organization.slug, project.slug, runParam, spanId]);

  if (spanId === undefined) {
    return null;
  }

  if (fetcher.state !== "idle" || fetcher.data === undefined) {
    return (
      <div
        className={cn(
          "grid h-full max-h-full grid-rows-[2.5rem_1fr] overflow-hidden bg-background-bright"
        )}
      >
        <div className="mx-3 flex items-center gap-2 overflow-x-hidden border-b border-grid-dimmed">
          <div className="size-4 bg-grid-dimmed" />
          <div className="h-6 w-[60%] bg-grid-dimmed" />
        </div>
        <div className="flex items-center justify-center">
          <Spinner />
        </div>
      </div>
    );
  }

  const { type } = fetcher.data;

  switch (type) {
    case "run": {
      return (
        <RunBody
          run={fetcher.data.run}
          runParam={runParam}
          spanId={spanId}
          closePanel={closePanel}
        />
      );
    }
    case "span": {
      return <SpanBody span={fetcher.data.span} runParam={runParam} closePanel={closePanel} />;
    }
  }
}

function SpanBody({
  span,
  runParam,
  closePanel,
}: {
  span: Span;
  runParam?: string;
  closePanel?: () => void;
}) {
  const isAdmin = useHasAdminAccess();
  const organization = useOrganization();
  const project = useProject();
  const { value, replace } = useSearchParams();
  let tab = value("tab");

  if (tab === "context") {
    tab = "overview";
  }

  return (
    <div className="grid h-full max-h-full grid-rows-[2.5rem_2rem_1fr] overflow-hidden bg-background-bright">
      <div className="flex items-center justify-between gap-2 overflow-x-hidden px-3">
        <div className="flex items-center gap-1 overflow-x-hidden">
          <RunIcon
            name={span.style?.icon}
            spanName={span.message}
            className="h-4 min-h-4 w-4 min-w-4"
          />
          <Header2 className={cn("overflow-x-hidden")}>
            <SpanTitle {...span} size="large" hideAccessory />
          </Header2>
        </div>
        {runParam && closePanel && (
          <Button
            onClick={closePanel}
            variant="minimal/medium"
            LeadingIcon={ExitIcon}
            shortcut={{ key: "esc" }}
          />
        )}
      </div>
      <div className="h-fit overflow-x-auto px-3 scrollbar-thin scrollbar-track-transparent scrollbar-thumb-charcoal-600">
        <TabContainer>
          <TabButton
            isActive={!tab || tab === "overview"}
            layoutId="span-span"
            onClick={() => {
              replace({ tab: "overview" });
            }}
            shortcut={{ key: "o" }}
          >
            Overview
          </TabButton>
          <TabButton
            isActive={tab === "detail"}
            layoutId="span-span"
            onClick={() => {
              replace({ tab: "detail" });
            }}
            shortcut={{ key: "d" }}
          >
            Detail
          </TabButton>
        </TabContainer>
      </div>
<<<<<<< HEAD
      <div className="overflow-y-auto scrollbar-thin scrollbar-track-transparent scrollbar-thumb-charcoal-600">
        {tab === "detail" ? (
          <div className="flex flex-col gap-4 px-3 pt-3">
            <Property.Table>
              <Property.Item>
                <Property.Label>Status</Property.Label>
                <Property.Value>
                  <TaskRunAttemptStatusCombo
                    status={
                      span.isCancelled
                        ? "CANCELED"
                        : span.isError
                        ? "FAILED"
                        : span.isPartial
                        ? "EXECUTING"
                        : "COMPLETED"
                    }
                    className="text-sm"
                  />
                </Property.Value>
              </Property.Item>
              <Property.Item>
                <Property.Label>Task</Property.Label>
                <Property.Value>
                  <SimpleTooltip
                    button={
                      <TextLink to={v3RunsPath(organization, project, { tasks: [span.taskSlug] })}>
                        {span.taskSlug}
                      </TextLink>
                    }
                    content={`Filter runs by ${span.taskSlug}`}
=======
      <div className="overflow-y-auto px-3 scrollbar-thin scrollbar-track-transparent scrollbar-thumb-charcoal-600">
        <div>
          {tab === "detail" ? (
            <div className="flex flex-col gap-4 pt-3">
              <Property.Table>
                <Property.Item>
                  <Property.Label>Status</Property.Label>
                  <Property.Value>
                    <TaskRunAttemptStatusCombo
                      status={
                        span.isCancelled
                          ? "CANCELED"
                          : span.isError
                          ? "FAILED"
                          : span.isPartial
                          ? "EXECUTING"
                          : "COMPLETED"
                      }
                      className="text-sm"
                    />
                  </Property.Value>
                </Property.Item>
                <Property.Item>
                  <Property.Label>Task</Property.Label>
                  <Property.Value>
                    <SimpleTooltip
                      button={
                        <TextLink
                          to={v3RunsPath(organization, project, { tasks: [span.taskSlug] })}
                        >
                          {span.taskSlug}
                        </TextLink>
                      }
                      content={`Filter runs by ${span.taskSlug}`}
                    />
                  </Property.Value>
                </Property.Item>
                {span.idempotencyKey && (
                  <Property.Item>
                    <Property.Label>Idempotency key</Property.Label>
                    <Property.Value>{span.idempotencyKey}</Property.Value>
                  </Property.Item>
                )}
                <Property.Item>
                  <Property.Label>Version</Property.Label>
                  <Property.Value>
                    {span.workerVersion ? (
                      span.workerVersion
                    ) : (
                      <span className="flex items-center gap-1">
                        <span>Never started</span>
                        <InfoIconTooltip
                          content={"Runs get locked to the latest version when they start."}
                          contentClassName="normal-case tracking-normal"
                        />
                      </span>
                    )}
                  </Property.Value>
                </Property.Item>
              </Property.Table>
            </div>
          ) : (
            <div className="flex flex-col gap-4 pt-3">
              {span.level === "TRACE" ? (
                <>
                  <div className="border-b border-grid-bright pb-3">
                    <TaskRunAttemptStatusCombo
                      status={
                        span.isCancelled
                          ? "CANCELED"
                          : span.isError
                          ? "FAILED"
                          : span.isPartial
                          ? "EXECUTING"
                          : "COMPLETED"
                      }
                      className="text-sm"
                    />
                  </div>
                  <SpanTimeline
                    startTime={new Date(span.startTime)}
                    duration={span.duration}
                    inProgress={span.isPartial}
                    isError={span.isError}
                    events={createTimelineSpanEventsFromSpanEvents(span.events, isAdmin)}
                  />
                </>
              ) : (
                <div className="min-w-fit max-w-80">
                  <RunTimelineEvent
                    title="Timestamp"
                    subtitle={<DateTimeAccurate date={span.startTime} />}
                    variant="dot-solid"
>>>>>>> 457273e4
                  />
                </Property.Value>
              </Property.Item>
              {span.idempotencyKey && (
                <Property.Item>
                  <Property.Label>Idempotency key</Property.Label>
                  <Property.Value>{span.idempotencyKey}</Property.Value>
                </Property.Item>
              )}
              <Property.Item>
                <Property.Label>Version</Property.Label>
                <Property.Value>
                  {span.workerVersion ? (
                    span.workerVersion
                  ) : (
                    <span className="flex items-center gap-1">
                      <span>Never started</span>
                      <InfoIconTooltip
                        content={"Runs get locked to the latest version when they start."}
                        contentClassName="normal-case tracking-normal"
                      />
                    </span>
                  )}
                </Property.Value>
              </Property.Item>
            </Property.Table>
          </div>
        ) : (
          <SpanEntity span={span} />
        )}
      </div>
    </div>
  );
}

function RunBody({
  run,
  runParam,
  spanId,
  closePanel,
}: {
  run: SpanRun;
  runParam: string;
  spanId: string;
  closePanel?: () => void;
}) {
  const organization = useOrganization();
  const project = useProject();
  const isAdmin = useHasAdminAccess();
  const { value, replace } = useSearchParams();
  const tab = value("tab");

  const environment = project.environments.find((e) => e.id === run.environmentId);

  return (
    <div className="grid h-full max-h-full grid-rows-[2.5rem_2rem_1fr_3.25rem] overflow-hidden bg-background-bright">
      <div className="flex items-center justify-between gap-2 overflow-x-hidden px-3">
        <div className="flex items-center gap-1 overflow-x-hidden">
          <RunIcon
            name={run.isCached ? "task-cached" : "task"}
            spanName={run.taskIdentifier}
            className="h-4 min-h-4 w-4 min-w-4"
          />
          <Header2 className={cn("overflow-x-hidden text-blue-500")}>
            <span className="truncate">
              {run.taskIdentifier}
              {run.isCached ? " (cached)" : null}
            </span>
          </Header2>
        </div>
        {runParam && closePanel && (
          <Button
            onClick={closePanel}
            variant="minimal/medium"
            LeadingIcon={ExitIcon}
            shortcut={{ key: "esc" }}
          />
        )}
      </div>
      <div className="h-fit overflow-x-auto px-3 scrollbar-thin scrollbar-track-transparent scrollbar-thumb-charcoal-600">
        <TabContainer>
          <TabButton
            isActive={!tab || tab === "overview"}
            layoutId="span-run"
            onClick={() => {
              replace({ tab: "overview" });
            }}
            shortcut={{ key: "o" }}
          >
            Overview
          </TabButton>
          <TabButton
            isActive={tab === "detail"}
            layoutId="span-run"
            onClick={() => {
              replace({ tab: "detail" });
            }}
            shortcut={{ key: "d" }}
          >
            Detail
          </TabButton>
          <TabButton
            isActive={tab === "context"}
            layoutId="span-run"
            onClick={() => {
              replace({ tab: "context" });
            }}
            shortcut={{ key: "c" }}
          >
            Context
          </TabButton>

          <TabButton
            isActive={tab === "metadata"}
            layoutId="span-run"
            onClick={() => {
              replace({ tab: "metadata" });
            }}
            shortcut={{ key: "m" }}
          >
            Metadata
          </TabButton>
        </TabContainer>
      </div>
      <div className="overflow-y-auto px-3 scrollbar-thin scrollbar-track-transparent scrollbar-thumb-charcoal-600">
        <div>
          {tab === "detail" ? (
            <div className="flex flex-col gap-4 py-3">
              <Property.Table>
                <Property.Item>
                  <Property.Label>Status</Property.Label>
                  <Property.Value>
                    <TaskRunStatusCombo status={run.status} />
                  </Property.Value>
                </Property.Item>
                <Property.Item>
                  <Property.Label>Task</Property.Label>
                  <Property.Value>
                    <SimpleTooltip
                      button={
                        <TextLink
                          to={v3RunsPath(organization, project, { tasks: [run.taskIdentifier] })}
                        >
                          {run.taskIdentifier}
                        </TextLink>
                      }
                      content={`Filter runs by ${run.taskIdentifier}`}
                    />
                  </Property.Value>
                </Property.Item>
                {run.relationships.root ? (
                  run.relationships.root.isParent ? (
                    <Property.Item>
                      <Property.Label>Root & Parent</Property.Label>
                      <Property.Value>
                        <TextLink
                          to={v3RunSpanPath(
                            organization,
                            project,
                            {
                              friendlyId: run.relationships.root.friendlyId,
                            },
                            { spanId: run.relationships.root.spanId }
                          )}
                          className="group flex flex-wrap items-center gap-x-1 gap-y-0"
                        >
                          {run.relationships.root.taskIdentifier}
                          <span className="break-all text-text-dimmed transition-colors group-hover:text-text-bright/80">
                            ({run.relationships.root.friendlyId})
                          </span>
                        </TextLink>
                      </Property.Value>
                    </Property.Item>
                  ) : (
                    <>
                      <Property.Item>
                        <Property.Label>Root</Property.Label>
                        <Property.Value>
                          <TextLink
                            to={v3RunSpanPath(
                              organization,
                              project,
                              {
                                friendlyId: run.relationships.root.friendlyId,
                              },
                              { spanId: run.relationships.root.spanId }
                            )}
                            className="group flex flex-wrap items-center gap-x-1 gap-y-0"
                          >
                            {run.relationships.root.taskIdentifier}
                            <span className="break-all text-text-dimmed transition-colors group-hover:text-text-bright/80">
                              ({run.relationships.root.friendlyId})
                            </span>
                          </TextLink>
                        </Property.Value>
                      </Property.Item>
                      {run.relationships.parent ? (
                        <Property.Item>
                          <Property.Label>Parent</Property.Label>
                          <Property.Value>
                            <TextLink
                              to={v3RunSpanPath(
                                organization,
                                project,
                                {
                                  friendlyId: run.relationships.parent.friendlyId,
                                },
                                { spanId: run.relationships.parent.spanId }
                              )}
                              className="group flex flex-wrap items-center gap-x-1 gap-y-0"
                            >
                              {run.relationships.parent.taskIdentifier}
                              <span className="break-all text-text-dimmed transition-colors group-hover:text-text-bright/80">
                                ({run.relationships.parent.friendlyId})
                              </span>
                            </TextLink>
                          </Property.Value>
                        </Property.Item>
                      ) : null}
                    </>
                  )
                ) : null}
                {run.batch && (
                  <Property.Item>
                    <Property.Label>Batch</Property.Label>
                    <Property.Value>
                      <SimpleTooltip
                        button={
                          <TextLink to={v3BatchPath(organization, project, run.batch)}>
                            {run.batch.friendlyId}
                          </TextLink>
                        }
                        content={`Jump to ${run.batch.friendlyId}`}
                      />
                    </Property.Value>
                  </Property.Item>
                )}
                <Property.Item>
                  <Property.Label>Idempotency</Property.Label>
                  <Property.Value>
                    <div className="break-all">{run.idempotencyKey ? run.idempotencyKey : "–"}</div>
                    {run.idempotencyKey && (
                      <div>
                        Expires:{" "}
                        {run.idempotencyKeyExpiresAt ? (
                          <DateTime date={run.idempotencyKeyExpiresAt} />
                        ) : (
                          "–"
                        )}
                      </div>
                    )}
                  </Property.Value>
                </Property.Item>
                <Property.Item>
                  <Property.Label>Version</Property.Label>
                  <Property.Value>
                    {run.version ? (
                      run.version
                    ) : (
                      <span className="flex items-center gap-1">
                        <span>Never started</span>
                        <InfoIconTooltip
                          content={"Runs get locked to the latest version when they start."}
                          contentClassName="normal-case tracking-normal"
                        />
                      </span>
                    )}
                  </Property.Value>
                </Property.Item>
                <Property.Item>
                  <Property.Label>SDK version</Property.Label>
                  <Property.Value>
                    {run.sdkVersion ? (
                      run.sdkVersion
                    ) : (
                      <span className="flex items-center gap-1">
                        <span>Never started</span>
                        <InfoIconTooltip
                          content={"Runs get locked to the latest version when they start."}
                          contentClassName="normal-case tracking-normal"
                        />
                      </span>
                    )}
                  </Property.Value>
                </Property.Item>
                <Property.Item>
                  <Property.Label>Engine version</Property.Label>
                  <Property.Value>{run.engine}</Property.Value>
                </Property.Item>
                {isAdmin && (
                  <>
                    <Property.Item>
                      <Property.Label>Primary master queue</Property.Label>
                      <Property.Value>{run.masterQueue}</Property.Value>
                    </Property.Item>
                    <Property.Item>
                      <Property.Label>Secondary master queue</Property.Label>
                      <Property.Value>{run.secondaryMasterQueue}</Property.Value>
                    </Property.Item>
                  </>
                )}
                <Property.Item>
                  <Property.Label>Test run</Property.Label>
                  <Property.Value>
                    {run.isTest ? <CheckIcon className="size-4 text-text-dimmed" /> : "–"}
                  </Property.Value>
                </Property.Item>
                {environment && (
                  <Property.Item>
                    <Property.Label>Environment</Property.Label>
                    <Property.Value>
                      <EnvironmentLabel environment={environment} />
                    </Property.Value>
                  </Property.Item>
                )}
                {run.schedule && (
                  <Property.Item>
                    <Property.Label>Schedule</Property.Label>
                    <Property.Value>
                      <div>
                        <div className="flex items-center gap-1">
                          <span className="font-mono">{run.schedule.generatorExpression}</span>
                          <span>({run.schedule.timezone})</span>
                        </div>
                        <SimpleTooltip
                          button={
                            <TextLink to={v3SchedulePath(organization, project, run.schedule)}>
                              {run.schedule.description}
                            </TextLink>
                          }
                          content={`Go to schedule ${run.schedule.friendlyId}`}
                        />
                      </div>
                    </Property.Value>
                  </Property.Item>
                )}
                <Property.Item>
                  <Property.Label>Queue</Property.Label>
                  <Property.Value>
                    <div>Name: {run.queue.name}</div>
                    <div>
                      Concurrency key: {run.queue.concurrencyKey ? run.queue.concurrencyKey : "–"}
                    </div>
                  </Property.Value>
                </Property.Item>
                <Property.Item>
                  <Property.Label>Time to live (TTL)</Property.Label>
                  <Property.Value>{run.ttl ?? "–"}</Property.Value>
                </Property.Item>
                <Property.Item>
                  <Property.Label>Tags</Property.Label>
                  <Property.Value>
                    {run.tags.length === 0 ? (
                      "–"
                    ) : (
                      <div className="mt-1 flex flex-wrap items-center gap-1 text-xs">
                        {run.tags.map((tag: string) => (
                          <SimpleTooltip
                            key={tag}
                            button={
                              <Link to={v3RunsPath(organization, project, { tags: [tag] })}>
                                <RunTag tag={tag} />
                              </Link>
                            }
                            content={`Filter runs by ${tag}`}
                          />
                        ))}
                      </div>
                    )}
                  </Property.Value>
                </Property.Item>
                <Property.Item>
                  <Property.Label>Max duration</Property.Label>
                  <Property.Value>
                    {run.maxDurationInSeconds ? `${run.maxDurationInSeconds}s` : "–"}
                  </Property.Value>
                </Property.Item>
                <Property.Item>
                  <Property.Label>Run invocation cost</Property.Label>
                  <Property.Value>
                    {run.baseCostInCents > 0
                      ? formatCurrencyAccurate(run.baseCostInCents / 100)
                      : "–"}
                  </Property.Value>
                </Property.Item>
                <Property.Item>
                  <Property.Label>Compute cost</Property.Label>
                  <Property.Value>
                    {run.costInCents > 0 ? formatCurrencyAccurate(run.costInCents / 100) : "–"}
                  </Property.Value>
                </Property.Item>
                <Property.Item>
                  <Property.Label>Total cost</Property.Label>
                  <Property.Value>
                    {run.costInCents > 0
                      ? formatCurrencyAccurate((run.baseCostInCents + run.costInCents) / 100)
                      : "–"}
                  </Property.Value>
                </Property.Item>
                <Property.Item>
                  <Property.Label>Usage duration</Property.Label>
                  <Property.Value>
                    {run.usageDurationMs > 0
                      ? formatDurationMilliseconds(run.usageDurationMs, { style: "short" })
                      : "–"}
                  </Property.Value>
                </Property.Item>
                <Property.Item>
                  <Property.Label>Run ID</Property.Label>
                  <Property.Value>{run.friendlyId}</Property.Value>
                </Property.Item>
                <Property.Item>
                  <Property.Label>Internal ID</Property.Label>
                  <Property.Value>{run.id}</Property.Value>
                </Property.Item>
              </Property.Table>
            </div>
          ) : tab === "context" ? (
            <div className="flex flex-col gap-4 py-3">
              <CodeBlock code={run.context} showLineNumbers={false} />
            </div>
          ) : tab === "metadata" ? (
            <div className="flex flex-col gap-4 py-3">
              {run.metadata ? (
                <CodeBlock code={run.metadata} showLineNumbers={false} />
              ) : (
                <Callout to="https://trigger.dev/docs/runs/metadata" variant="docs">
                  No metadata set for this run. View our metadata documentation to learn more.
                </Callout>
              )}
            </div>
          ) : (
            <div className="flex flex-col gap-4 pt-3">
              <div className="border-b border-grid-bright pb-3">
                <TaskRunStatusCombo status={run.status} className="text-sm" />
              </div>
              <RunTimeline run={run} />

              {run.error && <RunError error={run.error} />}

              {run.payload !== undefined && (
                <PacketDisplay data={run.payload} dataType={run.payloadType} title="Payload" />
              )}

              {run.error === undefined && run.output !== undefined ? (
                <PacketDisplay data={run.output} dataType={run.outputType} title="Output" />
              ) : null}
            </div>
          )}
        </div>
      </div>
      <div className="flex items-center justify-between gap-2 border-t border-grid-dimmed px-2">
        <div className="flex items-center gap-4">
          {run.friendlyId !== runParam && (
            <LinkButton
              to={v3RunSpanPath(
                organization,
                project,
                { friendlyId: run.friendlyId },
                { spanId: run.spanId }
              )}
              variant="minimal/medium"
              LeadingIcon={QueueListIcon}
              shortcut={{ key: "f" }}
            >
              {run.isCached ? "Jump to original run" : "Focus on run"}
            </LinkButton>
          )}
        </div>
        <AdminDebugRun friendlyId={run.friendlyId} />
        <div className="flex items-center gap-4">
          {run.logsDeletedAt === null ? (
            <LinkButton
              to={v3RunDownloadLogsPath({ friendlyId: runParam })}
              LeadingIcon={CloudArrowDownIcon}
              variant="tertiary/medium"
              target="_blank"
              download
            >
              Download logs
            </LinkButton>
          ) : null}
        </div>
      </div>
    </div>
  );
}

function RunError({ error }: { error: TaskRunError }) {
  const enhancedError = taskRunErrorEnhancer(error);

  switch (enhancedError.type) {
    case "STRING_ERROR":
      return (
        <div className="flex flex-col gap-2 rounded-sm border border-rose-500/50 px-3 pb-3 pt-2">
          <Header3 className="text-rose-500">Error</Header3>
          <Callout variant="error">{enhancedError.raw}</Callout>
        </div>
      );
    case "CUSTOM_ERROR": {
      return (
        <div className="flex flex-col gap-2 rounded-sm border border-rose-500/50 px-3 pb-3 pt-2">
          <CodeBlock
            showCopyButton={false}
            showLineNumbers={false}
            code={enhancedError.raw}
            maxLines={20}
          />
        </div>
      );
    }
    case "BUILT_IN_ERROR":
    case "INTERNAL_ERROR": {
      const name = "name" in enhancedError ? enhancedError.name : enhancedError.code;
      return (
        <div className="flex flex-col gap-2 rounded-sm border border-rose-500/50 px-3 pb-3 pt-2">
          <Header3 className="text-rose-500">{name}</Header3>
          {enhancedError.message && <Callout variant="error">{enhancedError.message}</Callout>}
          {enhancedError.link &&
            (enhancedError.link.magic === "CONTACT_FORM" ? (
              <Feedback
                button={
                  <Button
                    variant="tertiary/medium"
                    LeadingIcon={EnvelopeIcon}
                    leadingIconClassName="text-blue-400"
                    fullWidth
                    textAlignLeft
                  >
                    {enhancedError.link.name}
                  </Button>
                }
              />
            ) : (
              <Callout variant="docs" to={enhancedError.link.href}>
                {enhancedError.link.name}
              </Callout>
            ))}
          {enhancedError.stackTrace && (
            <CodeBlock
              showCopyButton={false}
              showLineNumbers={false}
              code={enhancedError.stackTrace}
              maxLines={20}
            />
          )}
        </div>
      );
    }
  }
}

function PacketDisplay({
  data,
  dataType,
  title,
}: {
  data: string;
  dataType: string;
  title: string;
}) {
  switch (dataType) {
    case "application/store": {
      return (
        <div className="flex flex-col">
          <Paragraph variant="base/bright" className="w-full border-b border-grid-dimmed py-2.5">
            {title}
          </Paragraph>
          <LinkButton LeadingIcon={CloudArrowDownIcon} to={data} variant="tertiary/medium" download>
            Download
          </LinkButton>
        </div>
      );
    }
    case "text/plain": {
      return (
        <CodeBlock
          language="markdown"
          rowTitle={title}
          code={data}
          maxLines={20}
          showLineNumbers={false}
        />
      );
    }
    default: {
      return (
        <CodeBlock
          language="json"
          rowTitle={title}
          code={data}
          maxLines={20}
          showLineNumbers={false}
        />
      );
    }
  }
<<<<<<< HEAD
}

type TimelineProps = {
  startTime: Date;
  duration: number;
  inProgress: boolean;
  isError: boolean;
};

type TimelineState = "error" | "pending" | "complete";

function SpanTimeline({ startTime, duration, inProgress, isError }: TimelineProps) {
  const state = isError ? "error" : inProgress ? "pending" : "complete";
  return (
    <>
      <div className="min-w-fit max-w-80">
        <RunTimelineEvent
          title="Started"
          subtitle={<DateTimeAccurate date={startTime} />}
          state="complete"
        />
        {state === "pending" ? (
          <RunTimelineLine
            title={
              <span className="flex items-center gap-1">
                <Spinner className="size-4" />
                <span>
                  <LiveTimer startTime={startTime} />
                </span>
              </span>
            }
            state={"inprogress"}
          />
        ) : (
          <>
            <RunTimelineLine
              title={formatDuration(
                startTime,
                new Date(startTime.getTime() + nanosecondsToMilliseconds(duration))
              )}
              state={"complete"}
            />
            <RunTimelineEvent
              title="Finished"
              subtitle={
                <DateTimeAccurate
                  date={new Date(startTime.getTime() + nanosecondsToMilliseconds(duration))}
                />
              }
              state={isError ? "error" : "complete"}
            />
          </>
        )}
      </div>
    </>
  );
}

function classNameForState(state: TimelineState) {
  switch (state) {
    case "pending": {
      return "bg-pending";
    }
    case "complete": {
      return "bg-success";
    }
    case "error": {
      return "bg-error";
    }
  }
}

function SpanEntity({ span }: { span: Span }) {
  const organization = useOrganization();
  const project = useProject();

  if (!span.entity) {
    //normal span
    return (
      <div className="flex flex-col gap-4 p-3">
        {span.level === "TRACE" ? (
          <>
            <div className="border-b border-grid-bright pb-3">
              <TaskRunAttemptStatusCombo
                status={
                  span.isCancelled
                    ? "CANCELED"
                    : span.isError
                    ? "FAILED"
                    : span.isPartial
                    ? "EXECUTING"
                    : "COMPLETED"
                }
                className="text-sm"
              />
            </div>
            <SpanTimeline
              startTime={new Date(span.startTime)}
              duration={span.duration}
              inProgress={span.isPartial}
              isError={span.isError}
            />
          </>
        ) : (
          <div className="min-w-fit max-w-80">
            <RunTimelineEvent
              title="Timestamp"
              subtitle={<DateTimeAccurate date={span.startTime} />}
              state="complete"
            />
          </div>
        )}
        <Property.Table>
          <Property.Item>
            <Property.Label>Message</Property.Label>
            <Property.Value className="whitespace-pre-wrap">{span.message}</Property.Value>
          </Property.Item>
          {span.triggeredRuns.length > 0 && (
            <Property.Item>
              <div className="flex flex-col gap-1.5">
                <Header3>Triggered runs</Header3>
                <Table containerClassName="max-h-[12.5rem]">
                  <TableHeader className="bg-background-bright">
                    <TableRow>
                      <TableHeaderCell>Run #</TableHeaderCell>
                      <TableHeaderCell>Task</TableHeaderCell>
                      <TableHeaderCell>Version</TableHeaderCell>
                      <TableHeaderCell>Created at</TableHeaderCell>
                    </TableRow>
                  </TableHeader>
                  <TableBody>
                    {span.triggeredRuns.map((run) => {
                      const path = v3RunSpanPath(
                        organization,
                        project,
                        { friendlyId: run.friendlyId },
                        { spanId: run.spanId }
                      );
                      return (
                        <TableRow key={run.friendlyId}>
                          <TableCell to={path} actionClassName="py-1.5" rowHoverStyle="bright">
                            {run.number}
                          </TableCell>
                          <TableCell to={path} actionClassName="py-1.5" rowHoverStyle="bright">
                            {run.taskIdentifier}
                          </TableCell>
                          <TableCell to={path} actionClassName="py-1.5" rowHoverStyle="bright">
                            {run.lockedToVersion?.version ?? "–"}
                          </TableCell>
                          <TableCell to={path} actionClassName="py-1.5" rowHoverStyle="bright">
                            <DateTime date={run.createdAt} />
                          </TableCell>
                        </TableRow>
                      );
                    })}
                  </TableBody>
                </Table>
              </div>
            </Property.Item>
          )}
        </Property.Table>
        {span.events.length > 0 && <SpanEvents spanEvents={span.events} />}
        {span.properties !== undefined ? (
          <CodeBlock
            rowTitle="Properties"
            code={span.properties}
            maxLines={20}
            showLineNumbers={false}
          />
        ) : null}
      </div>
    );
  }

  switch (span.entity.type) {
    case "waitpoint": {
      return (
        <div className="grid h-full grid-rows-[1fr_auto]">
          <div className="flex flex-col gap-4 overflow-y-auto px-3 pt-3 scrollbar-thin scrollbar-track-transparent scrollbar-thumb-charcoal-600">
            <div>
              <Header2>Waitpoint</Header2>
              <Paragraph variant="small">
                A waitpoint pauses your code from continuing until the conditions are met.{" "}
                <TextLink to={docsPath("wait")}>View docs</TextLink>.
              </Paragraph>
            </div>
            <Property.Table>
              <Property.Item>
                <Property.Label>Status</Property.Label>
                <Property.Value>
                  <TaskRunStatusCombo
                    status={
                      span.entity.object.isTimeout
                        ? "TIMED_OUT"
                        : span.entity.object.status === "PENDING"
                        ? "EXECUTING"
                        : span.entity.object.outputIsError
                        ? "COMPLETED_WITH_ERRORS"
                        : "COMPLETED_SUCCESSFULLY"
                    }
                    className="text-sm"
                  />
                </Property.Value>
              </Property.Item>
              <Property.Item>
                <Property.Label>ID</Property.Label>
                <Property.Value className="whitespace-pre-wrap">
                  {span.entity.object.friendlyId}
                </Property.Value>
              </Property.Item>
              <Property.Item>
                <Property.Label>Idempotency key</Property.Label>
                <Property.Value>
                  <div>
                    <div>
                      {span.entity.object.userProvidedIdempotencyKey
                        ? span.entity.object.idempotencyKey
                        : "–"}
                    </div>
                    <div>
                      {span.entity.object.idempotencyKeyExpiresAt ? (
                        <>
                          TTL: <DateTime date={span.entity.object.idempotencyKeyExpiresAt} />
                        </>
                      ) : null}
                    </div>
                  </div>
                </Property.Value>
              </Property.Item>
              {span.entity.object.type === "MANUAL" && (
                <>
                  <Property.Item>
                    <Property.Label>Timeout at</Property.Label>
                    <Property.Value>
                      <div className="flex w-full flex-wrap items-center justify-between gap-1">
                        {span.entity.object.completedAfter ? (
                          <DateTimeAccurate date={span.entity.object.completedAfter} />
                        ) : (
                          "–"
                        )}
                        {span.entity.object.status === "PENDING" && (
                          <ForceTimeout waitpoint={span.entity.object} />
                        )}
                      </div>
                    </Property.Value>
                  </Property.Item>
                </>
              )}
              {span.entity.object.status === "PENDING" ? null : span.entity.object.isTimeout ? (
                <></>
              ) : span.entity.object.output ? (
                <PacketDisplay
                  title="Output"
                  data={span.entity.object.output}
                  dataType={span.entity.object.outputType}
                />
              ) : span.entity.object.completedAfter ? (
                <Property.Item>
                  <Property.Label>Completed at</Property.Label>
                  <Property.Value>
                    <DateTimeAccurate date={span.entity.object.completedAfter} />
                  </Property.Value>
                </Property.Item>
              ) : (
                "Completed with no output"
              )}
            </Property.Table>
          </div>
          {span.entity.object.status === "PENDING" && (
            <div className="">
              <CompleteWaitpointForm waitpoint={span.entity.object} />
            </div>
          )}
        </div>
      );
    }
    default: {
      return <Paragraph variant="small">No span for {span.entity.type}</Paragraph>;
    }
  }
=======
>>>>>>> 457273e4
}<|MERGE_RESOLUTION|>--- conflicted
+++ resolved
@@ -68,14 +68,11 @@
   v3SchedulePath,
   v3SpanParamsSchema,
 } from "~/utils/pathBuilder";
-<<<<<<< HEAD
 import { SpanLink } from "~/v3/eventRepository.server";
 import {
   CompleteWaitpointForm,
   ForceTimeout,
 } from "../resources.orgs.$organizationSlug.projects.$projectParam.waitpoints.$waitpointFriendlyId.complete/route";
-=======
->>>>>>> 457273e4
 
 export const loader = async ({ request, params }: LoaderFunctionArgs) => {
   const userId = await requireUserId(request);
@@ -179,7 +176,6 @@
   runParam?: string;
   closePanel?: () => void;
 }) {
-  const isAdmin = useHasAdminAccess();
   const organization = useOrganization();
   const project = useProject();
   const { value, replace } = useSearchParams();
@@ -235,43 +231,10 @@
           </TabButton>
         </TabContainer>
       </div>
-<<<<<<< HEAD
       <div className="overflow-y-auto scrollbar-thin scrollbar-track-transparent scrollbar-thumb-charcoal-600">
-        {tab === "detail" ? (
-          <div className="flex flex-col gap-4 px-3 pt-3">
-            <Property.Table>
-              <Property.Item>
-                <Property.Label>Status</Property.Label>
-                <Property.Value>
-                  <TaskRunAttemptStatusCombo
-                    status={
-                      span.isCancelled
-                        ? "CANCELED"
-                        : span.isError
-                        ? "FAILED"
-                        : span.isPartial
-                        ? "EXECUTING"
-                        : "COMPLETED"
-                    }
-                    className="text-sm"
-                  />
-                </Property.Value>
-              </Property.Item>
-              <Property.Item>
-                <Property.Label>Task</Property.Label>
-                <Property.Value>
-                  <SimpleTooltip
-                    button={
-                      <TextLink to={v3RunsPath(organization, project, { tasks: [span.taskSlug] })}>
-                        {span.taskSlug}
-                      </TextLink>
-                    }
-                    content={`Filter runs by ${span.taskSlug}`}
-=======
-      <div className="overflow-y-auto px-3 scrollbar-thin scrollbar-track-transparent scrollbar-thumb-charcoal-600">
         <div>
           {tab === "detail" ? (
-            <div className="flex flex-col gap-4 pt-3">
+            <div className="flex flex-col gap-4 px-3 pt-3">
               <Property.Table>
                 <Property.Item>
                   <Property.Label>Status</Property.Label>
@@ -330,68 +293,9 @@
               </Property.Table>
             </div>
           ) : (
-            <div className="flex flex-col gap-4 pt-3">
-              {span.level === "TRACE" ? (
-                <>
-                  <div className="border-b border-grid-bright pb-3">
-                    <TaskRunAttemptStatusCombo
-                      status={
-                        span.isCancelled
-                          ? "CANCELED"
-                          : span.isError
-                          ? "FAILED"
-                          : span.isPartial
-                          ? "EXECUTING"
-                          : "COMPLETED"
-                      }
-                      className="text-sm"
-                    />
-                  </div>
-                  <SpanTimeline
-                    startTime={new Date(span.startTime)}
-                    duration={span.duration}
-                    inProgress={span.isPartial}
-                    isError={span.isError}
-                    events={createTimelineSpanEventsFromSpanEvents(span.events, isAdmin)}
-                  />
-                </>
-              ) : (
-                <div className="min-w-fit max-w-80">
-                  <RunTimelineEvent
-                    title="Timestamp"
-                    subtitle={<DateTimeAccurate date={span.startTime} />}
-                    variant="dot-solid"
->>>>>>> 457273e4
-                  />
-                </Property.Value>
-              </Property.Item>
-              {span.idempotencyKey && (
-                <Property.Item>
-                  <Property.Label>Idempotency key</Property.Label>
-                  <Property.Value>{span.idempotencyKey}</Property.Value>
-                </Property.Item>
-              )}
-              <Property.Item>
-                <Property.Label>Version</Property.Label>
-                <Property.Value>
-                  {span.workerVersion ? (
-                    span.workerVersion
-                  ) : (
-                    <span className="flex items-center gap-1">
-                      <span>Never started</span>
-                      <InfoIconTooltip
-                        content={"Runs get locked to the latest version when they start."}
-                        contentClassName="normal-case tracking-normal"
-                      />
-                    </span>
-                  )}
-                </Property.Value>
-              </Property.Item>
-            </Property.Table>
-          </div>
-        ) : (
-          <SpanEntity span={span} />
-        )}
+            <SpanEntity span={span} />
+          )}
+        </div>
       </div>
     </div>
   );
@@ -959,80 +863,11 @@
       );
     }
   }
-<<<<<<< HEAD
 }
 
-type TimelineProps = {
-  startTime: Date;
-  duration: number;
-  inProgress: boolean;
-  isError: boolean;
-};
-
-type TimelineState = "error" | "pending" | "complete";
-
-function SpanTimeline({ startTime, duration, inProgress, isError }: TimelineProps) {
-  const state = isError ? "error" : inProgress ? "pending" : "complete";
-  return (
-    <>
-      <div className="min-w-fit max-w-80">
-        <RunTimelineEvent
-          title="Started"
-          subtitle={<DateTimeAccurate date={startTime} />}
-          state="complete"
-        />
-        {state === "pending" ? (
-          <RunTimelineLine
-            title={
-              <span className="flex items-center gap-1">
-                <Spinner className="size-4" />
-                <span>
-                  <LiveTimer startTime={startTime} />
-                </span>
-              </span>
-            }
-            state={"inprogress"}
-          />
-        ) : (
-          <>
-            <RunTimelineLine
-              title={formatDuration(
-                startTime,
-                new Date(startTime.getTime() + nanosecondsToMilliseconds(duration))
-              )}
-              state={"complete"}
-            />
-            <RunTimelineEvent
-              title="Finished"
-              subtitle={
-                <DateTimeAccurate
-                  date={new Date(startTime.getTime() + nanosecondsToMilliseconds(duration))}
-                />
-              }
-              state={isError ? "error" : "complete"}
-            />
-          </>
-        )}
-      </div>
-    </>
-  );
-}
-
-function classNameForState(state: TimelineState) {
-  switch (state) {
-    case "pending": {
-      return "bg-pending";
-    }
-    case "complete": {
-      return "bg-success";
-    }
-    case "error": {
-      return "bg-error";
-    }
-  }
-}
-
 function SpanEntity({ span }: { span: Span }) {
+  const isAdmin = useHasAdminAccess();
+
   const organization = useOrganization();
   const project = useProject();
 
@@ -1061,6 +896,7 @@
               duration={span.duration}
               inProgress={span.isPartial}
               isError={span.isError}
+              events={createTimelineSpanEventsFromSpanEvents(span.events, isAdmin)}
             />
           </>
         ) : (
@@ -1068,7 +904,7 @@
             <RunTimelineEvent
               title="Timestamp"
               subtitle={<DateTimeAccurate date={span.startTime} />}
-              state="complete"
+              variant="dot-solid"
             />
           </div>
         )}
@@ -1240,6 +1076,4 @@
       return <Paragraph variant="small">No span for {span.entity.type}</Paragraph>;
     }
   }
-=======
->>>>>>> 457273e4
 }