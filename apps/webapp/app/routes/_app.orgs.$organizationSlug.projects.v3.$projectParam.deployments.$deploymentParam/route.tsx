--- conflicted
+++ resolved
@@ -115,104 +115,6 @@
           className="pl-1"
         />
       </div>
-<<<<<<< HEAD
-      <div className="overflow-y-auto px-3 pt-4 scrollbar-thin scrollbar-track-transparent scrollbar-thumb-charcoal-600">
-        <div className="flex flex-col gap-4">
-          <Property.Table>
-            <Property.Item>
-              <Property.Label>Deploy</Property.Label>
-              <Property.Value className="flex items-center gap-2">
-                <span>{deployment.shortCode}</span>
-                {deployment.label && <Badge variant="outline-rounded">{deployment.label}</Badge>}
-              </Property.Value>
-            </Property.Item>
-            <Property.Item>
-              <Property.Label>Environment</Property.Label>
-              <Property.Value>
-                <EnvironmentLabel environment={deployment.environment} userName={usernameForEnv} />
-              </Property.Value>
-            </Property.Item>
-            <Property.Item>
-              <Property.Label>Version</Property.Label>
-              <Property.Value>{deployment.version}</Property.Value>
-            </Property.Item>
-            <Property.Item>
-              <Property.Label>Status</Property.Label>
-              <Property.Value>
-                <DeploymentStatus
-                  status={deployment.status}
-                  isBuilt={deployment.isBuilt}
-                  className="text-sm"
-                />
-              </Property.Value>
-            </Property.Item>
-            <Property.Item>
-              <Property.Label>Tasks</Property.Label>
-              <Property.Value>{deployment.tasks ? deployment.tasks.length : "–"}</Property.Value>
-            </Property.Item>
-            <Property.Item>
-              <Property.Label>SDK Version</Property.Label>
-              <Property.Value>{deployment.sdkVersion ? deployment.sdkVersion : "–"}</Property.Value>
-            </Property.Item>
-            <Property.Item>
-              <Property.Label>CLI Version</Property.Label>
-              <Property.Value>{deployment.cliVersion ? deployment.cliVersion : "–"}</Property.Value>
-            </Property.Item>
-            <Property.Item>
-              <Property.Label>Worker type</Property.Label>
-              <Property.Value>{capitalizeWord(deployment.type)}</Property.Value>
-            </Property.Item>
-            <Property.Item>
-              <Property.Label>Started at</Property.Label>
-              <Property.Value>
-                <DateTimeAccurate date={deployment.createdAt} /> UTC
-              </Property.Value>
-            </Property.Item>
-            <Property.Item>
-              <Property.Label>Built at</Property.Label>
-              <Property.Value>
-                {deployment.builtAt ? (
-                  <>
-                    <DateTimeAccurate date={deployment.builtAt} /> UTC
-                  </>
-                ) : (
-                  "–"
-                )}
-              </Property.Value>
-            </Property.Item>
-            <Property.Item>
-              <Property.Label>Deployed at</Property.Label>
-              <Property.Value>
-                {deployment.deployedAt ? (
-                  <>
-                    <DateTimeAccurate date={deployment.deployedAt} /> UTC
-                  </>
-                ) : (
-                  "–"
-                )}
-              </Property.Value>
-            </Property.Item>
-            <Property.Item>
-              <Property.Label>Deployed by</Property.Label>
-              <Property.Value>
-                {deployment.deployedBy ? (
-                  <div className="flex items-center gap-1">
-                    <UserAvatar
-                      avatarUrl={deployment.deployedBy.avatarUrl}
-                      name={deployment.deployedBy.name ?? deployment.deployedBy.displayName}
-                      className="h-4 w-4"
-                    />
-                    <Paragraph variant="small">
-                      {deployment.deployedBy.name ?? deployment.deployedBy.displayName}
-                    </Paragraph>
-                  </div>
-                ) : (
-                  "–"
-                )}
-              </Property.Value>
-            </Property.Item>
-          </Property.Table>
-=======
       <div className="overflow-y-auto scrollbar-thin scrollbar-track-transparent scrollbar-thumb-charcoal-600">
         <div className="flex flex-col">
           <div className="p-3">
@@ -262,6 +164,10 @@
                 <Property.Value>
                   {deployment.cliVersion ? deployment.cliVersion : "–"}
                 </Property.Value>
+              </Property.Item>
+              <Property.Item>
+                <Property.Label>Worker type</Property.Label>
+                <Property.Value>{capitalizeWord(deployment.type)}</Property.Value>
               </Property.Item>
               <Property.Item>
                 <Property.Label>Started at</Property.Label>
@@ -314,7 +220,6 @@
               </Property.Item>
             </Property.Table>
           </div>
->>>>>>> 0b555faf
 
           {deployment.tasks ? (
             <div className="divide-y divide-charcoal-800 overflow-y-auto scrollbar-thin scrollbar-track-transparent scrollbar-thumb-charcoal-600">
