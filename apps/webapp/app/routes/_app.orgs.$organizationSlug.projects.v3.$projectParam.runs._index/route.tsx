--- conflicted
+++ resolved
@@ -8,7 +8,6 @@
 import { Suspense, useState } from "react";
 import { TypedAwait, typeddefer, useTypedLoaderData } from "remix-typedjson";
 import { TaskIcon } from "~/assets/icons/TaskIcon";
-import { BlankstateInstructions } from "~/components/BlankstateInstructions";
 import { StepContentContainer } from "~/components/StepContentContainer";
 import { MainCenteredContainer, PageBody } from "~/components/layout/AppLayout";
 import { Button, LinkButton } from "~/components/primitives/Buttons";
@@ -21,6 +20,7 @@
   DialogTrigger,
 } from "~/components/primitives/Dialog";
 import { Header1, Header2 } from "~/components/primitives/Headers";
+import { InfoPanel } from "~/components/primitives/InfoPanel";
 import { NavBar, PageTitle } from "~/components/primitives/PageHeader";
 import { Paragraph } from "~/components/primitives/Paragraph";
 import {
@@ -42,12 +42,6 @@
 import { cn } from "~/utils/cn";
 import { ProjectParamSchema, v3ProjectPath, v3RunsPath, v3TestPath } from "~/utils/pathBuilder";
 import { ListPagination } from "../../components/ListPagination";
-<<<<<<< HEAD
-import { BULK_ACTION_RUN_LIMIT } from "~/consts";
-import { findProjectBySlug } from "~/models/project.server";
-import { InfoPanel } from "~/components/primitives/InfoPanel";
-=======
->>>>>>> 305a6ceb
 
 export const loader = async ({ request, params }: LoaderFunctionArgs) => {
   const userId = await requireUserId(request);
