<<<<<<< HEAD
import { ActionArgs, json } from "@remix-run/server-runtime";
import { GetEndpointIndexResponse, GetEndpointIndexResponseSchema } from "@trigger.dev/core";
=======
import { ActionFunctionArgs, json } from "@remix-run/server-runtime";
import {
  EndpointIndexErrorSchema,
  GetEndpointIndexResponse,
  GetEndpointIndexResponseSchema,
} from "@trigger.dev/core";
>>>>>>> 235dfec5
import { z } from "zod";
import { prisma } from "~/db.server";
import { authenticateApiRequest } from "~/services/apiAuth.server";
import { logger } from "~/services/logger.server";

const ParamsSchema = z.object({
  indexId: z.string(),
});

export async function loader({ request, params }: ActionFunctionArgs) {
  if (request.method.toUpperCase() !== "GET") {
    return { status: 405, body: "Method Not Allowed" };
  }

  const parsedParams = ParamsSchema.safeParse(params);

  if (!parsedParams.success) {
    return json({ error: "Invalid params" }, { status: 400 });
  }

  // Next authenticate the request
  const authenticationResult = await authenticateApiRequest(request);
  if (!authenticationResult) {
    logger.info("Invalid or missing api key", { url: request.url });
    return json({ error: "Invalid or Missing API key" }, { status: 401 });
  }

  const authenticatedEnv = authenticationResult.environment;

  const { indexId } = parsedParams.data;

  const endpointIndex = await prisma.endpointIndex.findUnique({
    where: {
      id: indexId,
      endpoint: {
        environmentId: authenticatedEnv.id,
      },
    },
  });

  if (!endpointIndex) {
    logger.info("EndpointIndex not found", { url: request.url });
    return json({ error: "EndpointIndex not found" }, { status: 404 });
  }

  const parsed = GetEndpointIndexResponseSchema.safeParse(endpointIndex);

  if (!parsed.success) {
    logger.info("EndpointIndex failed parsing", { errors: parsed.error.issues, endpointIndex });
    const parseFailResult: GetEndpointIndexResponse = {
      status: "FAILURE",
      error: {
        message: "Invalid endpoint index",
      },
      updatedAt: new Date(),
    };
    return json(parseFailResult, { status: 500 });
  }

  return json(parsed.data);
}<|MERGE_RESOLUTION|>--- conflicted
+++ resolved
@@ -1,14 +1,5 @@
-<<<<<<< HEAD
-import { ActionArgs, json } from "@remix-run/server-runtime";
 import { GetEndpointIndexResponse, GetEndpointIndexResponseSchema } from "@trigger.dev/core";
-=======
 import { ActionFunctionArgs, json } from "@remix-run/server-runtime";
-import {
-  EndpointIndexErrorSchema,
-  GetEndpointIndexResponse,
-  GetEndpointIndexResponseSchema,
-} from "@trigger.dev/core";
->>>>>>> 235dfec5
 import { z } from "zod";
 import { prisma } from "~/db.server";
 import { authenticateApiRequest } from "~/services/apiAuth.server";
