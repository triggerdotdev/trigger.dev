--- conflicted
+++ resolved
@@ -70,14 +70,11 @@
 
   //v3
   V3_ENABLED: z.string().default("false"),
-<<<<<<< HEAD
+  OTLP_EXPORTER_TRACES_URL: z.string().optional(),
+  LOG_TELEMETRY: z.string().default("true"),
   IMAGE_REGISTRY: z.string().default("docker.io"),
   IMAGE_REPO: z.string().default("task"),
   PROVIDER_SECRET: z.string(),
-=======
-  OTLP_EXPORTER_TRACES_URL: z.string().optional(),
-  LOG_TELEMETRY: z.string().default("true"),
->>>>>>> a54bdb23
 });
 
 export type Environment = z.infer<typeof EnvironmentSchema>;
