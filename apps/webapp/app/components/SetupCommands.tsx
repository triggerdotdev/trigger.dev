--- conflicted
+++ resolved
@@ -8,11 +8,7 @@
   ClientTabsTrigger,
 } from "./primitives/ClientTabs";
 import { ClipboardField } from "./primitives/ClipboardField";
-<<<<<<< HEAD
-=======
-import { Paragraph } from "./primitives/Paragraph";
 import { Header3 } from "./primitives/Headers";
->>>>>>> a6e85f00
 
 type PackageManagerContextType = {
   activePackageManager: string;
