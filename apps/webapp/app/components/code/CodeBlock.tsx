--- conflicted
+++ resolved
@@ -53,14 +53,10 @@
   fileName?: string;
 
   /** title text for the Title row */
-<<<<<<< HEAD
   rowTitle?: ReactNode;
-=======
-  rowTitle?: string;
 
   /** Whether to show the open in modal button */
   showOpenInModal?: boolean;
->>>>>>> 457273e4
 };
 
 const dimAmount = 0.5;
