<<<<<<< HEAD
import assertNever from "assert-never";
import { FlatTree } from "./TreeView";
=======
import { Filter, FlatTree } from "./TreeView";
>>>>>>> ed8d24fd
import {
  applyFilterToState,
  applyVisibility,
  collapsedIdsFromState,
  concreteStateFromInput,
  firstVisibleNode,
  generateChanges,
  lastVisibleNode,
  selectedIdFromState,
  visibleNodes,
} from "./utils";

export type NodeState = {
  selected: boolean;
  expanded: boolean;
  visible: boolean;
};

export type Changes = {
  selectedId: string | undefined;
};

export type TreeState = {
  tree: FlatTree<any>;
  nodes: NodesState;
  filteredNodes: NodesState;
  changes: Changes;
  filter: Filter<any, any> | undefined;
  visibleNodeIds: string[];
};

export type NodesState = Record<string, NodeState>;

type ScrollToNodeFn = (id: string) => void;

type WithScrollToNode = {
  scrollToNode: boolean;
  scrollToNodeFn: ScrollToNodeFn;
};

type UpdateTreeAction = {
  type: "UPDATE_TREE";
  payload: {
    tree: FlatTree<any>;
  };
};

type SelectNodeAction = {
  type: "SELECT_NODE";
  payload: {
    id: string;
  } & WithScrollToNode;
};

type DeselectNodeAction = {
  type: "DESELECT_NODE";
  payload: {
    id: string;
  };
};

type DeselectAllNodesAction = {
  type: "DESELECT_ALL_NODES";
};

type ToggleNodeSelection = {
  type: "TOGGLE_NODE_SELECTION";
  payload: {
    id: string;
  } & WithScrollToNode;
};

type ExpandNodeAction = {
  type: "EXPAND_NODE";
  payload: {
    id: string;
  } & WithScrollToNode;
};

type CollapseNodeAction = {
  type: "COLLAPSE_NODE";
  payload: {
    id: string;
  };
};

type ToggleExpandNodeAction = {
  type: "TOGGLE_EXPAND_NODE";
  payload: {
    id: string;
  } & WithScrollToNode;
};

type ExpandAllBelowDepthAction = {
  type: "EXPAND_ALL_BELOW_DEPTH";
  payload: {
    depth: number;
  };
};

type CollapseAllBelowDepthAction = {
  type: "COLLAPSE_ALL_BELOW_DEPTH";
  payload: {
    depth: number;
  };
};

type ExpandLevelAction = {
  type: "EXPAND_LEVEL";
  payload: {
    level: number;
  };
};

type CollapseLevelAction = {
  type: "COLLAPSE_LEVEL";
  payload: {
    level: number;
  };
};

type ToggleExpandLevelAction = {
  type: "TOGGLE_EXPAND_LEVEL";
  payload: {
    level: number;
  };
};

type SelectFirstVisibleNodeAction = {
  type: "SELECT_FIRST_VISIBLE_NODE";
  payload: {} & WithScrollToNode;
};

type SelectLastVisibleNodeAction = {
  type: "SELECT_LAST_VISIBLE_NODE";
  payload: {} & WithScrollToNode;
};

type SelectNextVisibleNodeAction = {
  type: "SELECT_NEXT_VISIBLE_NODE";
  payload: {} & WithScrollToNode;
};

type SelectPreviousVisibleNodeAction = {
  type: "SELECT_PREVIOUS_VISIBLE_NODE";
  payload: {} & WithScrollToNode;
};

type SelectParentNodeAction = {
  type: "SELECT_PARENT_NODE";
  payload: {} & WithScrollToNode;
};

type UpdateFilterAction = {
  type: "UPDATE_FILTER";
  payload: {
    filter: Filter<any, any> | undefined;
  };
};

export type Action =
  | UpdateTreeAction
  | SelectNodeAction
  | DeselectNodeAction
  | DeselectAllNodesAction
  | ToggleNodeSelection
  | ExpandNodeAction
  | CollapseNodeAction
  | ToggleExpandNodeAction
  | ExpandAllBelowDepthAction
  | CollapseAllBelowDepthAction
  | ExpandLevelAction
  | CollapseLevelAction
  | ToggleExpandLevelAction
  | SelectFirstVisibleNodeAction
  | SelectLastVisibleNodeAction
  | SelectNextVisibleNodeAction
  | SelectPreviousVisibleNodeAction
  | SelectParentNodeAction
  | UpdateFilterAction;

export function reducer(state: TreeState, action: Action): TreeState {
  switch (action.type) {
    case "SELECT_NODE": {
      //if the node was already selected, do nothing. The user needs to use deselectNode to deselect
      const alreadySelected = state.nodes[action.payload.id]?.selected ?? false;
      if (alreadySelected) {
        return state;
      }

      const newNodes = Object.fromEntries(
        Object.entries(state.nodes).map(([key, value]) => [key, { ...value, selected: false }])
      );
      newNodes[action.payload.id] = { ...newNodes[action.payload.id], selected: true };

      if (action.payload.scrollToNode) {
        action.payload.scrollToNodeFn(action.payload.id);
      }

      return applyFilterToState({
        ...state,
        tree: state.tree,
        nodes: newNodes,
        changes: generateChanges(state.nodes, newNodes),
      });
    }
    case "DESELECT_NODE": {
      const nodes = {
        ...state.nodes,
        [action.payload.id]: { ...state.nodes[action.payload.id], selected: false },
      };

      return applyFilterToState({
        ...state,
        nodes,
        changes: generateChanges(state.nodes, nodes),
      });
    }
    case "DESELECT_ALL_NODES": {
      const nodes = Object.fromEntries(
        Object.entries(state.nodes).map(([key, value]) => [key, { ...value, selected: false }])
      );
      return applyFilterToState({
        ...state,
        nodes,
        changes: generateChanges(state.nodes, nodes),
      });
    }
    case "TOGGLE_NODE_SELECTION": {
      const currentlySelected = state.nodes[action.payload.id]?.selected ?? false;
      if (currentlySelected) {
        return reducer(state, { type: "DESELECT_NODE", payload: { id: action.payload.id } });
      } else {
        return reducer(state, {
          type: "SELECT_NODE",
          payload: {
            id: action.payload.id,
            scrollToNode: action.payload.scrollToNode,
            scrollToNodeFn: action.payload.scrollToNodeFn,
          },
        });
      }
    }
    case "EXPAND_NODE": {
      const newNodes = {
        ...state.nodes,
        [action.payload.id]: { ...state.nodes[action.payload.id], expanded: true },
      };

      if (action.payload.scrollToNode) {
        action.payload.scrollToNodeFn(action.payload.id);
      }

      const visibleNodes = applyVisibility(state.tree, newNodes);
      return applyFilterToState({
        ...state,
        nodes: visibleNodes,
        changes: generateChanges(state.nodes, visibleNodes),
      });
    }
    case "COLLAPSE_NODE": {
      const visibleNodes = applyVisibility(state.tree, {
        ...state.nodes,
        [action.payload.id]: { ...state.nodes[action.payload.id], expanded: false },
      });
      return applyFilterToState({
        ...state,
        nodes: visibleNodes,
        changes: generateChanges(state.nodes, visibleNodes),
      });
    }
    case "TOGGLE_EXPAND_NODE": {
      const currentlyExpanded = state.nodes[action.payload.id]?.expanded ?? true;
      if (currentlyExpanded) {
        return reducer(state, {
          type: "COLLAPSE_NODE",
          payload: { id: action.payload.id },
        });
      } else {
        return reducer(state, {
          type: "EXPAND_NODE",
          payload: {
            id: action.payload.id,
            scrollToNode: action.payload.scrollToNode,
            scrollToNodeFn: action.payload.scrollToNodeFn,
          },
        });
      }
    }
    case "EXPAND_ALL_BELOW_DEPTH": {
      const nodesToExpand = state.tree.filter(
        (n) => n.level >= action.payload.depth && n.hasChildren
      );

      const newNodes = Object.fromEntries(
        Object.entries(state.nodes).map(([key, value]) => [
          key,
          {
            ...value,
            expanded: nodesToExpand.find((n) => n.id === key) ? true : value.expanded,
          },
        ])
      );

      const visibleNodes = applyVisibility(state.tree, newNodes);
      return applyFilterToState({
        ...state,
        nodes: visibleNodes,
        changes: generateChanges(state.nodes, visibleNodes),
      });
    }
    case "COLLAPSE_ALL_BELOW_DEPTH": {
      const nodesToCollapse = state.tree.filter(
        (n) => n.level >= action.payload.depth && n.hasChildren
      );

      const newNodes = Object.fromEntries(
        Object.entries(state.nodes).map(([key, value]) => [
          key,
          {
            ...value,
            expanded: nodesToCollapse.find((n) => n.id === key) ? false : value.expanded,
          },
        ])
      );

      const visibleNodes = applyVisibility(state.tree, newNodes);
      return applyFilterToState({
        ...state,
        nodes: visibleNodes,
        changes: generateChanges(state.nodes, visibleNodes),
      });
    }
    case "EXPAND_LEVEL": {
      const nodesToExpand = state.tree.filter(
        (n) => n.level <= action.payload.level && n.hasChildren
      );

      const newNodes = Object.fromEntries(
        Object.entries(state.nodes).map(([key, value]) => [
          key,
          {
            ...value,
            expanded: nodesToExpand.find((n) => n.id === key) ? true : value.expanded,
          },
        ])
      );

      const visibleNodes = applyVisibility(state.tree, newNodes);
      return applyFilterToState({
        ...state,
        nodes: visibleNodes,
        changes: generateChanges(state.nodes, visibleNodes),
      });
    }
    case "COLLAPSE_LEVEL": {
      const nodesToCollapse = state.tree.filter(
        (n) => n.level === action.payload.level && n.hasChildren
      );

      const newNodes = Object.fromEntries(
        Object.entries(state.nodes).map(([key, value]) => [
          key,
          {
            ...value,
            expanded: nodesToCollapse.find((n) => n.id === key) ? false : value.expanded,
          },
        ])
      );

      const visibleNodes = applyVisibility(state.tree, newNodes);
      return applyFilterToState({
        ...state,
        nodes: visibleNodes,
        changes: generateChanges(state.nodes, visibleNodes),
      });
    }
    case "TOGGLE_EXPAND_LEVEL": {
      //first get the first item at that level in the tree. If it is expanded, collapse all nodes at that level
      //if it is collapsed, expand all nodes at that level
      const nodesAtLevel = state.tree.filter(
        (n) => n.level === action.payload.level && n.hasChildren
      );
      const firstNode = nodesAtLevel[0];
      if (!firstNode) {
        return state;
      }

      const currentlyExpanded = state.nodes[firstNode.id]?.expanded ?? true;
      const currentVisible = state.nodes[firstNode.id]?.visible ?? true;
      if (currentlyExpanded && currentVisible) {
        return reducer(state, {
          type: "COLLAPSE_LEVEL",
          payload: {
            level: action.payload.level,
          },
        });
      } else {
        return reducer(state, {
          type: "EXPAND_LEVEL",
          payload: {
            level: action.payload.level,
          },
        });
      }
    }
    case "SELECT_FIRST_VISIBLE_NODE": {
      const node = firstVisibleNode(state.tree, state.nodes);
      if (node) {
        return reducer(state, {
          type: "SELECT_NODE",
          payload: {
            id: node.id,
            scrollToNode: action.payload.scrollToNode,
            scrollToNodeFn: action.payload.scrollToNodeFn,
          },
        });
      }

      return state;
    }
    case "SELECT_LAST_VISIBLE_NODE": {
      const node = lastVisibleNode(state.tree, state.nodes);
      if (node) {
        return reducer(state, {
          type: "SELECT_NODE",
          payload: {
            id: node.id,
            scrollToNode: action.payload.scrollToNode,
            scrollToNodeFn: action.payload.scrollToNodeFn,
          },
        });
      }

      return state;
    }
    case "SELECT_NEXT_VISIBLE_NODE": {
      const selected = selectedIdFromState(state.nodes);
      if (!selected) {
        return reducer(state, {
          type: "SELECT_FIRST_VISIBLE_NODE",
          payload: {
            scrollToNode: action.payload.scrollToNode,
            scrollToNodeFn: action.payload.scrollToNodeFn,
          },
        });
      }

      const visible = visibleNodes(state.tree, state.nodes);
      const selectedIndex = visible.findIndex((node) => node.id === selected);
      const nextNode = visible[selectedIndex + 1];
      if (nextNode) {
        return reducer(state, {
          type: "SELECT_NODE",
          payload: {
            id: nextNode.id,
            scrollToNode: action.payload.scrollToNode,
            scrollToNodeFn: action.payload.scrollToNodeFn,
          },
        });
      }

      return state;
    }
    case "SELECT_PREVIOUS_VISIBLE_NODE": {
      const selected = selectedIdFromState(state.nodes);

      if (!selected) {
        return reducer(state, {
          type: "SELECT_FIRST_VISIBLE_NODE",
          payload: {
            scrollToNode: action.payload.scrollToNode,
            scrollToNodeFn: action.payload.scrollToNodeFn,
          },
        });
      }

      const visible = visibleNodes(state.tree, state.nodes);
      const selectedIndex = visible.findIndex((node) => node.id === selected);
      const previousNode = visible[selectedIndex - 1];
      if (previousNode) {
        return reducer(state, {
          type: "SELECT_NODE",
          payload: {
            id: previousNode.id,
            scrollToNode: action.payload.scrollToNode,
            scrollToNodeFn: action.payload.scrollToNodeFn,
          },
        });
      }

      return state;
    }
    case "SELECT_PARENT_NODE": {
      const selected = selectedIdFromState(state.nodes);

      if (!selected) {
        return reducer(state, {
          type: "SELECT_FIRST_VISIBLE_NODE",
          payload: {
            scrollToNode: action.payload.scrollToNode,
            scrollToNodeFn: action.payload.scrollToNodeFn,
          },
        });
      }

      const selectedNode = state.tree.find((node) => node.id === selected);
      if (!selectedNode) {
        return state;
      }

      const parentNode = state.tree.find((node) => node.id === selectedNode.parentId);
      if (parentNode) {
        return reducer(state, {
          type: "SELECT_NODE",
          payload: {
            id: parentNode.id,
            scrollToNode: action.payload.scrollToNode,
            scrollToNodeFn: action.payload.scrollToNodeFn,
          },
        });
      }

      return state;
    }
    case "UPDATE_TREE": {
      //update the tree but try and keep the selected and expanded states
      const selectedId = selectedIdFromState(state.nodes);
      const collapsedIds = collapsedIdsFromState(state.nodes);
      const newState = concreteStateFromInput({
        ...state,
        tree: action.payload.tree,
        selectedId,
        collapsedIds,
      });
      return newState;
    }
<<<<<<< HEAD
    default: {
      assertNever(action);
=======
    case "UPDATE_FILTER": {
      const newState = applyFilterToState({
        ...state,
        filter: action.payload.filter,
      });
      return newState;
>>>>>>> ed8d24fd
    }
  }

  throw new Error(`Unhandled action type: ${(action as any).type}`);
}<|MERGE_RESOLUTION|>--- conflicted
+++ resolved
@@ -1,9 +1,5 @@
-<<<<<<< HEAD
 import assertNever from "assert-never";
-import { FlatTree } from "./TreeView";
-=======
 import { Filter, FlatTree } from "./TreeView";
->>>>>>> ed8d24fd
 import {
   applyFilterToState,
   applyVisibility,
@@ -541,17 +537,15 @@
       });
       return newState;
     }
-<<<<<<< HEAD
+    case "UPDATE_FILTER": {
+      const newState = applyFilterToState({
+        ...state,
+        filter: action.payload.filter,
+      });
+      return newState;
+    }
     default: {
       assertNever(action);
-=======
-    case "UPDATE_FILTER": {
-      const newState = applyFilterToState({
-        ...state,
-        filter: action.payload.filter,
-      });
-      return newState;
->>>>>>> ed8d24fd
     }
   }
 
