--- conflicted
+++ resolved
@@ -7,16 +7,11 @@
 } from "@heroicons/react/20/solid";
 import { AttemptIcon } from "~/assets/icons/AttemptIcon";
 import { TaskIcon } from "~/assets/icons/TaskIcon";
-<<<<<<< HEAD
 import { cn } from "~/utils/cn";
 import { tablerIcons } from "~/utils/tablerIcons";
 import tablerSpritePath from "~/components/primitives/tabler-sprite.svg";
-=======
 import { TaskCachedIcon } from "~/assets/icons/TaskCachedIcon";
-import { NamedIcon } from "~/components/primitives/NamedIcon";
-import { cn } from "~/utils/cn";
 import { PauseIcon } from "~/assets/icons/PauseIcon";
->>>>>>> d855d55e
 
 type TaskIconProps = {
   name: string | undefined;
