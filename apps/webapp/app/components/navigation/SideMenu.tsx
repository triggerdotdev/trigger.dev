--- conflicted
+++ resolved
@@ -20,16 +20,9 @@
 import { useNavigation } from "@remix-run/react";
 import { useEffect, useRef, useState, type ReactNode } from "react";
 import simplur from "simplur";
-<<<<<<< HEAD
-import { AISparkleIcon } from "~/assets/icons/AISparkleIcon";
-import { ConnectedIcon, DisconnectedIcon } from "~/assets/icons/ConnectionIcons";
-import { RunsIcon } from "~/assets/icons/RunsIcon";
-import { TaskIcon } from "~/assets/icons/TaskIcon";
-=======
 import { RunsIconExtraSmall } from "~/assets/icons/RunsIcon";
 import { TaskIconSmall } from "~/assets/icons/TaskIcon";
 import { WaitpointTokenIcon } from "~/assets/icons/WaitpointTokenIcon";
->>>>>>> 7644d92e
 import { Avatar } from "~/components/primitives/Avatar";
 import { type MatchedEnvironment } from "~/hooks/useEnvironment";
 import { type MatchedOrganization } from "~/hooks/useOrganizations";
@@ -63,18 +56,10 @@
   v3WaitpointTokensPath,
 } from "~/utils/pathBuilder";
 import { FreePlanUsage } from "../billing/FreePlanUsage";
-<<<<<<< HEAD
-import { InlineCode } from "../code/InlineCode";
-import { useDevPresence } from "../DevPresence";
-import { ImpersonationBanner } from "../ImpersonationBanner";
-import { Button, ButtonContent, LinkButton } from "../primitives/Buttons";
-import { Dialog, DialogContent, DialogHeader, DialogTrigger } from "../primitives/Dialog";
-=======
 import { ConnectionIcon, DevPresencePanel, useDevPresence } from "../DevPresence";
 import { ImpersonationBanner } from "../ImpersonationBanner";
 import { Button, ButtonContent, LinkButton } from "../primitives/Buttons";
 import { Dialog, DialogTrigger } from "../primitives/Dialog";
->>>>>>> 7644d92e
 import { Paragraph } from "../primitives/Paragraph";
 import {
   Popover,
@@ -91,11 +76,9 @@
 import { SideMenuHeader } from "./SideMenuHeader";
 import { SideMenuItem } from "./SideMenuItem";
 import { SideMenuSection } from "./SideMenuSection";
-<<<<<<< HEAD
 import { useShortcutKeys } from "~/hooks/useShortcutKeys";
+import { AISparkleIcon } from "~/assets/icons/AISparkleIcon";
 import { ShortcutKey } from "../primitives/ShortcutKey";
-=======
->>>>>>> 7644d92e
 
 type SideMenuUser = Pick<User, "email" | "admin"> & { isImpersonating: boolean };
 export type SideMenuProject = Pick<
