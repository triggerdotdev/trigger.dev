--- conflicted
+++ resolved
@@ -81,11 +81,7 @@
 import { SideMenuHeader } from "./SideMenuHeader";
 import { SideMenuItem } from "./SideMenuItem";
 import { SideMenuSection } from "./SideMenuSection";
-<<<<<<< HEAD
-import { InlineCode } from "../code/InlineCode";
 import { WaitpointTokenIcon } from "~/assets/icons/WaitpointTokenIcon";
-=======
->>>>>>> 2ef60ce5
 
 type SideMenuUser = Pick<User, "email" | "admin"> & { isImpersonating: boolean };
 export type SideMenuProject = Pick<
@@ -217,7 +213,6 @@
             />
           </div>
 
-<<<<<<< HEAD
           <SideMenuSection title="Waitpoints">
             <SideMenuItem
               name="Tokens"
@@ -227,24 +222,6 @@
             />
           </SideMenuSection>
 
-          <SideMenuSection title="Observability">
-            <SideMenuItem
-              name="Runs"
-              icon={RunsIcon}
-              activeIconColor="text-teal-500"
-              to={v3RunsPath(organization, project, environment)}
-            />
-            <SideMenuItem
-              name="Alerts"
-              icon={BellAlertIcon}
-              activeIconColor="text-red-500"
-              to={v3ProjectAlertsPath(organization, project, environment)}
-              data-action="alerts"
-            />
-          </SideMenuSection>
-
-=======
->>>>>>> 2ef60ce5
           <SideMenuSection title="Manage">
             <SideMenuItem
               name="API keys"
