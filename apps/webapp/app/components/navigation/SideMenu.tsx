import {
  ArrowPathRoundedSquareIcon,
  ArrowRightOnRectangleIcon,
  BeakerIcon,
  BellAlertIcon,
  BookOpenIcon,
  ChartBarIcon,
  ChevronRightIcon,
  ClockIcon,
  Cog8ToothIcon,
  CogIcon,
  FolderIcon,
  FolderOpenIcon,
  IdentificationIcon,
  KeyIcon,
  PlusIcon,
  RectangleStackIcon,
  ServerStackIcon,
  Squares2X2Icon,
} from "@heroicons/react/20/solid";
import { useNavigation } from "@remix-run/react";
import { useEffect, useRef, useState, type ReactNode } from "react";
import simplur from "simplur";
import { ConnectedIcon, DisconnectedIcon } from "~/assets/icons/ConnectionIcons";
import { RunsIcon } from "~/assets/icons/RunsIcon";
import { TaskIcon } from "~/assets/icons/TaskIcon";
import { Avatar } from "~/components/primitives/Avatar";
import { type MatchedEnvironment } from "~/hooks/useEnvironment";
import { type MatchedOrganization } from "~/hooks/useOrganizations";
import { type MatchedProject } from "~/hooks/useProject";
import { type User } from "~/models/user.server";
import { useCurrentPlan } from "~/routes/_app.orgs.$organizationSlug/route";
import { type FeedbackType } from "~/routes/resources.feedback";
import { cn } from "~/utils/cn";
import {
  accountPath,
  docsPath,
  logoutPath,
  newOrganizationPath,
  newProjectPath,
  organizationPath,
  organizationSettingsPath,
  organizationTeamPath,
  v3ApiKeysPath,
  v3BatchesPath,
  v3BillingPath,
  v3DeploymentsPath,
  v3EnvironmentPath,
  v3EnvironmentVariablesPath,
  v3ProjectAlertsPath,
  v3ProjectPath,
  v3ProjectSettingsPath,
  v3QueuesPath,
  v3RunsPath,
  v3SchedulesPath,
  v3TestPath,
  v3UsagePath,
} from "~/utils/pathBuilder";
import connectedImage from "../../assets/images/cli-connected.png";
import disconnectedImage from "../../assets/images/cli-disconnected.png";
import { FreePlanUsage } from "../billing/FreePlanUsage";
import { useDevPresence } from "../DevPresence";
import { ImpersonationBanner } from "../ImpersonationBanner";
import { Button, ButtonContent, LinkButton } from "../primitives/Buttons";
import {
  Dialog,
  DialogContent,
  DialogFooter,
  DialogHeader,
  DialogTrigger,
} from "../primitives/Dialog";
import { Paragraph } from "../primitives/Paragraph";
import {
  Popover,
  PopoverArrowTrigger,
  PopoverContent,
  PopoverMenuItem,
  PopoverTrigger,
} from "../primitives/Popover";
import { TextLink } from "../primitives/TextLink";
import { Tooltip, TooltipContent, TooltipProvider, TooltipTrigger } from "../primitives/Tooltip";
import { PackageManagerProvider, TriggerDevStepV3 } from "../SetupCommands";
import { UserProfilePhoto } from "../UserProfilePhoto";
import { EnvironmentSelector } from "./EnvironmentSelector";
import { HelpAndFeedback } from "./HelpAndFeedbackPopover";
import { SideMenuHeader } from "./SideMenuHeader";
import { SideMenuItem } from "./SideMenuItem";
import { SideMenuSection } from "./SideMenuSection";
<<<<<<< HEAD
=======
import { InlineCode } from "../code/InlineCode";
>>>>>>> a6e85f00

type SideMenuUser = Pick<User, "email" | "admin"> & { isImpersonating: boolean };
export type SideMenuProject = Pick<
  MatchedProject,
  "id" | "name" | "slug" | "version" | "environments"
>;
export type SideMenuEnvironment = MatchedEnvironment;

type SideMenuProps = {
  user: SideMenuUser;
  project: SideMenuProject;
  environment: SideMenuEnvironment;
  organization: MatchedOrganization;
  organizations: MatchedOrganization[];
  button?: ReactNode;
  defaultValue?: FeedbackType;
};

export function SideMenu({
  user,
  project,
  environment,
  organization,
  organizations,
}: SideMenuProps) {
  const borderRef = useRef<HTMLDivElement>(null);
  const [showHeaderDivider, setShowHeaderDivider] = useState(false);
  const currentPlan = useCurrentPlan();
  const isFreeUser = currentPlan?.v3Subscription?.isPaying === false;

  useEffect(() => {
    const handleScroll = () => {
      if (borderRef.current) {
        const shouldShowHeaderDivider = borderRef.current.scrollTop > 1;
        if (showHeaderDivider !== shouldShowHeaderDivider) {
          setShowHeaderDivider(shouldShowHeaderDivider);
        }
      }
    };

    borderRef.current?.addEventListener("scroll", handleScroll);
    return () => borderRef.current?.removeEventListener("scroll", handleScroll);
  }, [showHeaderDivider]);

  return (
    <div
      className={cn(
        "grid h-full grid-rows-[2.5rem_1fr_auto] overflow-hidden border-r border-grid-bright bg-background-bright transition"
      )}
    >
      <div
        className={cn(
          "flex items-center justify-between border-b px-1 py-1 transition duration-300",
          showHeaderDivider ? "border-grid-bright" : "border-transparent"
        )}
      >
        <ProjectSelector
          organizations={organizations}
          organization={organization}
          project={project}
          user={user}
        />
      </div>
      <div
        className="overflow-hidden overflow-y-auto pt-2 scrollbar-thin scrollbar-track-transparent scrollbar-thumb-charcoal-600"
        ref={borderRef}
      >
        <div className="mb-6 flex flex-col gap-4 px-1">
          <div className="space-y-1">
            <SideMenuHeader title={"Environment"} />
            <div className="flex items-center gap-1">
              <EnvironmentSelector
                organization={organization}
                project={project}
                environment={environment}
              />
              {environment.type === "DEVELOPMENT" && <DevConnection />}
            </div>
          </div>

          <div>
            <SideMenuItem
              name="Tasks"
              icon={TaskIcon}
              activeIconColor="text-blue-500"
              to={v3EnvironmentPath(organization, project, environment)}
              data-action="tasks"
            />
            <SideMenuItem
              name="Batches"
              icon={Squares2X2Icon}
              activeIconColor="text-blue-500"
              to={v3BatchesPath(organization, project, environment)}
              data-action="batches"
            />
            <SideMenuItem
              name="Schedules"
              icon={ClockIcon}
              activeIconColor="text-sun-500"
              to={v3SchedulesPath(organization, project, environment)}
              data-action="schedules"
            />
            <SideMenuItem
              name="Queues"
              icon={RectangleStackIcon}
              activeIconColor="text-blue-500"
              to={v3QueuesPath(organization, project, environment)}
              data-action="queues"
            />
            <SideMenuItem
              name="Deployments"
              icon={ServerStackIcon}
              activeIconColor="text-blue-500"
              to={v3DeploymentsPath(organization, project, environment)}
              data-action="deployments"
            />
            <SideMenuItem
              name="Test"
              icon={BeakerIcon}
              activeIconColor="text-lime-500"
              to={v3TestPath(organization, project, environment)}
              data-action="test"
            />
          </div>

          <SideMenuSection title="Observability">
            <SideMenuItem
              name="Runs"
              icon={RunsIcon}
              activeIconColor="text-teal-500"
              to={v3RunsPath(organization, project, environment)}
            />
            <SideMenuItem
              name="Alerts"
              icon={BellAlertIcon}
              activeIconColor="text-red-500"
              to={v3ProjectAlertsPath(organization, project, environment)}
              data-action="alerts"
            />
          </SideMenuSection>

          <SideMenuSection title="Manage">
            <SideMenuItem
              name="API keys"
              icon={KeyIcon}
              activeIconColor="text-amber-500"
              to={v3ApiKeysPath(organization, project, environment)}
              data-action="api keys"
            />
            <SideMenuItem
              name="Environment variables"
              icon={IdentificationIcon}
              activeIconColor="text-pink-500"
              to={v3EnvironmentVariablesPath(organization, project, environment)}
              data-action="environment variables"
            />
            <SideMenuItem
              name="Project settings"
              icon={Cog8ToothIcon}
              activeIconColor="text-teal-500"
              to={v3ProjectSettingsPath(organization, project, environment)}
              data-action="project-settings"
            />
          </SideMenuSection>
        </div>
      </div>
      <div className="flex flex-col gap-1 border-t border-grid-bright p-1">
        <HelpAndFeedback />
        {isFreeUser && (
          <FreePlanUsage
            to={v3BillingPath(organization)}
            percentage={currentPlan.v3Usage.usagePercentage}
          />
        )}
      </div>
    </div>
  );
}

function ProjectSelector({
  project,
  organization,
  organizations,
  user,
}: {
  project: SideMenuProject;
  organization: MatchedOrganization;
  organizations: MatchedOrganization[];
  user: SideMenuUser;
}) {
  const currentPlan = useCurrentPlan();
  const [isOrgMenuOpen, setOrgMenuOpen] = useState(false);
  const navigation = useNavigation();

  let plan: string | undefined = undefined;
  if (currentPlan?.v3Subscription?.isPaying === false) {
    plan = "Free plan";
  } else if (currentPlan?.v3Subscription?.isPaying === true) {
    plan = currentPlan.v3Subscription.plan?.title;
  }

  useEffect(() => {
    setOrgMenuOpen(false);
  }, [navigation.location?.pathname]);

  return (
    <Popover onOpenChange={(open) => setOrgMenuOpen(open)} open={isOrgMenuOpen}>
      <PopoverArrowTrigger
        isOpen={isOrgMenuOpen}
        overflowHidden
        className={cn(
          "h-8 w-full justify-between overflow-hidden py-1 pl-1.5",
          user.isImpersonating && "border border-dashed border-amber-400"
        )}
      >
        <span className="flex items-center gap-1.5 overflow-hidden">
          <Avatar avatar={organization.avatar} className="size-5" />
          <SelectorDivider />
          <span className="truncate text-2sm font-normal text-text-bright">
            {project.name ?? "Select a project"}
          </span>
        </span>
      </PopoverArrowTrigger>
      <PopoverContent
        className="min-w-[16rem] overflow-y-auto p-0 scrollbar-thin scrollbar-track-transparent scrollbar-thumb-charcoal-600"
        align="start"
        style={{ maxHeight: `calc(var(--radix-popover-content-available-height) - 10vh)` }}
      >
        <div className="flex flex-col gap-2 bg-charcoal-750 p-2">
          <div className="flex items-center gap-2.5">
            <div className="box-content size-10 overflow-clip rounded-sm bg-charcoal-800">
              <Avatar avatar={organization.avatar} className="size-10" includePadding />
            </div>
            <div className="space-y-0.5">
              <Paragraph variant="small/bright">{organization.title}</Paragraph>
              <div className="flex items-baseline gap-2">
                {plan && (
                  <TextLink
                    variant="secondary"
                    className="text-xs"
                    to={v3BillingPath(organization)}
                  >
                    {plan}
                  </TextLink>
                )}
                <TextLink
                  variant="secondary"
                  className="text-xs"
                  to={organizationTeamPath(organization)}
                >{simplur`${organization.membersCount} member[|s]`}</TextLink>
              </div>
            </div>
          </div>
          <div className="flex items-center gap-2">
            <LinkButton
              variant="secondary/small"
              to={organizationSettingsPath(organization)}
              fullWidth
              iconSpacing="gap-1.5"
              className="group-hover/button:border-charcoal-500"
            >
              <CogIcon className="size-4 text-text-dimmed" />
              <span className="text-text-bright">Settings</span>
            </LinkButton>
            <LinkButton
              variant="secondary/small"
              to={v3UsagePath(organization)}
              fullWidth
              iconSpacing="gap-1.5"
              className="group-hover/button:border-charcoal-500"
            >
              <ChartBarIcon className="size-4 text-text-dimmed" />
              <span className="text-text-bright">Usage</span>
            </LinkButton>
          </div>
        </div>
        <div className="flex flex-col gap-1 p-1">
          {organization.projects.map((p) => {
            const isSelected = p.id === project.id;
            return (
              <PopoverMenuItem
                key={p.id}
                to={v3ProjectPath(organization, p)}
                title={
                  <div className="flex w-full items-center justify-between text-text-bright">
                    <span className="grow truncate text-left">{p.name}</span>
                  </div>
                }
                isSelected={isSelected}
                icon={isSelected ? FolderOpenIcon : FolderIcon}
                leadingIconClassName="text-indigo-500"
              />
            );
          })}
          <PopoverMenuItem to={newProjectPath(organization)} title="New project" icon={PlusIcon} />
        </div>
        <div className="border-t border-charcoal-700 p-1">
          <SwitchOrganizations organizations={organizations} organization={organization} />
        </div>
        <div className="border-t border-charcoal-700 p-1">
          <PopoverMenuItem
            to={accountPath()}
            title="Account"
            icon={UserProfilePhoto}
            leadingIconClassName={cn(
              "text-text-dimmed rounded-full border border-transparent",
              user.isImpersonating && "rounded-full border-yellow-500"
            )}
          />
          {user.isImpersonating && <ImpersonationBanner />}
        </div>
        <div className="border-t border-charcoal-700 p-1">
          <PopoverMenuItem
            to={logoutPath()}
            title="Logout"
            icon={ArrowRightOnRectangleIcon}
            leadingIconClassName="text-text-dimmed"
          />
        </div>
      </PopoverContent>
    </Popover>
  );
}

function SwitchOrganizations({
  organizations,
  organization,
}: {
  organizations: MatchedOrganization[];
  organization: MatchedOrganization;
}) {
  const navigation = useNavigation();
  const [isMenuOpen, setMenuOpen] = useState(false);
  const timeoutRef = useRef<NodeJS.Timeout | null>(null);

  // Clear timeout on unmount
  useEffect(() => {
    return () => {
      if (timeoutRef.current) {
        clearTimeout(timeoutRef.current);
      }
    };
  }, []);

  useEffect(() => {
    setMenuOpen(false);
  }, [navigation.location?.pathname]);

  const handleMouseEnter = () => {
    if (timeoutRef.current) {
      clearTimeout(timeoutRef.current);
    }
    setMenuOpen(true);
  };

  const handleMouseLeave = () => {
    // Small delay before closing to allow moving to the content
    timeoutRef.current = setTimeout(() => {
      setMenuOpen(false);
    }, 150);
  };

  return (
    <Popover onOpenChange={(open) => setMenuOpen(open)} open={isMenuOpen}>
      <div onMouseEnter={handleMouseEnter} onMouseLeave={handleMouseLeave}>
        <PopoverTrigger className="h-7 w-full justify-between overflow-hidden focus-custom">
          <ButtonContent
            variant="small-menu-item"
            className="hover:bg-charcoal-750"
            LeadingIcon={ArrowPathRoundedSquareIcon}
            leadingIconClassName="text-text-dimmed"
            TrailingIcon={ChevronRightIcon}
            trailingIconClassName="text-text-dimmed"
            textAlignLeft
            fullWidth
          >
            Switch organization
          </ButtonContent>
        </PopoverTrigger>
        <PopoverContent
          className="min-w-[16rem] overflow-y-auto p-0 scrollbar-thin scrollbar-track-transparent scrollbar-thumb-charcoal-600"
          align="start"
          style={{ maxHeight: `calc(var(--radix-popover-content-available-height) - 10vh)` }}
          side="right"
          alignOffset={0}
          sideOffset={-4}
          onMouseEnter={handleMouseEnter}
          onMouseLeave={handleMouseLeave}
        >
          <div className="p-1">
            {organizations.map((org) => (
              <PopoverMenuItem
                key={org.id}
                to={organizationPath(org)}
                title={org.title}
                icon={<Avatar className="size-4" avatar={org.avatar} />}
                leadingIconClassName="text-text-dimmed"
                isSelected={org.id === organization.id}
              />
            ))}
          </div>
          <div className="border-t border-charcoal-700 p-1">
            <PopoverMenuItem
              to={newOrganizationPath()}
              title="New Organization"
              icon={PlusIcon}
              leadingIconClassName="text-text-dimmed"
            />
          </div>
        </PopoverContent>
      </div>
    </Popover>
  );
}

function SelectorDivider() {
  return (
    <svg width="6" height="21" viewBox="0 0 6 21" fill="none" xmlns="http://www.w3.org/2000/svg">
      <line
        x1="5.3638"
        y1="0.606339"
        x2="0.606339"
        y2="19.6362"
        stroke="#3B3E45"
        strokeLinecap="round"
      />
    </svg>
  );
}

export function DevConnection() {
  const { isConnected } = useDevPresence();

  return (
    <Dialog>
      <div>
        <TooltipProvider disableHoverableContent={true}>
          <Tooltip>
            <TooltipTrigger asChild>
              <div>
                <DialogTrigger asChild>
                  <Button
                    variant="minimal/small"
                    className="px-1"
                    LeadingIcon={
                      isConnected ? (
                        <ConnectedIcon className="size-5" />
                      ) : (
                        <DisconnectedIcon className="size-5" />
                      )
                    }
                  />
                </DialogTrigger>
              </div>
            </TooltipTrigger>
            <TooltipContent side="right" className={"text-xs"}>
              {isConnected ? "Your dev server is connected" : "Your dev server is not connected"}
            </TooltipContent>
          </Tooltip>
        </TooltipProvider>
      </div>
      <DialogContent>
        <DialogHeader>
          {isConnected ? "Your dev server is connected" : "Your dev server is not connected"}
        </DialogHeader>
        <div className="mt-2 flex flex-col gap-3 px-2">
          <div className="flex flex-col items-center justify-center gap-6 px-6 py-10">
            <img
              src={isConnected ? connectedImage : disconnectedImage}
              alt={isConnected ? "Connected" : "Disconnected"}
              width={282}
              height={45}
            />
            <Paragraph variant="small" className={isConnected ? "text-success" : "text-error"}>
              {isConnected
                ? "Your local dev server is connected to Trigger.dev"
                : "Your local dev server is not connected to Trigger.dev"}
            </Paragraph>
          </div>
          {isConnected ? null : (
            <div className="space-y-3">
              <PackageManagerProvider>
                <TriggerDevStepV3 title="Run this command to connect" />
              </PackageManagerProvider>
              <Paragraph variant="small">
                Run this CLI <InlineCode variant="extra-small">dev</InlineCode> command to connect
                to the Trigger.dev servers to start developing locally. Keep it running while you
                develop to stay connected. Learn more in the{" "}
                <TextLink to={docsPath("cli-dev")}>CLI docs</TextLink>.
              </Paragraph>
            </div>
          )}
        </div>
      </DialogContent>
    </Dialog>
  );
}<|MERGE_RESOLUTION|>--- conflicted
+++ resolved
@@ -86,10 +86,7 @@
 import { SideMenuHeader } from "./SideMenuHeader";
 import { SideMenuItem } from "./SideMenuItem";
 import { SideMenuSection } from "./SideMenuSection";
-<<<<<<< HEAD
-=======
 import { InlineCode } from "../code/InlineCode";
->>>>>>> a6e85f00
 
 type SideMenuUser = Pick<User, "email" | "admin"> & { isImpersonating: boolean };
 export type SideMenuProject = Pick<
