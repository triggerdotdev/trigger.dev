import { $ } from "execa";
import { Machine } from "@trigger.dev/core/v3";
import { SimpleLogger, TaskOperations, ProviderShell } from "@trigger.dev/core-apps";

const MACHINE_NAME = process.env.MACHINE_NAME || "local";
const COORDINATOR_PORT = process.env.COORDINATOR_PORT || 8020;
const COORDINATOR_HOST = process.env.COORDINATOR_HOST || "127.0.0.1";
const OTEL_EXPORTER_OTLP_ENDPOINT =
  process.env.OTEL_EXPORTER_OTLP_ENDPOINT || "http://0.0.0.0:4318";

const logger = new SimpleLogger(`[${MACHINE_NAME}]`);

class DockerTaskOperations implements TaskOperations {
<<<<<<< HEAD
  constructor(private opts = { forceSimulate: false }) {}

  async index(opts: { contentHash: string; imageTag: string; envId: string }) {
=======
  async index(opts: {
    contentHash: string;
    imageTag: string;
    envId: string;
    apiKey: string;
    apiUrl: string;
  }) {
>>>>>>> 5d78bba5
    const containerName = this.#getIndexContainerName(opts.contentHash);

    logger.log(`Indexing task ${opts.imageTag}`, {
      host: COORDINATOR_HOST,
      port: COORDINATOR_PORT,
    });

    const { exitCode } = logger.debug(
      await $`docker run --rm -e TRIGGER_SECRET_KEY=${opts.apiKey} -e TRIGGER_API_URL=${opts.apiUrl} -e COORDINATOR_HOST=${COORDINATOR_HOST} -e COORDINATOR_PORT=${COORDINATOR_PORT} -e POD_NAME=${containerName} -e TRIGGER_ENV_ID=${opts.envId} -e INDEX_TASKS=true --name=${containerName} ${opts.imageTag}`
    );

    if (exitCode !== 0) {
      throw new Error("docker run command failed");
    }
  }

  async create(opts: { attemptId: string; image: string; machine: Machine; envId: string }) {
    const containerName = this.#getRunContainerName(opts.attemptId);

    const { exitCode } = logger.debug(
      await $`docker run -d -e OTEL_EXPORTER_OTLP_ENDPOINT=${OTEL_EXPORTER_OTLP_ENDPOINT} -e COORDINATOR_HOST=${COORDINATOR_HOST} -e COORDINATOR_PORT=${COORDINATOR_PORT} -e POD_NAME=${containerName} -e TRIGGER_ENV_ID=${opts.envId} -e TRIGGER_ATTEMPT_ID=${opts.attemptId} --name=${containerName} ${opts.image}`
    );

    if (exitCode !== 0) {
      throw new Error("docker run command failed");
    }
  }

  async restore(opts: { attemptId: string; checkpointRef: string; machine: Machine }) {
    const containerName = this.#getRunContainerName(opts.attemptId);

    if (this.opts.forceSimulate) {
      logger.log("Simulating restore");

      const { exitCode } = logger.debug(await $`docker unpause ${containerName}`);

      if (exitCode !== 0) {
        throw new Error("docker unpause command failed");
      }

      return;
    }

    const { exitCode } = logger.debug(
      await $`docker start --checkpoint=${opts.checkpointRef} ${containerName}`
    );

    if (exitCode !== 0) {
      throw new Error("docker start command failed");
    }
  }

  async delete(opts: { runId: string }) {
    logger.log("noop: delete");
  }

  async get(opts: { runId: string }) {
    logger.log("noop: get");
  }

  #getIndexContainerName(contentHash: string) {
    return `task-index-${contentHash}`;
  }

  #getRunContainerName(attemptId: string) {
    return `task-run-${attemptId}`;
  }
}

const provider = new ProviderShell({
  tasks: new DockerTaskOperations({ forceSimulate: true }),
  type: "docker",
});

provider.listen();<|MERGE_RESOLUTION|>--- conflicted
+++ resolved
@@ -11,11 +11,8 @@
 const logger = new SimpleLogger(`[${MACHINE_NAME}]`);
 
 class DockerTaskOperations implements TaskOperations {
-<<<<<<< HEAD
   constructor(private opts = { forceSimulate: false }) {}
 
-  async index(opts: { contentHash: string; imageTag: string; envId: string }) {
-=======
   async index(opts: {
     contentHash: string;
     imageTag: string;
@@ -23,7 +20,6 @@
     apiKey: string;
     apiUrl: string;
   }) {
->>>>>>> 5d78bba5
     const containerName = this.#getIndexContainerName(opts.contentHash);
 
     logger.log(`Indexing task ${opts.imageTag}`, {
