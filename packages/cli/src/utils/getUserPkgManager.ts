--- conflicted
+++ resolved
@@ -5,18 +5,9 @@
 
 export async function getUserPackageManager(path: string): Promise<PackageManager> {
   try {
-<<<<<<< HEAD
-    const detectedFromArtifacts = await detectPackageManagerFromArtifacts(path);
-    if (detectedFromArtifacts !== null) {
-      return detectedFromArtifacts;
-    }
-=======
     return await detectPackageManagerFromArtifacts(path);
   } catch (error) {
->>>>>>> a90908df
     return detectPackageManagerFromCurrentCommand();
-  } catch (error) {
-    throw new Error("Could not determine package manager");
   }
 }
 
