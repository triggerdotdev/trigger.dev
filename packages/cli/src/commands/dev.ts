--- conflicted
+++ resolved
@@ -22,12 +22,9 @@
 import { RequireKeys } from "../utils/requiredKeys";
 import { Throttle } from "../utils/throttle";
 import { TriggerApi } from "../utils/triggerApi";
-<<<<<<< HEAD
 import { standardWatchIgnoreRegex, standardWatchFilePaths } from "../frameworks/watchConfig";
 import { JsRuntime, getJsRuntime } from "../utils/jsRuntime";
-=======
 import { wait } from "../utils/wait";
->>>>>>> 70410d33
 
 const asyncExecFile = util.promisify(childProcess.execFile);
 
@@ -176,12 +173,9 @@
     return;
   }
 
-<<<<<<< HEAD
-    const refreshedEndpointId = await getEndpointId(runtime, resolvedOptions);
-=======
+  const refreshedEndpointId = await getEndpointId(runtime, resolvedOptions);
   const { apiKey, apiUrl } = apiDetails;
   const apiClient = new TriggerApi(apiKey, apiUrl);
->>>>>>> 70410d33
 
   try {
     const index = await pRetry(() => startIndexing({ ...options, apiClient }), {
