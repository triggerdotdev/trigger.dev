--- conflicted
+++ resolved
@@ -1,10 +1,6 @@
 {
   "name": "trigger.dev",
-<<<<<<< HEAD
-  "version": "4.0.0-v4-beta.2",
-=======
   "version": "4.0.0-v4-beta.3",
->>>>>>> e501113a
   "description": "A Command-Line Interface for Trigger.dev (v3) projects",
   "type": "module",
   "license": "MIT",
@@ -93,13 +89,8 @@
     "@opentelemetry/sdk-trace-base": "1.25.1",
     "@opentelemetry/sdk-trace-node": "1.25.1",
     "@opentelemetry/semantic-conventions": "1.25.1",
-<<<<<<< HEAD
-    "@trigger.dev/build": "workspace:4.0.0-v4-beta.2",
-    "@trigger.dev/core": "workspace:4.0.0-v4-beta.2",
-=======
     "@trigger.dev/build": "workspace:4.0.0-v4-beta.3",
     "@trigger.dev/core": "workspace:4.0.0-v4-beta.3",
->>>>>>> e501113a
     "c12": "^1.11.1",
     "chalk": "^5.2.0",
     "chokidar": "^3.6.0",
