--- conflicted
+++ resolved
@@ -1,8 +1,12 @@
 import { TaskMetadataWithFilePath } from "@trigger.dev/core/v3";
 
-<<<<<<< HEAD
-export type TaskMetadataWithRun = TaskMetadataWithFilePath & {
-  run: (params: any) => Promise<any>;
+export type TaskMetadataWithFunctions = TaskMetadataWithFilePath & {
+  fns: {
+    run: (params: any) => Promise<any>;
+    init?: (params: any) => Promise<void>;
+    cleanup?: (params: any) => Promise<void>;
+    middleware?: (params: any) => Promise<void>;
+  };
 };
 
 export type TaskFile = {
@@ -10,13 +14,4 @@
   filePath: string;
   importPath: string;
   importName: string;
-=======
-export type TaskMetadataWithFunctions = TaskMetadataWithFilePath & {
-  fns: {
-    run: (params: any) => Promise<any>;
-    init?: (params: any) => Promise<void>;
-    cleanup?: (params: any) => Promise<void>;
-    middleware?: (params: any) => Promise<void>;
-  };
->>>>>>> 933cf0f1
 };