import { ResolvedConfig } from "@trigger.dev/core/v3/build";
import { BuildManifest, BuildTarget } from "@trigger.dev/core/v3/schemas";
import { BundleResult, bundleWorker, createBuildManifestFromBundle } from "./bundle.js";
import {
  createBuildContext,
  notifyExtensionOnBuildComplete,
  notifyExtensionOnBuildStart,
  resolvePluginsForContext,
} from "./extensions.js";
import { createExternalsBuildExtension } from "./externals.js";
import { join, relative, sep } from "node:path";
import { generateContainerfile } from "../deploy/buildImage.js";
import { writeFile } from "node:fs/promises";
import { buildManifestToJSON } from "../utilities/buildManifest.js";
import { readPackageJSON, writePackageJSON } from "pkg-types";
import { writeJSONFile } from "../utilities/fileSystem.js";
import { isWindows } from "std-env";
import { pathToFileURL } from "node:url";
import { logger } from "../utilities/logger.js";
import { SdkVersionExtractor } from "./plugins.js";

export type BuildWorkerEventListener = {
  onBundleStart?: () => void;
  onBundleComplete?: (result: BundleResult) => void;
};

export type BuildWorkerOptions = {
  destination: string;
  target: BuildTarget;
  environment: string;
  resolvedConfig: ResolvedConfig;
  listener?: BuildWorkerEventListener;
  envVars?: Record<string, string>;
  rewritePaths?: boolean;
  forcedExternals?: string[];
};

export async function buildWorker(options: BuildWorkerOptions) {
  logger.debug("Starting buildWorker", {
    options,
  });

  const resolvedConfig = options.resolvedConfig;

  const externalsExtension = createExternalsBuildExtension(
    options.target,
    resolvedConfig,
    options.forcedExternals
  );
  const buildContext = createBuildContext(options.target, resolvedConfig);
  buildContext.prependExtension(externalsExtension);
  await notifyExtensionOnBuildStart(buildContext);
  const pluginsFromExtensions = resolvePluginsForContext(buildContext);

  const sdkVersionExtractor = new SdkVersionExtractor();

  options.listener?.onBundleStart?.();

  const bundleResult = await bundleWorker({
    target: options.target,
    cwd: resolvedConfig.workingDir,
    destination: options.destination,
    watch: false,
    resolvedConfig,
    plugins: [sdkVersionExtractor.plugin, ...pluginsFromExtensions],
    jsxFactory: resolvedConfig.build.jsx.factory,
    jsxFragment: resolvedConfig.build.jsx.fragment,
    jsxAutomatic: resolvedConfig.build.jsx.automatic,
  });

  options.listener?.onBundleComplete?.(bundleResult);

  let buildManifest = await createBuildManifestFromBundle({
    bundle: bundleResult,
    destination: options.destination,
    resolvedConfig,
    environment: options.environment,
<<<<<<< HEAD
    target: options.target,
    envVars: options.envVars,
  });
=======
    packageVersion: sdkVersionExtractor.sdkVersion ?? CORE_VERSION,
    cliPackageVersion: VERSION,
    target: "deploy",
    files: bundleResult.files,
    sources: await resolveFileSources(bundleResult.files, resolvedConfig),
    config: {
      project: resolvedConfig.project,
      dirs: resolvedConfig.dirs,
    },
    outputPath: options.destination,
    runControllerEntryPoint: bundleResult.runControllerEntryPoint ?? deployRunController,
    runWorkerEntryPoint: bundleResult.runWorkerEntryPoint ?? deployRunWorker,
    indexControllerEntryPoint: bundleResult.indexControllerEntryPoint ?? deployIndexController,
    indexWorkerEntryPoint: bundleResult.indexWorkerEntryPoint ?? deployIndexWorker,
    loaderEntryPoint: bundleResult.loaderEntryPoint,
    configPath: bundleResult.configPath,
    customConditions: resolvedConfig.build.conditions ?? [],
    deploy: {
      env: options.envVars ? options.envVars : {},
    },
    build: {},
    otelImportHook: {
      include: resolvedConfig.instrumentedPackageNames ?? [],
    },
  };
>>>>>>> 9105701a

  buildManifest = await notifyExtensionOnBuildComplete(buildContext, buildManifest);

  if (options.target !== "dev") {
    buildManifest = options.rewritePaths
      ? rewriteBuildManifestPaths(buildManifest, options.destination)
      : buildManifest;

    await writeDeployFiles(buildManifest, resolvedConfig, options.destination);
  }

  return buildManifest;
}

export function rewriteBuildManifestPaths(
  buildManifest: BuildManifest,
  destinationDir: string
): BuildManifest {
  return {
    ...buildManifest,
    files: buildManifest.files.map((file) => ({
      ...file,
      entry: cleanEntryPath(file.entry),
      out: rewriteOutputPath(destinationDir, file.out),
    })),
    outputPath: rewriteOutputPath(destinationDir, buildManifest.outputPath),
    configPath: rewriteOutputPath(destinationDir, buildManifest.configPath),
    runControllerEntryPoint: buildManifest.runControllerEntryPoint
      ? rewriteOutputPath(destinationDir, buildManifest.runControllerEntryPoint)
      : undefined,
    runWorkerEntryPoint: rewriteOutputPath(destinationDir, buildManifest.runWorkerEntryPoint),
    indexControllerEntryPoint: buildManifest.indexControllerEntryPoint
      ? rewriteOutputPath(destinationDir, buildManifest.indexControllerEntryPoint)
      : undefined,
    indexWorkerEntryPoint: rewriteOutputPath(destinationDir, buildManifest.indexWorkerEntryPoint),
    loaderEntryPoint: buildManifest.loaderEntryPoint
      ? rewriteOutputPath(destinationDir, buildManifest.loaderEntryPoint)
      : undefined,
  };
}
// Remove any query parameters from the entry path
// For example, src/trigger/ai.ts?sentryProxyModule=true -> src/trigger/ai.ts
function cleanEntryPath(entry: string): string {
  return entry.split("?")[0]!;
}

function rewriteOutputPath(destinationDir: string, filePath: string) {
  if (isWindows) {
    return `/app/${relative(
      pathToFileURL(destinationDir).pathname,
      pathToFileURL(filePath).pathname
    )
      .split(sep)
      .join("/")}`;
  } else {
    return `/app/${relative(destinationDir, filePath)}`;
  }
}

async function writeDeployFiles(
  buildManifest: BuildManifest,
  resolvedConfig: ResolvedConfig,
  outputPath: string
) {
  // Step 1. Read the package.json file
  const packageJson = await readProjectPackageJson(resolvedConfig.packageJsonPath);

  if (!packageJson) {
    throw new Error("Could not read the package.json file");
  }

  const dependencies =
    buildManifest.externals?.reduce(
      (acc, external) => {
        acc[external.name] = external.version;

        return acc;
      },
      {} as Record<string, string>
    ) ?? {};

  // Step 3: Write the resolved dependencies to the package.json file
  await writePackageJSON(join(outputPath, "package.json"), {
    ...packageJson,
    name: packageJson.name ?? "trigger-project",
    dependencies: {
      ...dependencies,
    },
    trustedDependencies: Object.keys(dependencies),
    devDependencies: {},
    peerDependencies: {},
    scripts: {},
  });

  await writeJSONFile(join(outputPath, "build.json"), buildManifestToJSON(buildManifest));
  await writeContainerfile(outputPath, buildManifest);
}

async function readProjectPackageJson(packageJsonPath: string) {
  const packageJson = await readPackageJSON(packageJsonPath);

  return packageJson;
}

async function writeContainerfile(outputPath: string, buildManifest: BuildManifest) {
  if (!buildManifest.runControllerEntryPoint || !buildManifest.indexControllerEntryPoint) {
    throw new Error("Something went wrong with the build. Aborting deployment. [code 7789]");
  }

  const containerfile = await generateContainerfile({
    runtime: buildManifest.runtime,
    entrypoint: buildManifest.runControllerEntryPoint,
    build: buildManifest.build,
    image: buildManifest.image,
    indexScript: buildManifest.indexControllerEntryPoint,
  });

  const containerfilePath = join(outputPath, "Containerfile");

  logger.debug("Writing Containerfile", { containerfilePath });
  logger.debug(containerfile);

  await writeFile(containerfilePath, containerfile);
}<|MERGE_RESOLUTION|>--- conflicted
+++ resolved
@@ -75,37 +75,9 @@
     destination: options.destination,
     resolvedConfig,
     environment: options.environment,
-<<<<<<< HEAD
     target: options.target,
     envVars: options.envVars,
   });
-=======
-    packageVersion: sdkVersionExtractor.sdkVersion ?? CORE_VERSION,
-    cliPackageVersion: VERSION,
-    target: "deploy",
-    files: bundleResult.files,
-    sources: await resolveFileSources(bundleResult.files, resolvedConfig),
-    config: {
-      project: resolvedConfig.project,
-      dirs: resolvedConfig.dirs,
-    },
-    outputPath: options.destination,
-    runControllerEntryPoint: bundleResult.runControllerEntryPoint ?? deployRunController,
-    runWorkerEntryPoint: bundleResult.runWorkerEntryPoint ?? deployRunWorker,
-    indexControllerEntryPoint: bundleResult.indexControllerEntryPoint ?? deployIndexController,
-    indexWorkerEntryPoint: bundleResult.indexWorkerEntryPoint ?? deployIndexWorker,
-    loaderEntryPoint: bundleResult.loaderEntryPoint,
-    configPath: bundleResult.configPath,
-    customConditions: resolvedConfig.build.conditions ?? [],
-    deploy: {
-      env: options.envVars ? options.envVars : {},
-    },
-    build: {},
-    otelImportHook: {
-      include: resolvedConfig.instrumentedPackageNames ?? [],
-    },
-  };
->>>>>>> 9105701a
 
   buildManifest = await notifyExtensionOnBuildComplete(buildContext, buildManifest);
 
