--- conflicted
+++ resolved
@@ -10,13 +10,10 @@
 import { VERSION } from "../version.js";
 import { configureDeployCommand } from "../commands/deploy.js";
 import { installExitHandler } from "./common.js";
-<<<<<<< HEAD
 import { configureWorkersCommand } from "../commands/workers/index.js";
 import { configureSwitchProfilesCommand } from "../commands/switch.js";
 import { configureTriggerTaskCommand } from "../commands/trigger.js";
-=======
 import { configurePromoteCommand } from "../commands/promote.js";
->>>>>>> 457273e4
 
 export const program = new Command();
 
