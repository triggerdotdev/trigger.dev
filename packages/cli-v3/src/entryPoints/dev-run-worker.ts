--- conflicted
+++ resolved
@@ -2,51 +2,40 @@
 import type { Logger } from "@opentelemetry/api-logs";
 import {
   clock,
-  ExecutorToWorkerMessageCatalog,
   type HandleErrorFunction,
   logger,
   LogLevel,
-  runMetadata,
   runtime,
   taskCatalog,
   TaskRunErrorCodes,
   TaskRunExecution,
-  timeout,
+  WorkerToExecutorMessageCatalog,
   TriggerConfig,
   WorkerManifest,
-<<<<<<< HEAD
-  WorkerToExecutorMessageCatalog,
-=======
   ExecutorToWorkerMessageCatalog,
   timeout,
   runMetadata,
   waitUntil,
   apiClientManager,
->>>>>>> b714d6fa
 } from "@trigger.dev/core/v3";
 import { DevRuntimeManager } from "@trigger.dev/core/v3/dev";
 import { TriggerTracer } from "@trigger.dev/core/v3/tracer";
 import {
   ConsoleInterceptor,
   DevUsageManager,
+  UsageTimeoutManager,
   DurableClock,
   getEnvVar,
-  getNumberEnvVar,
   logLevels,
   OtelTaskLogger,
-  StandardMetadataManager,
   StandardTaskCatalog,
   TaskExecutor,
   TracingDiagnosticLogLevel,
   TracingSDK,
   usage,
-<<<<<<< HEAD
-  UsageTimeoutManager,
-=======
   getNumberEnvVar,
   StandardMetadataManager,
   StandardWaitUntilManager,
->>>>>>> b714d6fa
 } from "@trigger.dev/core/v3/workers";
 import { ZodIpcConnection } from "@trigger.dev/core/v3/zodIpc";
 import { readFile } from "node:fs/promises";
