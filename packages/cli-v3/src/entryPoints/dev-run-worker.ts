--- conflicted
+++ resolved
@@ -455,15 +455,6 @@
         });
       }
     },
-<<<<<<< HEAD
-    FLUSH: async ({ timeoutInMs }, sender) => {
-=======
-    TASK_RUN_COMPLETED_NOTIFICATION: async () => {
-      await managedWorkerRuntime.completeWaitpoints([]);
-    },
-    WAIT_COMPLETED_NOTIFICATION: async () => {
-      await managedWorkerRuntime.completeWaitpoints([]);
-    },
     CANCEL: async ({ timeoutInMs }) => {
       _isCancelled = true;
       cancelController.abort("run cancelled");
@@ -474,7 +465,6 @@
       await flushAll(timeoutInMs);
     },
     FLUSH: async ({ timeoutInMs }) => {
->>>>>>> 053389d9
       await flushAll(timeoutInMs);
     },
     RESOLVE_WAITPOINT: async ({ waitpoint }) => {
