--- conflicted
+++ resolved
@@ -21,7 +21,6 @@
   FailDeploymentRequestBody,
   FailDeploymentResponseBody,
   FinalizeDeploymentRequestBody,
-<<<<<<< HEAD
   WorkersListResponseBody,
   WorkersCreateResponseBody,
   WorkersCreateRequestBody,
@@ -31,9 +30,7 @@
   DevConfigResponseBody,
   DevDequeueRequestBody,
   DevDequeueResponseBody,
-=======
   PromoteDeploymentResponseBody,
->>>>>>> 457273e4
 } from "@trigger.dev/core/v3";
 import { zodfetch, zodfetchSSE, ApiError } from "@trigger.dev/core/v3/zodfetch";
 import { logger } from "./utilities/logger.js";
