--- conflicted
+++ resolved
@@ -56,8 +56,6 @@
   return JSON.parse(fileContents);
 }
 
-<<<<<<< HEAD
-=======
 export async function safeReadJSONFile(path: string) {
   try {
     const fileExists = await pathExists(path);
@@ -72,7 +70,6 @@
   }
 }
 
->>>>>>> f6037253
 export async function writeJSONFile(path: string, json: any, pretty = false) {
   await writeFile(path, JSON.stringify(json, undefined, pretty ? 2 : undefined), "utf8");
 }
