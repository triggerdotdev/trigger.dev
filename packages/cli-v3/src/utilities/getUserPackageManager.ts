import { findUp } from "find-up";
import { basename } from "path";
import { logger } from "./logger";

export type PackageManager = "npm" | "pnpm" | "yarn";
export const LOCKFILES = {
  npm: "package-lock.json",
  npmShrinkwrap: "npm-shrinkwrap.json",
  pnpm: "pnpm-lock.yaml",
  yarn: "yarn.lock",
};

export async function getUserPackageManager(path: string): Promise<PackageManager> {
  const packageManager = await detectPackageManager(path);
  logger.debug("Detected package manager", { packageManager });
  return packageManager;
}

async function detectPackageManager(path: string): Promise<PackageManager> {
  try {
    return await detectPackageManagerFromArtifacts(path);
  } catch (error) {
    return detectPackageManagerFromCurrentCommand();
  }
}

function detectPackageManagerFromCurrentCommand(): PackageManager {
  // This environment variable is set by npm and yarn but pnpm seems less consistent
  const userAgent = process.env.npm_config_user_agent;

  if (userAgent) {
    if (userAgent.startsWith("yarn")) {
      return "yarn";
    } else if (userAgent.startsWith("pnpm")) {
      return "pnpm";
    } else {
      return "npm";
    }
  } else {
    // If no user agent is set, assume npm
    return "npm";
  }
}

<<<<<<< HEAD
async function detectPackageManagerFromArtifacts(path: string): Promise<PackageManager> {
  const artifacts = {
    yarn: "yarn.lock",
    pnpm: "pnpm-lock.yaml",
    npm: "package-lock.json",
    npmShrinkwrap: "npm-shrinkwrap.json",
    bun: "bun.lockb",
  };

  const foundPath = await findUp(Object.values(artifacts), { cwd: path });
=======
export async function detectPackageManagerFromArtifacts(path: string): Promise<PackageManager> {
  const foundPath = await findUp(Object.values(LOCKFILES), { cwd: path });
>>>>>>> e5d26bd1

  if (!foundPath) {
    throw new Error("Could not detect package manager from artifacts");
  }

  logger.debug("Found path from package manager artifacts", { foundPath });

  switch (basename(foundPath)) {
<<<<<<< HEAD
    case artifacts.yarn:
      logger.debug("Found yarn artifact", { foundPath });
      return "yarn";
    case artifacts.pnpm:
      logger.debug("Found pnpm artifact", { foundPath });
      return "pnpm";
    case artifacts.npm:
    case artifacts.npmShrinkwrap:
      logger.debug("Found npm artifact", { foundPath });
    case artifacts.bun:
      logger.debug("Found bun artifact", { foundPath });
=======
    case LOCKFILES.yarn:
      return "yarn";
    case LOCKFILES.pnpm:
      return "pnpm";
    case LOCKFILES.npm:
    case LOCKFILES.npmShrinkwrap:
>>>>>>> e5d26bd1
      return "npm";
    default:
      throw new Error(`Unhandled package manager detection path: ${foundPath}`);
  }
}<|MERGE_RESOLUTION|>--- conflicted
+++ resolved
@@ -8,6 +8,7 @@
   npmShrinkwrap: "npm-shrinkwrap.json",
   pnpm: "pnpm-lock.yaml",
   yarn: "yarn.lock",
+  bun: "bun.lockb",
 };
 
 export async function getUserPackageManager(path: string): Promise<PackageManager> {
@@ -42,21 +43,8 @@
   }
 }
 
-<<<<<<< HEAD
-async function detectPackageManagerFromArtifacts(path: string): Promise<PackageManager> {
-  const artifacts = {
-    yarn: "yarn.lock",
-    pnpm: "pnpm-lock.yaml",
-    npm: "package-lock.json",
-    npmShrinkwrap: "npm-shrinkwrap.json",
-    bun: "bun.lockb",
-  };
-
-  const foundPath = await findUp(Object.values(artifacts), { cwd: path });
-=======
 export async function detectPackageManagerFromArtifacts(path: string): Promise<PackageManager> {
   const foundPath = await findUp(Object.values(LOCKFILES), { cwd: path });
->>>>>>> e5d26bd1
 
   if (!foundPath) {
     throw new Error("Could not detect package manager from artifacts");
@@ -65,26 +53,17 @@
   logger.debug("Found path from package manager artifacts", { foundPath });
 
   switch (basename(foundPath)) {
-<<<<<<< HEAD
-    case artifacts.yarn:
+    case LOCKFILES.yarn:
       logger.debug("Found yarn artifact", { foundPath });
       return "yarn";
-    case artifacts.pnpm:
+    case LOCKFILES.pnpm:
       logger.debug("Found pnpm artifact", { foundPath });
-      return "pnpm";
-    case artifacts.npm:
-    case artifacts.npmShrinkwrap:
-      logger.debug("Found npm artifact", { foundPath });
-    case artifacts.bun:
-      logger.debug("Found bun artifact", { foundPath });
-=======
-    case LOCKFILES.yarn:
-      return "yarn";
-    case LOCKFILES.pnpm:
       return "pnpm";
     case LOCKFILES.npm:
     case LOCKFILES.npmShrinkwrap:
->>>>>>> e5d26bd1
+      logger.debug("Found npm artifact", { foundPath });
+    case LOCKFILES.bun:
+      logger.debug("Found bun artifact", { foundPath });
       return "npm";
     default:
       throw new Error(`Unhandled package manager detection path: ${foundPath}`);
