--- conflicted
+++ resolved
@@ -114,7 +114,6 @@
         reject(new Error("Worker timed out"));
       }, 10_000);
 
-<<<<<<< HEAD
       new ZodIpcConnection({
         listenSchema: ProdChildToWorkerMessages,
         emitSchema: ProdWorkerToChildMessages,
@@ -129,22 +128,6 @@
             }
           },
         },
-=======
-      child.on("message", async (msg: any) => {
-        const message = this._handler.parseMessage(msg);
-
-        if (message.type === "TASKS_READY" && !resolved) {
-          clearTimeout(timeout);
-          resolved = true;
-          resolve(message.payload.tasks);
-          child.kill();
-        } else if (message.type === "UNCAUGHT_EXCEPTION") {
-          clearTimeout(timeout);
-          resolved = true;
-          reject(new UncaughtExceptionError(message.payload.error, message.payload.origin));
-          child.kill();
-        }
->>>>>>> 883feab2
       });
 
       child.stdout?.on("data", (data) => {
