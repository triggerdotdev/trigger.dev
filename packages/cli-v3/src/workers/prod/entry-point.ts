import {
  Config,
  CoordinatorToProdWorkerMessages,
  PostStartCauses,
  PreStopCauses,
  ProdTaskRunExecution,
  ProdWorkerToCoordinatorMessages,
  TaskResource,
<<<<<<< HEAD
  TaskRunExecutionResult,
=======
  TaskRunErrorCodes,
>>>>>>> cd5d2ae9
  TaskRunFailedExecutionResult,
  WaitReason,
} from "@trigger.dev/core/v3";
import { InferSocketMessageSchema, ZodSocketConnection } from "@trigger.dev/core/v3/zodSocket";
import { HttpReply, getRandomPortNumber } from "@trigger.dev/core-apps/http";
import { SimpleLogger } from "@trigger.dev/core-apps/logger";
<<<<<<< HEAD
import { ExponentialBackoff } from "@trigger.dev/core-apps/backoff";
import {
  OnWaitForBatchMessage,
  OnWaitForTaskMessage,
  ProdBackgroundWorker,
} from "./backgroundWorker";
import { TaskMetadataParseError, UncaughtExceptionError } from "../common/errors";
import { checkpointSafeTimeout, unboundedTimeout } from "@trigger.dev/core/v3/utils/timers";
import { randomUUID } from "node:crypto";
=======
import { EXIT_CODE_ALREADY_HANDLED, EXIT_CODE_CHILD_NONZERO } from "@trigger.dev/core-apps/process";
>>>>>>> cd5d2ae9
import { readFile } from "node:fs/promises";
import { createServer } from "node:http";
import { setTimeout as timeout } from "node:timers/promises";

declare const __PROJECT_CONFIG__: Config;

const HTTP_SERVER_PORT = Number(process.env.HTTP_SERVER_PORT || getRandomPortNumber());
const COORDINATOR_HOST = process.env.COORDINATOR_HOST || "127.0.0.1";
const COORDINATOR_PORT = Number(process.env.COORDINATOR_PORT || 50080);
const MACHINE_NAME = process.env.MACHINE_NAME || "local";
const POD_NAME = process.env.POD_NAME || "some-pod";
const SHORT_HASH = process.env.TRIGGER_CONTENT_HASH!.slice(0, 9);

const logger = new SimpleLogger(`[${MACHINE_NAME}][${SHORT_HASH}]`);

const defaultBackoff = new ExponentialBackoff("FullJitter", {
  maxRetries: 5,
});

class ProdWorker {
  private apiUrl = process.env.TRIGGER_API_URL!;
  private apiKey = process.env.TRIGGER_SECRET_KEY!;
  private contentHash = process.env.TRIGGER_CONTENT_HASH!;
  private projectRef = process.env.TRIGGER_PROJECT_REF!;
  private envId = process.env.TRIGGER_ENV_ID!;
  private runId = process.env.TRIGGER_RUN_ID || "index-only";
  private deploymentId = process.env.TRIGGER_DEPLOYMENT_ID!;
  private deploymentVersion = process.env.TRIGGER_DEPLOYMENT_VERSION!;
  private runningInKubernetes = !!process.env.KUBERNETES_PORT;

  private executing = false;
  private completed = new Set<string>();
  private paused = false;
  private attemptFriendlyId?: string;

  private nextResumeAfter?: WaitReason;
  private waitForPostStart = false;

  private waitForTaskReplay:
    | {
        idempotencyKey: string;
        message: OnWaitForTaskMessage;
        attempt: number;
      }
    | undefined;
  private waitForBatchReplay:
    | {
        idempotencyKey: string;
        message: OnWaitForBatchMessage;
        attempt: number;
      }
    | undefined;
  private readyForLazyAttemptReplay:
    | {
        idempotencyKey: string;
      }
    | undefined;
  private submitAttemptCompletionReplay:
    | {
        idempotencyKey: string;
        message: {
          execution: ProdTaskRunExecution;
          completion: TaskRunExecutionResult;
        };
        attempt: number;
      }
    | undefined;
  private durationResumeFallback:
    | {
        idempotencyKey: string;
      }
    | undefined;

  #httpPort: number;
  #backgroundWorker: ProdBackgroundWorker;
  #httpServer: ReturnType<typeof createServer>;
  #coordinatorSocket: ZodSocketConnection<
    typeof ProdWorkerToCoordinatorMessages,
    typeof CoordinatorToProdWorkerMessages
  >;

  constructor(
    port: number,
    private host = "0.0.0.0"
  ) {
    process.on("SIGTERM", this.#handleSignal.bind(this, "SIGTERM"));

    this.#coordinatorSocket = this.#createCoordinatorSocket(COORDINATOR_HOST);
    this.#backgroundWorker = this.#createBackgroundWorker();

    this.#httpPort = port;
    this.#httpServer = this.#createHttpServer();
  }

  async #handleSignal(signal: NodeJS.Signals) {
    logger.log("Received signal", { signal });

    if (signal === "SIGTERM") {
      let gracefulExitTimeoutElapsed = false;

      if (this.executing) {
        const terminationGracePeriodSeconds = 60 * 60;

        logger.log("Waiting for attempt to complete before exiting", {
          terminationGracePeriodSeconds,
        });

        // Wait for termination grace period minus 5s to give cleanup a chance to complete
        await timeout(terminationGracePeriodSeconds * 1000 - 5000);
        gracefulExitTimeoutElapsed = true;

        logger.log("Termination timeout reached, exiting gracefully.");
      } else {
        logger.log("Not executing, exiting immediately.");
      }

      await this.#exitGracefully(gracefulExitTimeoutElapsed);
      return;
    }

    logger.log("Unhandled signal", { signal });
  }

  async #exitGracefully(gracefulExitTimeoutElapsed = false, exitCode = 0) {
    await this.#backgroundWorker.close(gracefulExitTimeoutElapsed);

    if (!gracefulExitTimeoutElapsed) {
      // TODO: Maybe add a sensible timeout instead of a conditional to avoid zombies
      process.exit(exitCode);
    }
  }

  async #reconnectAfterPostStart() {
    this.waitForPostStart = false;

    this.#coordinatorSocket.close();

    let coordinatorHost = COORDINATOR_HOST;

    try {
      if (this.runningInKubernetes) {
        coordinatorHost = (await readFile("/etc/taskinfo/coordinator-host", "utf-8")).replace(
          "\n",
          ""
        );

        logger.log("reconnecting", {
          coordinatorHost: {
            fromEnv: COORDINATOR_HOST,
            fromVolume: coordinatorHost,
            current: this.#coordinatorSocket.socket.io.opts.hostname,
          },
        });
      }
    } catch (error) {
      logger.error("taskinfo read error during reconnect", {
        error: error instanceof Error ? error.message : error,
      });
    } finally {
      this.#coordinatorSocket = this.#createCoordinatorSocket(coordinatorHost);
    }
  }

  async #waitForTaskHandler(message: OnWaitForTaskMessage, replayIdempotencyKey?: string) {
    const waitForTask = await defaultBackoff.execute(async () => {
      if (!this.attemptFriendlyId) {
        logger.error("Failed to send wait message, attempt friendly ID not set", { message });

        throw new ExponentialBackoff.StopRetrying("No attempt ID");
      }

      return await this.#coordinatorSocket.socket.timeout(20_000).emitWithAck("WAIT_FOR_TASK", {
        version: "v2",
        friendlyId: message.friendlyId,
        attemptFriendlyId: this.attemptFriendlyId,
      });
    });

    if (!waitForTask.success) {
      logger.error("Failed to wait for task with backoff", {
        cause: waitForTask.cause,
        error: waitForTask.error,
      });

      this.#emitUnrecoverableError(
        "WaitForTaskFailed",
        `${waitForTask.cause}: ${waitForTask.error}`
      );

      return;
    }

    const { willCheckpointAndRestore } = waitForTask.result;

    await this.#prepareForWait("WAIT_FOR_TASK", willCheckpointAndRestore);

    if (willCheckpointAndRestore) {
      // We need to replay this on next connection if we don't receive RESUME_AFTER_DEPENDENCY within a reasonable time
      if (!this.waitForTaskReplay) {
        this.waitForTaskReplay = {
          message,
          attempt: 1,
          idempotencyKey: randomUUID(),
        };
      } else {
        if (
          replayIdempotencyKey &&
          replayIdempotencyKey !== this.waitForTaskReplay.idempotencyKey
        ) {
          logger.error(
            "wait for task handler called with mismatched idempotency key, won't overwrite replay request"
          );
          return;
        }

        this.waitForTaskReplay.attempt++;
      }
    }
  }

  async #waitForBatchHandler(message: OnWaitForBatchMessage, replayIdempotencyKey?: string) {
    const waitForBatch = await defaultBackoff.execute(async () => {
      if (!this.attemptFriendlyId) {
        logger.error("Failed to send wait message, attempt friendly ID not set", { message });

        throw new ExponentialBackoff.StopRetrying("No attempt ID");
      }

      return await this.#coordinatorSocket.socket.timeout(20_000).emitWithAck("WAIT_FOR_BATCH", {
        version: "v2",
        batchFriendlyId: message.batchFriendlyId,
        runFriendlyIds: message.runFriendlyIds,
        attemptFriendlyId: this.attemptFriendlyId,
      });
    });

    if (!waitForBatch.success) {
      logger.error("Failed to wait for batch with backoff", {
        cause: waitForBatch.cause,
        error: waitForBatch.error,
      });

      this.#emitUnrecoverableError(
        "WaitForBatchFailed",
        `${waitForBatch.cause}: ${waitForBatch.error}`
      );

      return;
    }

    const { willCheckpointAndRestore } = waitForBatch.result;

    await this.#prepareForWait("WAIT_FOR_BATCH", willCheckpointAndRestore);

    if (willCheckpointAndRestore) {
      // We need to replay this on next connection if we don't receive RESUME_AFTER_DEPENDENCY within a reasonable time
      if (!this.waitForBatchReplay) {
        this.waitForBatchReplay = {
          message,
          attempt: 1,
          idempotencyKey: randomUUID(),
        };
      } else {
        if (
          replayIdempotencyKey &&
          replayIdempotencyKey !== this.waitForBatchReplay.idempotencyKey
        ) {
          logger.error(
            "wait for task handler called with mismatched idempotency key, won't overwrite replay request"
          );
          return;
        }

        this.waitForBatchReplay.attempt++;
      }
    }
  }

  #createBackgroundWorker() {
    const backgroundWorker = new ProdBackgroundWorker("worker.js", {
      projectConfig: __PROJECT_CONFIG__,
      env: {
        ...gatherProcessEnv(),
        TRIGGER_API_URL: this.apiUrl,
        TRIGGER_SECRET_KEY: this.apiKey,
        OTEL_EXPORTER_OTLP_ENDPOINT:
          process.env.OTEL_EXPORTER_OTLP_ENDPOINT ?? "http://0.0.0.0:4318",
      },
      contentHash: this.contentHash,
    });

    backgroundWorker.onTaskHeartbeat.attach((attemptFriendlyId) => {
      logger.log("onTaskHeartbeat", { attemptFriendlyId });

      this.#coordinatorSocket.socket.volatile.emit("TASK_HEARTBEAT", {
        version: "v1",
        attemptFriendlyId,
      });
    });

    backgroundWorker.onTaskRunHeartbeat.attach((runId) => {
      logger.log("onTaskRunHeartbeat", { runId });

      this.#coordinatorSocket.socket.volatile.emit("TASK_RUN_HEARTBEAT", { version: "v1", runId });
    });

    backgroundWorker.onCreateTaskRunAttempt.attach(async (message) => {
      logger.log("onCreateTaskRunAttempt()", { message });

      const createAttempt = await defaultBackoff.execute(async () => {
        return await this.#coordinatorSocket.socket
          .timeout(20_000)
          .emitWithAck("CREATE_TASK_RUN_ATTEMPT", {
            version: "v1",
            runId: message.runId,
          });
      });

      if (!createAttempt.success) {
        backgroundWorker.attemptCreatedNotification.post({
          success: false,
          reason: `Failed to create attempt with backoff, cause: ${createAttempt.cause}\n${createAttempt.error}`,
        });
        return;
      }

      if (!createAttempt.result.success) {
        backgroundWorker.attemptCreatedNotification.post({
          success: false,
          reason: createAttempt.result.reason,
        });
        return;
      }

      backgroundWorker.attemptCreatedNotification.post({
        success: true,
        execution: createAttempt.result.executionPayload.execution,
      });
    });

    backgroundWorker.attemptCreatedNotification.attach((message) => {
      logger.log("attemptCreatedNotification", {
        success: message.success,
        ...(message.success
          ? {
              attempt: message.execution.attempt,
              queue: message.execution.queue,
              worker: message.execution.worker,
              machine: message.execution.machine,
            }
          : {
              reason: message.reason,
            }),
      });

      if (!message.success) {
        return;
      }

      // Workers with lazy attempt support set their friendly ID here
      this.attemptFriendlyId = message.execution.attempt.id;
    });

    backgroundWorker.onWaitForDuration.attach(async (message) => {
      logger.log("onWaitForDuration", { ...message, drift: Date.now() - message.now });

      noResume: {
        const { ms, waitThresholdInMs } = message;

        const internalTimeout = unboundedTimeout(ms, "internal" as const);
        const checkpointSafeInternalTimeout = checkpointSafeTimeout(ms);

        if (ms < waitThresholdInMs) {
          await internalTimeout;
          break noResume;
        }

        const waitForDuration = await defaultBackoff.execute(async ({ retry }) => {
          logger.log("Wait for duration with backoff", { retry });

          if (!this.attemptFriendlyId) {
            logger.error("Failed to send wait message, attempt friendly ID not set", { message });

            throw new ExponentialBackoff.StopRetrying("No attempt ID");
          }

          return await this.#coordinatorSocket.socket
            .timeout(20_000)
            .emitWithAck("WAIT_FOR_DURATION", {
              ...message,
              attemptFriendlyId: this.attemptFriendlyId,
            });
        });

        if (!waitForDuration.success) {
          logger.error("Failed to wait for duration with backoff", {
            cause: waitForDuration.cause,
            error: waitForDuration.error,
          });

          this.#emitUnrecoverableError(
            "WaitForDurationFailed",
            `${waitForDuration.cause}: ${waitForDuration.error}`
          );

          return;
        }

        const { willCheckpointAndRestore } = waitForDuration.result;

        if (!willCheckpointAndRestore) {
          await internalTimeout;
          break noResume;
        }

        await this.#prepareForWait("WAIT_FOR_DURATION", willCheckpointAndRestore);
        // CHECKPOINTING AFTER THIS LINE

        // internalTimeout acts as a backup and will be accurate if the checkpoint never happens
        // checkpointSafeInternalTimeout is accurate even after non-simulated restores
        await Promise.race([internalTimeout, checkpointSafeInternalTimeout]);

        try {
          // The coordinator should cancel any in-progress checkpoints so we don't end up with race conditions
          const { checkpointCanceled } = await this.#coordinatorSocket.socket
            .timeout(15_000)
            .emitWithAck("CANCEL_CHECKPOINT", {
              version: "v2",
              reason: "WAIT_FOR_DURATION",
            });

          logger.log("onCancelCheckpoint coordinator response", { checkpointCanceled });

          if (checkpointCanceled) {
            // If the checkpoint was canceled, we will never be resumed externally with RESUME_AFTER_DURATION, so it's safe to immediately resume
            break noResume;
          }

          logger.log("Waiting for external duration resume as we may have been restored");

          const idempotencyKey = randomUUID();
          this.durationResumeFallback = { idempotencyKey };

          setTimeout(() => {
            if (!this.durationResumeFallback) {
              logger.error("Already resumed after duration, skipping fallback");
              return;
            }

            if (this.durationResumeFallback.idempotencyKey !== idempotencyKey) {
              logger.error("Duration resume idempotency key mismatch, skipping fallback");
              return;
            }

            logger.log("Resuming after duration with fallback");

            this.#resumeAfterDuration();
          }, 15_000);
        } catch (error) {
          // If the cancellation times out, we will proceed as if the checkpoint was canceled
          logger.debug("Checkpoint cancellation timed out", { error });
          break noResume;
        }

        return;
      }

      this.#resumeAfterDuration();
    });

    backgroundWorker.onWaitForTask.attach(this.#waitForTaskHandler.bind(this));
    backgroundWorker.onWaitForBatch.attach(this.#waitForBatchHandler.bind(this));

    return backgroundWorker;
  }

  async #prepareForWait(reason: WaitReason, willCheckpointAndRestore: boolean) {
    logger.log(`prepare for ${reason}`, { willCheckpointAndRestore });

    if (!willCheckpointAndRestore) {
      return;
    }

    this.paused = true;
    this.nextResumeAfter = reason;
    this.waitForPostStart = true;

    await this.#prepareForCheckpoint();
  }

  async #prepareForRetry(
    willCheckpointAndRestore: boolean,
    shouldExit: boolean,
    exitCode?: number
  ) {
    logger.log("prepare for retry", { willCheckpointAndRestore, shouldExit });

    // Graceful shutdown on final attempt
    if (shouldExit) {
      if (willCheckpointAndRestore) {
        logger.error("WARNING: Will checkpoint but also requested exit. This won't end well.");
      }

      await this.#exitGracefully(false, exitCode);
      return;
    }

    // Clear state for next execution
    this.paused = false;
    this.waitForPostStart = false;
    this.executing = false;
    this.attemptFriendlyId = undefined;

    if (!willCheckpointAndRestore) {
      return;
    }

    this.waitForPostStart = true;

    // We already flush after completion, so we don't need to do it here
    await this.#prepareForCheckpoint(false);
  }

  async #prepareForCheckpoint(flush = true) {
    if (flush) {
      // Flush before checkpointing so we don't flush the same spans again after restore
      try {
        await this.#backgroundWorker.flushTelemetry();
      } catch (error) {
        logger.error(
          "Failed to flush telemetry while preparing for checkpoint, will proceed anyway",
          { error }
        );
      }
    }

    try {
      // Kill the previous worker process to prevent large checkpoints
      await this.#backgroundWorker.forceKillOldTaskRunProcesses();
    } catch (error) {
      logger.error(
        "Failed to kill previous worker while preparing for checkpoint, will proceed anyway",
        { error }
      );
    }

    this.#readyForCheckpoint();
  }

  #resumeAfterDuration() {
    this.paused = false;
    this.nextResumeAfter = undefined;
    this.waitForPostStart = false;

    this.#backgroundWorker.waitCompletedNotification();
  }

  async #readyForLazyAttempt() {
    const idempotencyKey = randomUUID();

    this.readyForLazyAttemptReplay = {
      idempotencyKey,
    };

    // Retry if we don't receive EXECUTE_TASK_RUN_LAZY_ATTEMPT in a reasonable time
    // ..but we also have to be fast to avoid failing the task due to missing heartbeat
    for await (const { delay, retry } of defaultBackoff.min(10).maxRetries(3)) {
      if (retry > 0) {
        logger.log("retrying ready for lazy attempt", { retry });
      }

      this.#coordinatorSocket.socket.emit("READY_FOR_LAZY_ATTEMPT", {
        version: "v1",
        runId: this.runId,
        totalCompletions: this.completed.size,
      });

      await timeout(delay.milliseconds);

      if (!this.readyForLazyAttemptReplay) {
        logger.error("replay ready for lazy attempt cancelled, discarding", {
          idempotencyKey,
        });

        return;
      }

      if (idempotencyKey !== this.readyForLazyAttemptReplay.idempotencyKey) {
        logger.error("replay ready for lazy attempt idempotency key mismatch, discarding", {
          idempotencyKey,
          newIdempotencyKey: this.readyForLazyAttemptReplay.idempotencyKey,
        });

        return;
      }
    }

    // Fail the task with a more descriptive message as it likely failed with a generic missing heartbeat error
    this.#failRun(this.runId, "Failed to receive execute request in a reasonable time");
  }

  #readyForCheckpoint() {
    this.#coordinatorSocket.socket.emit("READY_FOR_CHECKPOINT", { version: "v1" });
  }

  #failRun(anyRunId: string, error: unknown) {
    logger.error("Failing run", { anyRunId, error });

    const completion: TaskRunFailedExecutionResult = {
      ok: false,
      id: anyRunId,
      retry: undefined,
      error:
        error instanceof Error
          ? {
              type: "BUILT_IN_ERROR",
              name: error.name,
              message: error.message,
              stackTrace: error.stack ?? "",
            }
          : {
              type: "BUILT_IN_ERROR",
              name: "UnknownError",
              message: String(error),
              stackTrace: "",
            },
    };

    this.#coordinatorSocket.socket.emit("TASK_RUN_FAILED_TO_RUN", {
      version: "v1",
      completion,
    });
  }

  async #submitAttemptCompletion(
    execution: ProdTaskRunExecution,
    completion: TaskRunExecutionResult,
    replayIdempotencyKey?: string
  ) {
    const taskRunCompleted = await defaultBackoff.execute(async () => {
      return await this.#coordinatorSocket.socket
        .timeout(20_000)
        .emitWithAck("TASK_RUN_COMPLETED", {
          version: "v1",
          execution,
          completion,
        });
    });

    if (!taskRunCompleted.success) {
      logger.error("Failed to complete lazy attempt with backoff", {
        cause: taskRunCompleted.cause,
        error: taskRunCompleted.error,
      });

      this.#failRun(execution.run.id, taskRunCompleted.error);

      return;
    }

    const { willCheckpointAndRestore, shouldExit } = taskRunCompleted.result;

    logger.log("completion acknowledged", { willCheckpointAndRestore, shouldExit });

    await this.#prepareForRetry(willCheckpointAndRestore, shouldExit);

    if (willCheckpointAndRestore) {
      // We need to replay this on next connection if we don't receive READY_FOR_RETRY within a reasonable time
      if (!this.submitAttemptCompletionReplay) {
        this.submitAttemptCompletionReplay = {
          message: {
            execution,
            completion,
          },
          attempt: 1,
          idempotencyKey: randomUUID(),
        };
      } else {
        if (
          replayIdempotencyKey &&
          replayIdempotencyKey !== this.submitAttemptCompletionReplay.idempotencyKey
        ) {
          logger.error(
            "attempt completion handler called with mismatched idempotency key, won't overwrite replay request"
          );
          return;
        }

        this.submitAttemptCompletionReplay.attempt++;
      }
    }
  }

  #returnValidatedExtraHeaders(headers: Record<string, string>) {
    for (const [key, value] of Object.entries(headers)) {
      if (value === undefined) {
        throw new Error(`Extra header is undefined: ${key}`);
      }
    }

    return headers;
  }

  #createCoordinatorSocket(host: string) {
    const extraHeaders = this.#returnValidatedExtraHeaders({
      "x-machine-name": MACHINE_NAME,
      "x-pod-name": POD_NAME,
      "x-trigger-content-hash": this.contentHash,
      "x-trigger-project-ref": this.projectRef,
      "x-trigger-env-id": this.envId,
      "x-trigger-deployment-id": this.deploymentId,
      "x-trigger-run-id": this.runId,
      "x-trigger-deployment-version": this.deploymentVersion,
    });

    if (this.attemptFriendlyId) {
      extraHeaders["x-trigger-attempt-friendly-id"] = this.attemptFriendlyId;
    }

    logger.log(`connecting to coordinator: ${host}:${COORDINATOR_PORT}`);
    logger.debug(`connecting with extra headers`, { extraHeaders });

    const coordinatorConnection = new ZodSocketConnection({
      namespace: "prod-worker",
      host,
      port: COORDINATOR_PORT,
      clientMessages: ProdWorkerToCoordinatorMessages,
      serverMessages: CoordinatorToProdWorkerMessages,
      extraHeaders,
      ioOptions: {
        reconnectionDelay: 1000,
        reconnectionDelayMax: 3000,
      },
      handlers: {
        RESUME_AFTER_DEPENDENCY: async ({ completions }) => {
          if (!this.paused) {
            logger.error("Failed to resume after dependency: Worker not paused");
            return;
          }

          if (completions.length === 0) {
            logger.error("Failed to resume after dependency: No completions");
            return;
          }

          if (
            this.nextResumeAfter !== "WAIT_FOR_TASK" &&
            this.nextResumeAfter !== "WAIT_FOR_BATCH"
          ) {
            logger.error("Failed to resume after dependency: Invalid next resume", {
              nextResumeAfter: this.nextResumeAfter,
            });
            return;
          }

          if (this.nextResumeAfter === "WAIT_FOR_TASK" && completions.length > 1) {
            logger.error(
              "Failed to resume after dependency: Waiting for single task but got multiple completions",
              {
                completions: completions,
              }
            );
            return;
          }

          switch (this.nextResumeAfter) {
            case "WAIT_FOR_TASK": {
              this.waitForTaskReplay = undefined;
              break;
            }
            case "WAIT_FOR_BATCH": {
              this.waitForBatchReplay = undefined;
              break;
            }
          }

          this.paused = false;
          this.nextResumeAfter = undefined;
          this.waitForPostStart = false;

          for (let i = 0; i < completions.length; i++) {
            const completion = completions[i];

            if (!completion) continue;

            this.#backgroundWorker.taskRunCompletedNotification(completion);
          }
        },
        RESUME_AFTER_DURATION: async (message) => {
          if (!this.paused) {
            logger.error("worker not paused", {
              attemptId: message.attemptId,
            });
            return;
          }

          if (this.nextResumeAfter !== "WAIT_FOR_DURATION") {
            logger.error("not waiting to resume after duration", {
              nextResumeAfter: this.nextResumeAfter,
            });
            return;
          }

          this.durationResumeFallback = undefined;

          this.#resumeAfterDuration();
        },
        // Deprecated: This will never get called as this worker supports lazy attempts. It's only here for a quick view of the flow old workers use.
        EXECUTE_TASK_RUN: async ({ executionPayload }) => {
          if (this.executing) {
            logger.error("dropping execute request, already executing");
            return;
          }

          if (this.completed.has(executionPayload.execution.attempt.id)) {
            logger.error("dropping execute request, already completed");
            return;
          }

          this.executing = true;
          this.attemptFriendlyId = executionPayload.execution.attempt.id;
          const completion = await this.#backgroundWorker.executeTaskRun(executionPayload);

          logger.log("completed", completion);

          this.completed.add(executionPayload.execution.attempt.id);

          const { willCheckpointAndRestore, shouldExit } =
            await this.#coordinatorSocket.socket.emitWithAck("TASK_RUN_COMPLETED", {
              version: "v1",
              execution: executionPayload.execution,
              completion,
            });

          logger.log("completion acknowledged", { willCheckpointAndRestore, shouldExit });

          await this.#prepareForRetry(willCheckpointAndRestore, shouldExit);
        },
        EXECUTE_TASK_RUN_LAZY_ATTEMPT: async (message) => {
          this.readyForLazyAttemptReplay = undefined;

          if (this.executing) {
            logger.error("dropping execute request, already executing");
            return;
          }

          const attemptCount = message.lazyPayload.attemptCount ?? 0;

          logger.log("execute attempt counts", { attemptCount, completed: this.completed.size });

          if (this.completed.size > 0 && this.completed.size >= attemptCount + 1) {
            logger.error("dropping execute request, already completed");
            return;
          }

          this.executing = true;

          try {
            const { completion, execution } =
              await this.#backgroundWorker.executeTaskRunLazyAttempt(message.lazyPayload);

            logger.log("completed", completion);

            this.completed.add(execution.attempt.id);

<<<<<<< HEAD
            await this.#submitAttemptCompletion(execution, completion);
=======
            const { willCheckpointAndRestore, shouldExit } =
              await this.#coordinatorSocket.socket.emitWithAck("TASK_RUN_COMPLETED", {
                version: "v1",
                execution,
                completion,
              });

            logger.log("completion acknowledged", { willCheckpointAndRestore, shouldExit });

            const exitCode =
              !completion.ok &&
              completion.error.type === "INTERNAL_ERROR" &&
              completion.error.code === TaskRunErrorCodes.TASK_PROCESS_EXITED_WITH_NON_ZERO_CODE
                ? EXIT_CODE_CHILD_NONZERO
                : 0;

            this.#prepareForRetry(willCheckpointAndRestore, shouldExit, exitCode);
>>>>>>> cd5d2ae9
          } catch (error) {
            logger.error("Failed to complete lazy attempt", {
              error,
            });

            this.#failRun(message.lazyPayload.runId, error);
          }
        },
        REQUEST_ATTEMPT_CANCELLATION: async (message) => {
          if (!this.executing) {
            logger.log("dropping cancel request, not executing", { status: this.#status });
            return;
          }

          logger.log("cancelling attempt", { attemptId: message.attemptId, status: this.#status });

          await this.#backgroundWorker.cancelAttempt(message.attemptId);
        },
        REQUEST_EXIT: async (message) => {
          if (message.version === "v2" && message.delayInMs) {
            logger.log("exit requested with delay", { delayInMs: message.delayInMs });
            await timeout(message.delayInMs);
          }

          this.#coordinatorSocket.close();
          process.exit(0);
        },
        READY_FOR_RETRY: async (message) => {
          if (this.completed.size < 1) {
            logger.error("Received READY_FOR_RETRY but no completions yet. This is a bug.");
            return;
          }

          this.submitAttemptCompletionReplay = undefined;

          await this.#readyForLazyAttempt();
        },
      },
      onConnection: async (socket, handler, sender, logger) => {
        logger.log("connected to coordinator", { status: this.#status });

        // We need to send our current state to the coordinator
        socket.emit("SET_STATE", { version: "v1", attemptFriendlyId: this.attemptFriendlyId });

        try {
          if (this.waitForPostStart) {
            logger.log("skip connection handler, waiting for post start hook");
            return;
          }

          if (this.paused) {
            if (!this.nextResumeAfter) {
              logger.error("Missing next resume reason", { status: this.#status });

              this.#emitUnrecoverableError(
                "NoNextResume",
                "Next resume reason not set while resuming from paused state"
              );

              return;
            }

            if (!this.attemptFriendlyId) {
              logger.error("Missing friendly ID", { status: this.#status });

              this.#emitUnrecoverableError(
                "NoAttemptId",
                "Attempt ID not set while resuming from paused state"
              );

              return;
            }

            socket.emit("READY_FOR_RESUME", {
              version: "v1",
              attemptFriendlyId: this.attemptFriendlyId,
              type: this.nextResumeAfter,
            });

            return;
          }

          if (process.env.INDEX_TASKS === "true") {
            try {
              const taskResources = await this.#initializeWorker();

              const indexTasks = await defaultBackoff.maxRetries(3).execute(async () => {
                return await socket.timeout(20_000).emitWithAck("INDEX_TASKS", {
                  version: "v2",
                  deploymentId: this.deploymentId,
                  ...taskResources,
                  supportsLazyAttempts: true,
                });
              });

              if (!indexTasks.success || !indexTasks.result.success) {
                logger.error("indexing failure, shutting down..", { indexTasks });
                process.exit(1);
              } else {
                logger.info("indexing done, shutting down..");
                process.exit(0);
              }
            } catch (e) {
              const stderr = this.#backgroundWorker.stderr.join("\n");

              if (e instanceof TaskMetadataParseError) {
                logger.error("tasks metadata parse error", {
                  zodIssues: e.zodIssues,
                  tasks: e.tasks,
                });

                socket.emit("INDEXING_FAILED", {
                  version: "v1",
                  deploymentId: this.deploymentId,
                  error: {
                    name: "TaskMetadataParseError",
                    message: "There was an error parsing the task metadata",
                    stack: JSON.stringify({ zodIssues: e.zodIssues, tasks: e.tasks }),
                    stderr,
                  },
                });
              } else if (e instanceof UncaughtExceptionError) {
                const error = {
                  name: e.originalError.name,
                  message: e.originalError.message,
                  stack: e.originalError.stack,
                  stderr,
                };

                logger.error("uncaught exception", { originalError: error });

                socket.emit("INDEXING_FAILED", {
                  version: "v1",
                  deploymentId: this.deploymentId,
                  error,
                });
              } else if (e instanceof Error) {
                const error = {
                  name: e.name,
                  message: e.message,
                  stack: e.stack,
                  stderr,
                };

                logger.error("error", { error });

                socket.emit("INDEXING_FAILED", {
                  version: "v1",
                  deploymentId: this.deploymentId,
                  error,
                });
              } else if (typeof e === "string") {
                logger.error("string error", { error: { message: e } });

                socket.emit("INDEXING_FAILED", {
                  version: "v1",
                  deploymentId: this.deploymentId,
                  error: {
                    name: "Error",
                    message: e,
                    stderr,
                  },
                });
              } else {
                logger.error("unknown error", { error: e });

                socket.emit("INDEXING_FAILED", {
                  version: "v1",
                  deploymentId: this.deploymentId,
                  error: {
                    name: "Error",
                    message: "Unknown error",
                    stderr,
                  },
                });
              }

              await timeout(200);
              // Use exit code 111 so we can ignore those failures in the task monitor
              process.exit(111);
            }
          }

          if (this.executing) {
            return;
          }

          await this.#readyForLazyAttempt();
        } catch (error) {
          logger.error("connection handler error", { error });
        } finally {
          const backoff = new ExponentialBackoff().type("FullJitter").maxRetries(3);
          const cancellationDelay = 20_000;

          if (this.waitForTaskReplay) {
            logger.log("replaying wait for task", { ...this.waitForTaskReplay });

<<<<<<< HEAD
            const { idempotencyKey, message, attempt } = this.waitForTaskReplay;
=======
        if (process.env.INDEX_TASKS === "true") {
          const failIndex = (
            error: InferSocketMessageSchema<
              typeof ProdWorkerToCoordinatorMessages,
              "INDEXING_FAILED"
            >["error"]
          ) => {
            socket.emit("INDEXING_FAILED", {
              version: "v1",
              deploymentId: this.deploymentId,
              error,
            });
          };

          try {
            const taskResources = await this.#initializeWorker();
>>>>>>> cd5d2ae9

            // Give the platform some time to send RESUME_AFTER_DEPENDENCY
            await timeout(cancellationDelay);

            if (!this.waitForTaskReplay) {
              logger.error("wait for task replay cancelled, discarding", {
                originalMessage: { idempotencyKey, message, attempt },
              });

              return;
            }

            if (idempotencyKey !== this.waitForTaskReplay.idempotencyKey) {
              logger.error("wait for task replay idempotency key mismatch, discarding", {
                originalMessage: { idempotencyKey, message, attempt },
                newMessage: this.waitForTaskReplay,
              });

<<<<<<< HEAD
              return;
            }

            try {
              await backoff.wait(attempt + 1);

              await this.#waitForTaskHandler(message);
            } catch (error) {
              if (error instanceof ExponentialBackoff.RetryLimitExceeded) {
                logger.error("wait for task replay retry limit exceeded", { error });
              } else {
                logger.error("wait for task replay error", { error });
              }
            }

            return;
          }

          if (this.waitForBatchReplay) {
            logger.log("replaying wait for batch", {
              ...this.waitForBatchReplay,
              cancellationDelay,
            });

            const { idempotencyKey, message, attempt } = this.waitForBatchReplay;

            // Give the platform some time to send RESUME_AFTER_DEPENDENCY
            await timeout(cancellationDelay);

            if (!this.waitForBatchReplay) {
              logger.error("wait for batch replay cancelled, discarding", {
                originalMessage: { idempotencyKey, message, attempt },
              });

              return;
            }

            if (idempotencyKey !== this.waitForBatchReplay.idempotencyKey) {
              logger.error("wait for batch replay idempotency key mismatch, discarding", {
                originalMessage: { idempotencyKey, message, attempt },
                newMessage: this.waitForBatchReplay,
              });

              return;
            }

            try {
              await backoff.wait(attempt + 1);

              await this.#waitForBatchHandler(message);
            } catch (error) {
              if (error instanceof ExponentialBackoff.RetryLimitExceeded) {
                logger.error("wait for batch replay retry limit exceeded", { error });
              } else {
                logger.error("wait for batch replay error", { error });
              }
            }

            return;
          }

          if (this.submitAttemptCompletionReplay) {
            logger.log("replaying attempt completion", {
              ...this.submitAttemptCompletionReplay,
              cancellationDelay,
            });

            const { idempotencyKey, message, attempt } = this.submitAttemptCompletionReplay;

            // Give the platform some time to send READY_FOR_RETRY
            await timeout(cancellationDelay);

            if (!this.submitAttemptCompletionReplay) {
              logger.error("attempt completion replay cancelled, discarding", {
                originalMessage: { idempotencyKey, message, attempt },
              });

              return;
            }

            if (idempotencyKey !== this.submitAttemptCompletionReplay.idempotencyKey) {
              logger.error("attempt completion replay idempotency key mismatch, discarding", {
                originalMessage: { idempotencyKey, message, attempt },
                newMessage: this.submitAttemptCompletionReplay,
=======
              failIndex({
                name: "TaskMetadataParseError",
                message: "There was an error parsing the task metadata",
                stack: JSON.stringify({ zodIssues: e.zodIssues, tasks: e.tasks }),
                stderr,
              });
            } else if (e instanceof UncaughtExceptionError) {
              const error = {
                name: e.originalError.name,
                message: e.originalError.message,
                stack: e.originalError.stack,
                stderr,
              };

              logger.error("uncaught exception", { originalError: error });

              failIndex(error);
            } else if (e instanceof Error) {
              const error = {
                name: e.name,
                message: e.message,
                stack: e.stack,
                stderr,
              };

              logger.error("error", { error });

              failIndex(error);
            } else if (typeof e === "string") {
              logger.error("string error", { error: { message: e } });

              failIndex({
                name: "Error",
                message: e,
                stderr,
              });
            } else {
              logger.error("unknown error", { error: e });

              failIndex({
                name: "Error",
                message: "Unknown error",
                stderr,
>>>>>>> cd5d2ae9
              });

              return;
            }

<<<<<<< HEAD
            try {
              await backoff.wait(attempt + 1);

              await this.#submitAttemptCompletion(
                message.execution,
                message.completion,
                idempotencyKey
              );
            } catch (error) {
              if (error instanceof ExponentialBackoff.RetryLimitExceeded) {
                logger.error("attempt completion replay retry limit exceeded", { error });
              } else {
                logger.error("attempt completion replay error", { error });
              }
            }
=======
            await setTimeout(200);

            process.exit(EXIT_CODE_ALREADY_HANDLED);
          }
        }
>>>>>>> cd5d2ae9

            return;
          }
        }
      },
      onError: async (socket, err, logger) => {
        logger.error("onError", {
          error: {
            name: err.name,
            message: err.message,
          },
        });
      },
    });

    return coordinatorConnection;
  }

  #createHttpServer() {
    const httpServer = createServer(async (req, res) => {
      logger.log(`[${req.method}]`, req.url);
      const reply = new HttpReply(res);

      try {
        const url = new URL(req.url ?? "", `http://${req.headers.host}`);

        switch (url.pathname) {
          case "/health": {
            return reply.text("ok");
          }

          case "/status": {
            return reply.json(this.#status);
          }

          case "/connect": {
            this.#coordinatorSocket.connect();

            return reply.text("Connected to coordinator");
          }

          case "/close": {
            this.#coordinatorSocket.close();

            return reply.text("Disconnected from coordinator");
          }

          case "/test": {
            await this.#coordinatorSocket.socket.timeout(10_000).emitWithAck("TEST", {
              version: "v1",
            });

            return reply.text("Received ACK from coordinator");
          }

          case "/preStop": {
            const cause = PreStopCauses.safeParse(url.searchParams.get("cause"));

            if (!cause.success) {
              logger.error("Failed to parse cause", { cause });
              return reply.text("Failed to parse cause", 400);
            }

            switch (cause.data) {
              case "terminate": {
                break;
              }
              default: {
                logger.error("Unhandled cause", { cause: cause.data });
                break;
              }
            }

            return reply.text("preStop ok");
          }

          case "/postStart": {
            const cause = PostStartCauses.safeParse(url.searchParams.get("cause"));

            if (!cause.success) {
              logger.error("Failed to parse cause", { cause });
              return reply.text("Failed to parse cause", 400);
            }

            switch (cause.data) {
              case "index": {
                break;
              }
              case "create": {
                break;
              }
              case "restore": {
                await this.#reconnectAfterPostStart();
                break;
              }
              default: {
                logger.error("Unhandled cause", { cause: cause.data });
                break;
              }
            }

            return reply.text("postStart ok");
          }

          default: {
            return reply.empty(404);
          }
        }
      } catch (error) {
        logger.error("HTTP server error", { error });
        reply.empty(500);
      }
    });

    httpServer.on("clientError", (err, socket) => {
      socket.end("HTTP/1.1 400 Bad Request\r\n\r\n");
    });

    httpServer.on("listening", () => {
      logger.log("http server listening on port", this.#httpPort);
    });

    httpServer.on("error", async (error) => {
      // @ts-expect-error
      if (error.code != "EADDRINUSE") {
        return;
      }

      logger.error(`port ${this.#httpPort} already in use, retrying with random port..`);

      this.#httpPort = getRandomPortNumber();

      await timeout(100);
      this.start();
    });

    return httpServer;
  }

  async #initializeWorker() {
    // Make an API call for the env vars
    // Don't use ApiClient again
    // Pass those into this.#backgroundWorker.initialize()
    const envVars = await this.#fetchEnvironmentVariables();

    await this.#backgroundWorker.initialize({ env: envVars });

    let packageVersion: string | undefined;

    const taskResources: Array<TaskResource> = [];

    if (!this.#backgroundWorker.tasks || this.#backgroundWorker.tasks.length === 0) {
      throw new Error(
        `Background Worker started without tasks. Searched in: ${__PROJECT_CONFIG__.triggerDirectories?.join(
          ", "
        )}`
      );
    }

    for (const task of this.#backgroundWorker.tasks) {
      taskResources.push(task);

      packageVersion = task.packageVersion;
    }

    if (!packageVersion) {
      throw new Error(`Background Worker started without package version`);
    }

    return {
      packageVersion,
      tasks: taskResources,
    };
  }

  async #fetchEnvironmentVariables(): Promise<Record<string, string>> {
    const response = await fetch(`${this.apiUrl}/api/v1/projects/${this.projectRef}/envvars`, {
      method: "GET",
      headers: {
        Authorization: `Bearer ${this.apiKey}`,
      },
    });

    if (!response.ok) {
      return {};
    }

    const data = await response.json();

    return data?.variables ?? {};
  }

  get #status() {
    return {
      executing: this.executing,
      paused: this.paused,
      completed: this.completed.size,
      nextResumeAfter: this.nextResumeAfter,
      waitForPostStart: this.waitForPostStart,
      attemptFriendlyId: this.attemptFriendlyId,
      waitForTaskReplay: this.waitForTaskReplay,
      waitForBatchReplay: this.waitForBatchReplay,
    };
  }

  #emitUnrecoverableError(name: string, message: string) {
    this.#coordinatorSocket.socket.emit("UNRECOVERABLE_ERROR", {
      version: "v1",
      error: {
        name,
        message,
      },
    });
  }

  start() {
    this.#httpServer.listen(this.#httpPort, this.host);
  }
}

const prodWorker = new ProdWorker(HTTP_SERVER_PORT);
prodWorker.start();

function gatherProcessEnv() {
  const env = {
    NODE_ENV: process.env.NODE_ENV ?? "production",
    PATH: process.env.PATH,
    USER: process.env.USER,
    SHELL: process.env.SHELL,
    LANG: process.env.LANG,
    TERM: process.env.TERM,
    NODE_PATH: process.env.NODE_PATH,
    HOME: process.env.HOME,
  };

  // Filter out undefined values
  return Object.fromEntries(Object.entries(env).filter(([key, value]) => value !== undefined));
}<|MERGE_RESOLUTION|>--- conflicted
+++ resolved
@@ -6,18 +6,15 @@
   ProdTaskRunExecution,
   ProdWorkerToCoordinatorMessages,
   TaskResource,
-<<<<<<< HEAD
+  TaskRunErrorCodes,
   TaskRunExecutionResult,
-=======
-  TaskRunErrorCodes,
->>>>>>> cd5d2ae9
   TaskRunFailedExecutionResult,
   WaitReason,
 } from "@trigger.dev/core/v3";
 import { InferSocketMessageSchema, ZodSocketConnection } from "@trigger.dev/core/v3/zodSocket";
 import { HttpReply, getRandomPortNumber } from "@trigger.dev/core-apps/http";
 import { SimpleLogger } from "@trigger.dev/core-apps/logger";
-<<<<<<< HEAD
+import { EXIT_CODE_ALREADY_HANDLED, EXIT_CODE_CHILD_NONZERO } from "@trigger.dev/core-apps/process";
 import { ExponentialBackoff } from "@trigger.dev/core-apps/backoff";
 import {
   OnWaitForBatchMessage,
@@ -27,9 +24,6 @@
 import { TaskMetadataParseError, UncaughtExceptionError } from "../common/errors";
 import { checkpointSafeTimeout, unboundedTimeout } from "@trigger.dev/core/v3/utils/timers";
 import { randomUUID } from "node:crypto";
-=======
-import { EXIT_CODE_ALREADY_HANDLED, EXIT_CODE_CHILD_NONZERO } from "@trigger.dev/core-apps/process";
->>>>>>> cd5d2ae9
 import { readFile } from "node:fs/promises";
 import { createServer } from "node:http";
 import { setTimeout as timeout } from "node:timers/promises";
@@ -694,7 +688,14 @@
 
     logger.log("completion acknowledged", { willCheckpointAndRestore, shouldExit });
 
-    await this.#prepareForRetry(willCheckpointAndRestore, shouldExit);
+    const exitCode =
+      !completion.ok &&
+      completion.error.type === "INTERNAL_ERROR" &&
+      completion.error.code === TaskRunErrorCodes.TASK_PROCESS_EXITED_WITH_NON_ZERO_CODE
+        ? EXIT_CODE_CHILD_NONZERO
+        : 0;
+
+    await this.#prepareForRetry(willCheckpointAndRestore, shouldExit, exitCode);
 
     if (willCheckpointAndRestore) {
       // We need to replay this on next connection if we don't receive READY_FOR_RETRY within a reasonable time
@@ -895,27 +896,7 @@
 
             this.completed.add(execution.attempt.id);
 
-<<<<<<< HEAD
             await this.#submitAttemptCompletion(execution, completion);
-=======
-            const { willCheckpointAndRestore, shouldExit } =
-              await this.#coordinatorSocket.socket.emitWithAck("TASK_RUN_COMPLETED", {
-                version: "v1",
-                execution,
-                completion,
-              });
-
-            logger.log("completion acknowledged", { willCheckpointAndRestore, shouldExit });
-
-            const exitCode =
-              !completion.ok &&
-              completion.error.type === "INTERNAL_ERROR" &&
-              completion.error.code === TaskRunErrorCodes.TASK_PROCESS_EXITED_WITH_NON_ZERO_CODE
-                ? EXIT_CODE_CHILD_NONZERO
-                : 0;
-
-            this.#prepareForRetry(willCheckpointAndRestore, shouldExit, exitCode);
->>>>>>> cd5d2ae9
           } catch (error) {
             logger.error("Failed to complete lazy attempt", {
               error,
@@ -999,6 +980,19 @@
           }
 
           if (process.env.INDEX_TASKS === "true") {
+            const failIndex = (
+              error: InferSocketMessageSchema<
+                typeof ProdWorkerToCoordinatorMessages,
+                "INDEXING_FAILED"
+              >["error"]
+            ) => {
+              socket.emit("INDEXING_FAILED", {
+                version: "v1",
+                deploymentId: this.deploymentId,
+                error,
+              });
+            };
+
             try {
               const taskResources = await this.#initializeWorker();
 
@@ -1027,15 +1021,11 @@
                   tasks: e.tasks,
                 });
 
-                socket.emit("INDEXING_FAILED", {
-                  version: "v1",
-                  deploymentId: this.deploymentId,
-                  error: {
-                    name: "TaskMetadataParseError",
-                    message: "There was an error parsing the task metadata",
-                    stack: JSON.stringify({ zodIssues: e.zodIssues, tasks: e.tasks }),
-                    stderr,
-                  },
+                failIndex({
+                  name: "TaskMetadataParseError",
+                  message: "There was an error parsing the task metadata",
+                  stack: JSON.stringify({ zodIssues: e.zodIssues, tasks: e.tasks }),
+                  stderr,
                 });
               } else if (e instanceof UncaughtExceptionError) {
                 const error = {
@@ -1047,11 +1037,7 @@
 
                 logger.error("uncaught exception", { originalError: error });
 
-                socket.emit("INDEXING_FAILED", {
-                  version: "v1",
-                  deploymentId: this.deploymentId,
-                  error,
-                });
+                failIndex(error);
               } else if (e instanceof Error) {
                 const error = {
                   name: e.name,
@@ -1062,40 +1048,28 @@
 
                 logger.error("error", { error });
 
-                socket.emit("INDEXING_FAILED", {
-                  version: "v1",
-                  deploymentId: this.deploymentId,
-                  error,
-                });
+                failIndex(error);
               } else if (typeof e === "string") {
                 logger.error("string error", { error: { message: e } });
 
-                socket.emit("INDEXING_FAILED", {
-                  version: "v1",
-                  deploymentId: this.deploymentId,
-                  error: {
-                    name: "Error",
-                    message: e,
-                    stderr,
-                  },
+                failIndex({
+                  name: "Error",
+                  message: e,
+                  stderr,
                 });
               } else {
                 logger.error("unknown error", { error: e });
 
-                socket.emit("INDEXING_FAILED", {
-                  version: "v1",
-                  deploymentId: this.deploymentId,
-                  error: {
-                    name: "Error",
-                    message: "Unknown error",
-                    stderr,
-                  },
+                failIndex({
+                  name: "Error",
+                  message: "Unknown error",
+                  stderr,
                 });
               }
 
-              await timeout(200);
-              // Use exit code 111 so we can ignore those failures in the task monitor
-              process.exit(111);
+              await setTimeout(200);
+
+              process.exit(EXIT_CODE_ALREADY_HANDLED);
             }
           }
 
@@ -1113,26 +1087,7 @@
           if (this.waitForTaskReplay) {
             logger.log("replaying wait for task", { ...this.waitForTaskReplay });
 
-<<<<<<< HEAD
             const { idempotencyKey, message, attempt } = this.waitForTaskReplay;
-=======
-        if (process.env.INDEX_TASKS === "true") {
-          const failIndex = (
-            error: InferSocketMessageSchema<
-              typeof ProdWorkerToCoordinatorMessages,
-              "INDEXING_FAILED"
-            >["error"]
-          ) => {
-            socket.emit("INDEXING_FAILED", {
-              version: "v1",
-              deploymentId: this.deploymentId,
-              error,
-            });
-          };
-
-          try {
-            const taskResources = await this.#initializeWorker();
->>>>>>> cd5d2ae9
 
             // Give the platform some time to send RESUME_AFTER_DEPENDENCY
             await timeout(cancellationDelay);
@@ -1151,7 +1106,6 @@
                 newMessage: this.waitForTaskReplay,
               });
 
-<<<<<<< HEAD
               return;
             }
 
@@ -1236,57 +1190,11 @@
               logger.error("attempt completion replay idempotency key mismatch, discarding", {
                 originalMessage: { idempotencyKey, message, attempt },
                 newMessage: this.submitAttemptCompletionReplay,
-=======
-              failIndex({
-                name: "TaskMetadataParseError",
-                message: "There was an error parsing the task metadata",
-                stack: JSON.stringify({ zodIssues: e.zodIssues, tasks: e.tasks }),
-                stderr,
               });
-            } else if (e instanceof UncaughtExceptionError) {
-              const error = {
-                name: e.originalError.name,
-                message: e.originalError.message,
-                stack: e.originalError.stack,
-                stderr,
-              };
-
-              logger.error("uncaught exception", { originalError: error });
-
-              failIndex(error);
-            } else if (e instanceof Error) {
-              const error = {
-                name: e.name,
-                message: e.message,
-                stack: e.stack,
-                stderr,
-              };
-
-              logger.error("error", { error });
-
-              failIndex(error);
-            } else if (typeof e === "string") {
-              logger.error("string error", { error: { message: e } });
-
-              failIndex({
-                name: "Error",
-                message: e,
-                stderr,
-              });
-            } else {
-              logger.error("unknown error", { error: e });
-
-              failIndex({
-                name: "Error",
-                message: "Unknown error",
-                stderr,
->>>>>>> cd5d2ae9
-              });
 
               return;
             }
 
-<<<<<<< HEAD
             try {
               await backoff.wait(attempt + 1);
 
@@ -1302,13 +1210,6 @@
                 logger.error("attempt completion replay error", { error });
               }
             }
-=======
-            await setTimeout(200);
-
-            process.exit(EXIT_CODE_ALREADY_HANDLED);
-          }
-        }
->>>>>>> cd5d2ae9
 
             return;
           }
