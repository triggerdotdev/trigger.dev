--- conflicted
+++ resolved
@@ -23,14 +23,11 @@
 import { isLinuxServer } from "../utilities/linux.js";
 import { VERSION } from "../version.js";
 import { env } from "std-env";
-<<<<<<< HEAD
 import { CLOUD_API_URL } from "../consts.js";
-=======
 import {
   isPersonalAccessToken,
   NotPersonalAccessTokenError,
 } from "../utilities/isPersonalAccessToken.js";
->>>>>>> 0d38ea0f
 
 export const LoginCommandOptions = CommonCommandOptions.extend({
   apiUrl: z.string(),
