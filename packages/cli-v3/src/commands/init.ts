--- conflicted
+++ resolved
@@ -506,11 +506,7 @@
           runtime: options.runtime,
           triggerDirectoriesOption: triggerDir.isCustomValue
             ? `\n  dirs: ["${triggerDir.location}"],`
-<<<<<<< HEAD
-            : `\n  dirs: ["/src/trigger"],`,
-=======
             : `\n  dirs: ["./src/trigger"],`,
->>>>>>> 798a47e8
         },
         outputPath,
         override: options.overrideConfig,
