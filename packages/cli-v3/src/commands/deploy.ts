import { intro, log, outro } from "@clack/prompts";
<<<<<<< HEAD
import { getBranch, prepareDeploymentError } from "@trigger.dev/core/v3";
=======
import { prepareDeploymentError, tryCatch } from "@trigger.dev/core/v3";
>>>>>>> b74c000f
import { InitializeDeploymentResponseBody } from "@trigger.dev/core/v3/schemas";
import { Command, Option as CommandOption } from "commander";
import { resolve } from "node:path";
import { x } from "tinyexec";
import { z } from "zod";
import { isCI } from "std-env";
import { CliApiClient } from "../apiClient.js";
import { buildWorker } from "../build/buildWorker.js";
import { resolveAlwaysExternal } from "../build/externals.js";
import {
  CommonCommandOptions,
  commonOptions,
  handleTelemetry,
  SkipLoggingError,
  wrapCommandAction,
} from "../cli/common.js";
import { loadConfig } from "../config.js";
import { buildImage } from "../deploy/buildImage.js";
import {
  checkLogsForErrors,
  checkLogsForWarnings,
  printErrors,
  printWarnings,
  saveLogs,
} from "../deploy/logs.js";
import { chalkError, cliLink, isLinksSupported, prettyError } from "../utilities/cliOutput.js";
import { loadDotEnvVars } from "../utilities/dotEnv.js";
import { printStandloneInitialBanner } from "../utilities/initialBanner.js";
import { logger } from "../utilities/logger.js";
import { getProjectClient, upsertBranch } from "../utilities/session.js";
import { getTmpDir } from "../utilities/tempDirectories.js";
import { spinner } from "../utilities/windows.js";
import { login } from "./login.js";
import { updateTriggerPackages } from "./update.js";
import { setGithubActionsOutputAndEnvVars } from "../utilities/githubActions.js";
import { isDirectory } from "../utilities/fileSystem.js";
<<<<<<< HEAD
import { createGitMeta } from "../utilities/gitMeta.js";
import { archivePreviewBranch } from "./preview.js";
=======
import { resolveLocalEnvVars } from "../utilities/localEnvVars.js";
>>>>>>> b74c000f

const DeployCommandOptions = CommonCommandOptions.extend({
  dryRun: z.boolean().default(false),
  skipSyncEnvVars: z.boolean().default(false),
  env: z.enum(["prod", "staging", "preview"]),
  branch: z.string().optional(),
  loadImage: z.boolean().default(false),
  buildPlatform: z.enum(["linux/amd64", "linux/arm64"]).default("linux/amd64"),
  namespace: z.string().optional(),
  selfHosted: z.boolean().default(false),
  registry: z.string().optional(),
  push: z.boolean().default(false),
  config: z.string().optional(),
  projectRef: z.string().optional(),
  saveLogs: z.boolean().default(false),
  skipUpdateCheck: z.boolean().default(false),
  skipPromotion: z.boolean().default(false),
  noCache: z.boolean().default(false),
  envFile: z.string().optional(),
  network: z.enum(["default", "none", "host"]).optional(),
});

type DeployCommandOptions = z.infer<typeof DeployCommandOptions>;

type Deployment = InitializeDeploymentResponseBody;

export function configureDeployCommand(program: Command) {
  return commonOptions(
    program
      .command("deploy")
      .description("Deploy your Trigger.dev v3 project to the cloud.")
      .argument("[path]", "The path to the project", ".")
      .option(
        "-e, --env <env>",
        "Deploy to a specific environment (currently only prod and staging are supported)",
        "prod"
      )
      .option(
        "-b, --branch <branch>",
        "The preview branch to deploy to when passing --env preview. If not provided, we'll detect your git branch."
      )
      .option("--skip-update-check", "Skip checking for @trigger.dev package updates")
      .option("-c, --config <config file>", "The name of the config file, found at [path]")
      .option(
        "-p, --project-ref <project ref>",
        "The project ref. Required if there is no config file. This will override the project specified in the config file."
      )
      .option(
        "--dry-run",
        "Do a dry run of the deployment. This will not actually deploy the project, but will show you what would be deployed."
      )
      .option(
        "--skip-sync-env-vars",
        "Skip syncing environment variables when using the syncEnvVars extension."
      )
      .option(
        "--env-file <env file>",
        "Path to the .env file to load into the CLI process. Defaults to .env in the project directory."
      )
      .option(
        "--skip-promotion",
        "Skip promoting the deployment to the current deployment for the environment."
      )
  )
    .addOption(
      new CommandOption(
        "--self-hosted",
        "Build and load the image using your local Docker. Use the --registry option to specify the registry to push the image to when using --self-hosted, or just use --push to push to the default registry."
      ).hideHelp()
    )
    .addOption(
      new CommandOption(
        "--no-cache",
        "Do not use the cache when building the image. This will slow down the build process but can be useful if you are experiencing issues with the cache."
      ).hideHelp()
    )
    .addOption(
      new CommandOption(
        "--push",
        "When using the --self-hosted flag, push the image to the default registry. (defaults to false when not using --registry)"
      ).hideHelp()
    )
    .addOption(
      new CommandOption(
        "--registry <registry>",
        "The registry to push the image to when using --self-hosted"
      ).hideHelp()
    )
    .addOption(
      new CommandOption(
        "--tag <tag>",
        "(Coming soon) Specify the tag to use when pushing the image to the registry"
      ).hideHelp()
    )
    .addOption(
      new CommandOption(
        "--namespace <namespace>",
        "Specify the namespace to use when pushing the image to the registry"
      ).hideHelp()
    )
    .addOption(
      new CommandOption("--load-image", "Load the built image into your local docker").hideHelp()
    )
    .addOption(
      new CommandOption(
        "--build-platform <platform>",
        "The platform to build the deployment image for"
      )
        .default("linux/amd64")
        .hideHelp()
    )
    .addOption(
      new CommandOption(
        "--save-logs",
        "If provided, will save logs even for successful builds"
      ).hideHelp()
    )
    .option("--network <mode>", "The networking mode for RUN instructions when using --self-hosted")
    .action(async (path, options) => {
      await handleTelemetry(async () => {
        await printStandloneInitialBanner(true);
        await deployCommand(path, options);
      });
    });
}

export async function deployCommand(dir: string, options: unknown) {
  return await wrapCommandAction("deployCommand", DeployCommandOptions, options, async (opts) => {
    return await _deployCommand(dir, opts);
  });
}

async function _deployCommand(dir: string, options: DeployCommandOptions) {
  intro(`Deploying project${options.skipPromotion ? " (without promotion)" : ""}`);

  if (!options.skipUpdateCheck) {
    await updateTriggerPackages(dir, { ...options }, true, true);
  }

  const cwd = process.cwd();
  const projectPath = resolve(cwd, dir);

  verifyDirectory(dir, projectPath);

  const authorization = await login({
    embedded: true,
    defaultApiUrl: options.apiUrl,
    profile: options.profile,
  });

  if (!authorization.ok) {
    if (authorization.error === "fetch failed") {
      throw new Error(
        `Failed to connect to ${authorization.auth?.apiUrl}. Are you sure it's the correct URL?`
      );
    } else {
      throw new Error(
        `You must login first. Use the \`login\` CLI command.\n\n${authorization.error}`
      );
    }
  }

  const envVars = resolveLocalEnvVars(options.envFile);

  if (envVars.TRIGGER_PROJECT_REF) {
    logger.debug("Using project ref from env", { ref: envVars.TRIGGER_PROJECT_REF });
  }

  const resolvedConfig = await loadConfig({
    cwd: projectPath,
    overrides: { project: options.projectRef ?? envVars.TRIGGER_PROJECT_REF },
    configFile: options.config,
  });

  logger.debug("Resolved config", resolvedConfig);

  const gitMeta = await createGitMeta(resolvedConfig.workspaceDir);
  logger.debug("gitMeta", gitMeta);

  const branch =
    options.env === "preview" ? getBranch({ specified: options.branch, gitMeta }) : undefined;
  if (options.env === "preview" && !branch) {
    throw new Error(
      "Didn't auto-detect preview branch, so you need to specify one. Pass --branch <branch>."
    );
  }

  if (options.env === "preview" && branch) {
    //auto-archive a branch if the PR is merged or closed
    if (gitMeta?.pullRequestState === "merged" || gitMeta?.pullRequestState === "closed") {
      log.message(`Pull request ${gitMeta?.pullRequestNumber} is ${gitMeta?.pullRequestState}.`);
      const $buildSpinner = spinner();
      $buildSpinner.start(`Archiving preview branch: "${branch}"`);
      const result = await archivePreviewBranch(authorization, branch, resolvedConfig.project);
      $buildSpinner.stop(
        result ? `Successfully archived "${branch}"` : `Failed to archive "${branch}".`
      );
      return;
    }

    logger.debug("Upserting branch", { env: options.env, branch });
    const branchEnv = await upsertBranch({
      accessToken: authorization.auth.accessToken,
      apiUrl: authorization.auth.apiUrl,
      projectRef: resolvedConfig.project,
      branch,
      gitMeta,
    });

    logger.debug("Upserted branch env", branchEnv);

    log.success(`Using preview branch "${branch}"`);

    if (!branchEnv) {
      throw new Error(`Failed to create branch "${branch}"`);
    }
  }

  const projectClient = await getProjectClient({
    accessToken: authorization.auth.accessToken,
    apiUrl: authorization.auth.apiUrl,
    projectRef: resolvedConfig.project,
    env: options.env,
    branch,
    profile: options.profile,
  });

  if (!projectClient) {
    throw new Error("Failed to get project client");
  }

  const serverEnvVars = await projectClient.client.getEnvironmentVariables(resolvedConfig.project);
  loadDotEnvVars(resolvedConfig.workingDir, options.envFile);

  const destination = getTmpDir(resolvedConfig.workingDir, "build", options.dryRun);

  const $buildSpinner = spinner();

  const forcedExternals = await resolveAlwaysExternal(projectClient.client);

  const { features } = resolvedConfig;

<<<<<<< HEAD
  const buildManifest = await buildWorker({
    target: "deploy",
    environment: options.env,
    branch,
    destination: destination.path,
    resolvedConfig,
    rewritePaths: true,
    envVars: serverEnvVars.success ? serverEnvVars.data.variables : {},
    forcedExternals,
    listener: {
      onBundleStart() {
        $buildSpinner.start("Building trigger code");
=======
  const [error, buildManifest] = await tryCatch(
    buildWorker({
      target: "deploy",
      environment: options.env,
      destination: destination.path,
      resolvedConfig,
      rewritePaths: true,
      envVars: serverEnvVars.success ? serverEnvVars.data.variables : {},
      forcedExternals,
      listener: {
        onBundleStart() {
          $buildSpinner.start("Building trigger code");
        },
        onBundleComplete(result) {
          $buildSpinner.stop("Successfully built code");

          logger.debug("Bundle result", result);
        },
>>>>>>> b74c000f
      },
    })
  );

  if (error) {
    $buildSpinner.stop("Failed to build code");
    throw error;
  }

  logger.debug("Successfully built project to", destination.path);

  if (options.dryRun) {
    logger.info(`Dry run complete. View the built project at ${destination.path}`);
    return;
  }

  const deploymentResponse = await projectClient.client.initializeDeployment({
    contentHash: buildManifest.contentHash,
    userId: authorization.userId,
    selfHosted: options.selfHosted,
    registryHost: options.registry,
    namespace: options.namespace,
    gitMeta,
    type: features.run_engine_v2 ? "MANAGED" : "V1",
  });

  if (!deploymentResponse.success) {
    throw new Error(`Failed to start deployment: ${deploymentResponse.error}`);
  }

  const deployment = deploymentResponse.data;

  // If the deployment doesn't have any externalBuildData, then we can't use the remote image builder
  // TODO: handle this and allow the user to the build and push the image themselves
  if (!deployment.externalBuildData && !options.selfHosted) {
    throw new Error(
      `Failed to start deployment, as your instance of trigger.dev does not support hosting. To deploy this project, you must use the --self-hosted flag to build and push the image yourself.`
    );
  }

  if (options.selfHosted) {
    const result = await x("docker", ["buildx", "version"]);

    if (result.exitCode !== 0) {
      logger.debug(`"docker buildx version" failed (${result.exitCode}):`, result);
      throw new Error(
        "Failed to find docker buildx. Please install it: https://github.com/docker/buildx#installing."
      );
    }
  }

  if (
    buildManifest.deploy.sync &&
    buildManifest.deploy.sync.env &&
    Object.keys(buildManifest.deploy.sync.env).length > 0
  ) {
    const numberOfEnvVars = Object.keys(buildManifest.deploy.sync.env).length;
    const vars = numberOfEnvVars === 1 ? "var" : "vars";

    if (!options.skipSyncEnvVars) {
      const $spinner = spinner();
      $spinner.start(`Syncing ${numberOfEnvVars} env ${vars} with the server`);
      const success = await syncEnvVarsWithServer(
        projectClient.client,
        resolvedConfig.project,
        options.env,
        buildManifest.deploy.sync.env
      );

      if (!success) {
        await failDeploy(
          projectClient.client,
          deployment,
          {
            name: "SyncEnvVarsError",
            message: `Failed to sync ${numberOfEnvVars} env ${vars} with the server`,
          },
          "",
          $spinner
        );
      } else {
        $spinner.stop(`Successfully synced ${numberOfEnvVars} env ${vars} with the server`);
      }
    } else {
      logger.log(
        "Skipping syncing env vars. The environment variables in your project have changed, but the --skip-sync-env-vars flag was provided."
      );
    }
  }

  const version = deployment.version;

  const rawDeploymentLink = `${authorization.dashboardUrl}/projects/v3/${resolvedConfig.project}/deployments/${deployment.shortCode}`;
  const rawTestLink = `${authorization.dashboardUrl}/projects/v3/${
    resolvedConfig.project
  }/test?environment=${options.env === "prod" ? "prod" : "stg"}`;

  const deploymentLink = cliLink("View deployment", rawDeploymentLink);
  const testLink = cliLink("Test tasks", rawTestLink);

  const $spinner = spinner();

  if (isCI) {
    log.step(`Building version ${version}\n`);
  } else {
    if (isLinksSupported) {
      $spinner.start(`Building version ${version} ${deploymentLink}`);
    } else {
      $spinner.start(`Building version ${version}`);
    }
  }

  const selfHostedRegistryHost = deployment.registryHost ?? options.registry;
  const registryHost = selfHostedRegistryHost ?? "registry.trigger.dev";

  const buildResult = await buildImage({
    selfHosted: options.selfHosted,
    buildPlatform: options.buildPlatform,
    noCache: options.noCache,
    push: options.push,
    registryHost,
    registry: options.registry,
    deploymentId: deployment.id,
    deploymentVersion: deployment.version,
    imageTag: deployment.imageTag,
    loadImage: options.loadImage,
    contentHash: deployment.contentHash,
    externalBuildId: deployment.externalBuildData?.buildId,
    externalBuildToken: deployment.externalBuildData?.buildToken,
    externalBuildProjectId: deployment.externalBuildData?.projectId,
    projectId: projectClient.id,
    projectRef: resolvedConfig.project,
    apiUrl: projectClient.client.apiURL,
    apiKey: projectClient.client.accessToken!,
    branchName: branch,
    authAccessToken: authorization.auth.accessToken,
    compilationPath: destination.path,
    buildEnvVars: buildManifest.build.env,
    network: options.network,
    onLog: (logMessage) => {
      if (isCI) {
        console.log(logMessage);
        return;
      }

      if (isLinksSupported) {
        $spinner.message(`Building version ${version} ${deploymentLink}: ${logMessage}`);
      } else {
        $spinner.message(`Building version ${version}: ${logMessage}`);
      }
    },
  });

  logger.debug("Build result", buildResult);

  const warnings = checkLogsForWarnings(buildResult.logs);

  if (!warnings.ok) {
    await failDeploy(
      projectClient.client,
      deployment,
      { name: "BuildError", message: warnings.summary },
      buildResult.logs,
      $spinner,
      warnings.warnings,
      warnings.errors
    );

    throw new SkipLoggingError("Failed to build image");
  }

  if (!buildResult.ok) {
    await failDeploy(
      projectClient.client,
      deployment,
      { name: "BuildError", message: buildResult.error },
      buildResult.logs,
      $spinner,
      warnings.warnings
    );

    throw new SkipLoggingError("Failed to build image");
  }

  const getDeploymentResponse = await projectClient.client.getDeployment(deployment.id);

  if (!getDeploymentResponse.success) {
    await failDeploy(
      projectClient.client,
      deployment,
      { name: "DeploymentError", message: getDeploymentResponse.error },
      buildResult.logs,
      $spinner
    );

    throw new SkipLoggingError("Failed to get deployment with worker");
  }

  const deploymentWithWorker = getDeploymentResponse.data;

  if (!deploymentWithWorker.worker) {
    await failDeploy(
      projectClient.client,
      deployment,
      { name: "DeploymentError", message: "Failed to get deployment with worker" },
      buildResult.logs,
      $spinner
    );

    throw new SkipLoggingError("Failed to get deployment with worker");
  }

  const imageReference = options.selfHosted
    ? `${selfHostedRegistryHost ? `${selfHostedRegistryHost}/` : ""}${buildResult.image}${
        buildResult.digest ? `@${buildResult.digest}` : ""
      }`
    : `${buildResult.image}${buildResult.digest ? `@${buildResult.digest}` : ""}`;

  if (isCI) {
    log.step(`Deploying version ${version}\n`);
  } else {
    if (isLinksSupported) {
      $spinner.message(`Deploying version ${version} ${deploymentLink}`);
    } else {
      $spinner.message(`Deploying version ${version}`);
    }
  }

  const finalizeResponse = await projectClient.client.finalizeDeployment(
    deployment.id,
    {
      imageReference,
      selfHosted: options.selfHosted,
      skipPromotion: options.skipPromotion,
    },
    (logMessage) => {
      if (isCI) {
        console.log(logMessage);
        return;
      }

      if (isLinksSupported) {
        $spinner.message(`Deploying version ${version} ${deploymentLink}: ${logMessage}`);
      } else {
        $spinner.message(`Deploying version ${version}: ${logMessage}`);
      }
    }
  );

  if (!finalizeResponse.success) {
    await failDeploy(
      projectClient.client,
      deployment,
      { name: "FinalizeError", message: finalizeResponse.error },
      buildResult.logs,
      $spinner
    );

    throw new SkipLoggingError("Failed to finalize deployment");
  }

  if (isCI) {
    log.step(`Successfully deployed version ${version}`);
  } else {
    $spinner.stop(`Successfully deployed version ${version}`);
  }

  const taskCount = deploymentWithWorker.worker?.tasks.length ?? 0;

  outro(
    `Version ${version} deployed with ${taskCount} detected task${taskCount === 1 ? "" : "s"} ${
      isLinksSupported ? `| ${deploymentLink} | ${testLink}` : ""
    }`
  );

  if (!isLinksSupported) {
    console.log("View deployment");
    console.log(rawDeploymentLink);
    console.log(); // new line
    console.log("Test tasks");
    console.log(rawTestLink);
  }

  setGithubActionsOutputAndEnvVars({
    envVars: {
      TRIGGER_DEPLOYMENT_VERSION: version,
      TRIGGER_VERSION: version,
      TRIGGER_DEPLOYMENT_SHORT_CODE: deployment.shortCode,
      TRIGGER_DEPLOYMENT_URL: `${authorization.dashboardUrl}/projects/v3/${resolvedConfig.project}/deployments/${deployment.shortCode}`,
      TRIGGER_TEST_URL: `${authorization.dashboardUrl}/projects/v3/${
        resolvedConfig.project
      }/test?environment=${options.env === "prod" ? "prod" : "stg"}`,
    },
    outputs: {
      deploymentVersion: version,
      workerVersion: version,
      deploymentShortCode: deployment.shortCode,
      deploymentUrl: `${authorization.dashboardUrl}/projects/v3/${resolvedConfig.project}/deployments/${deployment.shortCode}`,
      testUrl: `${authorization.dashboardUrl}/projects/v3/${
        resolvedConfig.project
      }/test?environment=${options.env === "prod" ? "prod" : "stg"}`,
      needsPromotion: options.skipPromotion ? "true" : "false",
    },
  });
}

export async function syncEnvVarsWithServer(
  apiClient: CliApiClient,
  projectRef: string,
  environmentSlug: string,
  envVars: Record<string, string>
) {
  const uploadResult = await apiClient.importEnvVars(projectRef, environmentSlug, {
    variables: envVars,
    override: true,
  });

  return uploadResult.success;
}

async function failDeploy(
  client: CliApiClient,
  deployment: Deployment,
  error: { name: string; message: string },
  logs: string,
  $spinner: ReturnType<typeof spinner>,
  warnings?: string[],
  errors?: string[]
) {
  $spinner.stop(`Failed to deploy project`);

  const doOutputLogs = async (prefix: string = "Error") => {
    if (logs.trim() !== "") {
      const logPath = await saveLogs(deployment.shortCode, logs);

      printWarnings(warnings);
      printErrors(errors);

      checkLogsForErrors(logs);

      outro(
        `${chalkError(`${prefix}:`)} ${
          error.message
        }. Full build logs have been saved to ${logPath}`
      );
    } else {
      outro(`${chalkError(`${prefix}:`)} ${error.message}.`);
    }
  };

  const exitCommand = (message: string) => {
    throw new SkipLoggingError(message);
  };

  const deploymentResponse = await client.getDeployment(deployment.id);

  if (!deploymentResponse.success) {
    logger.debug(`Failed to get deployment with worker: ${deploymentResponse.error}`);
  } else {
    const serverDeployment = deploymentResponse.data;

    switch (serverDeployment.status) {
      case "PENDING":
      case "DEPLOYING":
      case "BUILDING": {
        await doOutputLogs();

        await client.failDeployment(deployment.id, {
          error,
        });

        exitCommand("Failed to deploy project");

        break;
      }
      case "CANCELED": {
        await doOutputLogs("Canceled");

        exitCommand("Failed to deploy project");

        break;
      }
      case "FAILED": {
        const errorData = serverDeployment.errorData
          ? prepareDeploymentError(serverDeployment.errorData)
          : undefined;

        if (errorData) {
          prettyError(errorData.name, errorData.stack, errorData.stderr);

          if (logs.trim() !== "") {
            const logPath = await saveLogs(deployment.shortCode, logs);

            outro(`Aborting deployment. Full build logs have been saved to ${logPath}`);
          } else {
            outro(`Aborting deployment`);
          }
        } else {
          await doOutputLogs("Failed");
        }

        exitCommand("Failed to deploy project");

        break;
      }
      case "DEPLOYED": {
        await doOutputLogs("Deployed with errors");

        exitCommand("Deployed with errors");

        break;
      }
      case "TIMED_OUT": {
        await doOutputLogs("TimedOut");

        exitCommand("Timed out");

        break;
      }
    }
  }
}

export function verifyDirectory(dir: string, projectPath: string) {
  if (dir !== "." && !isDirectory(projectPath)) {
    if (dir === "staging" || dir === "prod" || dir === "preview") {
      throw new Error(`To deploy to ${dir}, you need to pass "--env ${dir}", not just "${dir}".`);
    }

    if (dir === "production") {
      throw new Error(`To deploy to production, you need to pass "--env prod", not "production".`);
    }

    if (dir === "stg") {
      throw new Error(`To deploy to staging, you need to pass "--env staging", not "stg".`);
    }

    throw new Error(`Directory "${dir}" not found at ${projectPath}`);
  }
}<|MERGE_RESOLUTION|>--- conflicted
+++ resolved
@@ -1,15 +1,11 @@
 import { intro, log, outro } from "@clack/prompts";
-<<<<<<< HEAD
-import { getBranch, prepareDeploymentError } from "@trigger.dev/core/v3";
-=======
-import { prepareDeploymentError, tryCatch } from "@trigger.dev/core/v3";
->>>>>>> b74c000f
+import { getBranch, prepareDeploymentError, tryCatch } from "@trigger.dev/core/v3";
 import { InitializeDeploymentResponseBody } from "@trigger.dev/core/v3/schemas";
 import { Command, Option as CommandOption } from "commander";
 import { resolve } from "node:path";
+import { isCI } from "std-env";
 import { x } from "tinyexec";
 import { z } from "zod";
-import { isCI } from "std-env";
 import { CliApiClient } from "../apiClient.js";
 import { buildWorker } from "../build/buildWorker.js";
 import { resolveAlwaysExternal } from "../build/externals.js";
@@ -31,21 +27,18 @@
 } from "../deploy/logs.js";
 import { chalkError, cliLink, isLinksSupported, prettyError } from "../utilities/cliOutput.js";
 import { loadDotEnvVars } from "../utilities/dotEnv.js";
+import { isDirectory } from "../utilities/fileSystem.js";
+import { setGithubActionsOutputAndEnvVars } from "../utilities/githubActions.js";
+import { createGitMeta } from "../utilities/gitMeta.js";
 import { printStandloneInitialBanner } from "../utilities/initialBanner.js";
+import { resolveLocalEnvVars } from "../utilities/localEnvVars.js";
 import { logger } from "../utilities/logger.js";
 import { getProjectClient, upsertBranch } from "../utilities/session.js";
 import { getTmpDir } from "../utilities/tempDirectories.js";
 import { spinner } from "../utilities/windows.js";
 import { login } from "./login.js";
+import { archivePreviewBranch } from "./preview.js";
 import { updateTriggerPackages } from "./update.js";
-import { setGithubActionsOutputAndEnvVars } from "../utilities/githubActions.js";
-import { isDirectory } from "../utilities/fileSystem.js";
-<<<<<<< HEAD
-import { createGitMeta } from "../utilities/gitMeta.js";
-import { archivePreviewBranch } from "./preview.js";
-=======
-import { resolveLocalEnvVars } from "../utilities/localEnvVars.js";
->>>>>>> b74c000f
 
 const DeployCommandOptions = CommonCommandOptions.extend({
   dryRun: z.boolean().default(false),
@@ -288,24 +281,11 @@
 
   const { features } = resolvedConfig;
 
-<<<<<<< HEAD
-  const buildManifest = await buildWorker({
-    target: "deploy",
-    environment: options.env,
-    branch,
-    destination: destination.path,
-    resolvedConfig,
-    rewritePaths: true,
-    envVars: serverEnvVars.success ? serverEnvVars.data.variables : {},
-    forcedExternals,
-    listener: {
-      onBundleStart() {
-        $buildSpinner.start("Building trigger code");
-=======
   const [error, buildManifest] = await tryCatch(
     buildWorker({
       target: "deploy",
       environment: options.env,
+      branch,
       destination: destination.path,
       resolvedConfig,
       rewritePaths: true,
@@ -320,7 +300,6 @@
 
           logger.debug("Bundle result", result);
         },
->>>>>>> b74c000f
       },
     })
   );
