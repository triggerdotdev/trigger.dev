import { ResolvedConfig } from "@trigger.dev/core/v3/build";
import * as esbuild from "esbuild";
import { CliApiClient } from "../apiClient.js";
import {
  BundleResult,
  bundleWorker,
  createBuildManifestFromBundle,
  getBundleResultFromBuild,
  logBuildFailure,
  logBuildWarnings,
} from "../build/bundle.js";
import {
  createBuildContext,
  notifyExtensionOnBuildComplete,
  notifyExtensionOnBuildStart,
  resolvePluginsForContext,
} from "../build/extensions.js";
import { createExternalsBuildExtension, resolveAlwaysExternal } from "../build/externals.js";
import { type DevCommandOptions } from "../commands/dev.js";
import { eventBus } from "../utilities/eventBus.js";
import { logger } from "../utilities/logger.js";
<<<<<<< HEAD
import { EphemeralDirectory, getTmpDir } from "../utilities/tempDirectories.js";
=======
import { resolveFileSources } from "../utilities/sourceFiles.js";
import { clearTmpDirs, EphemeralDirectory, getTmpDir } from "../utilities/tempDirectories.js";
import { VERSION } from "../version.js";
>>>>>>> 0d38ea0f
import { startDevOutput } from "./devOutput.js";
import { startWorkerRuntime } from "./workerRuntime.js";
import { existsSync, mkdirSync, rmSync } from "node:fs";

export type DevSessionOptions = {
  name: string | undefined;
  dashboardUrl: string;
  initialMode: "local";
  showInteractiveDevSession: boolean | undefined;
  rawConfig: ResolvedConfig;
  rawArgs: DevCommandOptions;
  client: CliApiClient;
  onErr?: (error: Error) => void;
  keepTmpFiles: boolean;
};

export type DevSessionInstance = {
  stop: () => void;
};

export async function startDevSession({
  rawConfig,
  name,
  rawArgs,
  client,
  dashboardUrl,
  keepTmpFiles,
}: DevSessionOptions): Promise<DevSessionInstance> {
  clearTmpDirs(rawConfig.workingDir);
  const destination = getTmpDir(rawConfig.workingDir, "build", keepTmpFiles);

  const runtime = await startWorkerRuntime({
    name,
    config: rawConfig,
    args: rawArgs,
    client,
    dashboardUrl,
  });

  const stopOutput = startDevOutput({
    name,
    dashboardUrl,
    config: rawConfig,
    args: rawArgs,
  });

  const alwaysExternal = await resolveAlwaysExternal(client);

  logger.debug("Starting dev session", {
    destination: destination.path,
    rawConfig,
    alwaysExternal,
  });

  const externalsExtension = createExternalsBuildExtension("dev", rawConfig, alwaysExternal);
  const buildContext = createBuildContext("dev", rawConfig);
  buildContext.prependExtension(externalsExtension);
  await notifyExtensionOnBuildStart(buildContext);
  const pluginsFromExtensions = resolvePluginsForContext(buildContext);

  async function updateBundle(bundle: BundleResult, workerDir?: EphemeralDirectory) {
    let buildManifest = await createBuildManifestFromBundle({
      bundle,
      destination: destination.path,
      resolvedConfig: rawConfig,
      workerDir: workerDir?.path,
      environment: "dev",
      target: "dev",
    });

    logger.debug("Created build manifest from bundle", { buildManifest });

    buildManifest = await notifyExtensionOnBuildComplete(buildContext, buildManifest);

    try {
      logger.debug("Updated bundle", { bundle, buildManifest });

      await runtime.initializeWorker(buildManifest, workerDir?.remove ?? (() => {}));
    } catch (error) {
      if (error instanceof Error) {
        eventBus.emit("backgroundWorkerIndexingError", buildManifest, error);
      } else {
        logger.error("Error updating bundle", { error });
      }
    }
  }

  async function updateBuild(build: esbuild.BuildResult, workerDir: EphemeralDirectory) {
    const bundle = await getBundleResultFromBuild("dev", rawConfig.workingDir, rawConfig, build);

    if (bundle) {
      await updateBundle({ ...bundle, stop: undefined }, workerDir);
    }
  }

  let bundled = false;
  const onEnd = {
    name: "on-end",
    setup(b: esbuild.PluginBuild) {
      b.onStart(() => {
        logger.debug("on-end plugin started");

        if (bundled) {
          eventBus.emit("rebuildStarted", "dev");
        }

        const outdir = b.initialOptions.outdir;
        if (outdir && existsSync(outdir)) {
          logger.debug("Removing outdir", { outdir });

          rmSync(outdir, { recursive: true, force: true });
          mkdirSync(outdir, { recursive: true });
        }
      });
      b.onEnd(async (result: esbuild.BuildResult) => {
        const errors = result.errors;
        const warnings = result.warnings;
        if (errors.length > 0) {
          logBuildFailure(errors, warnings);
          return;
        }

        if (warnings.length > 0) {
          logBuildWarnings(warnings);
        }

        if (!bundled) {
          // First bundle, no need to update bundle
          bundled = true;
        } else {
          const workerDir = getTmpDir(rawConfig.workingDir, "build", keepTmpFiles);

          await updateBuild(result, workerDir);
        }
      });
    },
  };

  async function runBundle() {
    eventBus.emit("buildStarted", "dev");

    // Use glob to find initial entryPoints
    // Use chokidar to watch for entryPoints changes (e.g. added or removed?)
    // When there is a change, update entryPoints and start a new build with watch: true
    const bundleResult = await bundleWorker({
      target: "dev",
      cwd: rawConfig.workingDir,
      destination: destination.path,
      watch: true,
      resolvedConfig: rawConfig,
      plugins: [...pluginsFromExtensions, onEnd],
      jsxFactory: rawConfig.build.jsx.factory,
      jsxFragment: rawConfig.build.jsx.fragment,
      jsxAutomatic: rawConfig.build.jsx.automatic,
    });

    await updateBundle(bundleResult);

    return bundleResult.stop;
  }

  const stopBundling = await runBundle();

  return {
    stop: () => {
      logger.debug("Stopping dev session");

      destination.remove();
      stopBundling?.().catch((error) => {});
      runtime.shutdown().catch((error) => {});
      stopOutput();
    },
  };
}<|MERGE_RESOLUTION|>--- conflicted
+++ resolved
@@ -1,5 +1,6 @@
 import { ResolvedConfig } from "@trigger.dev/core/v3/build";
 import * as esbuild from "esbuild";
+import { existsSync, mkdirSync, rmSync } from "node:fs";
 import { CliApiClient } from "../apiClient.js";
 import {
   BundleResult,
@@ -19,16 +20,9 @@
 import { type DevCommandOptions } from "../commands/dev.js";
 import { eventBus } from "../utilities/eventBus.js";
 import { logger } from "../utilities/logger.js";
-<<<<<<< HEAD
-import { EphemeralDirectory, getTmpDir } from "../utilities/tempDirectories.js";
-=======
-import { resolveFileSources } from "../utilities/sourceFiles.js";
 import { clearTmpDirs, EphemeralDirectory, getTmpDir } from "../utilities/tempDirectories.js";
-import { VERSION } from "../version.js";
->>>>>>> 0d38ea0f
 import { startDevOutput } from "./devOutput.js";
 import { startWorkerRuntime } from "./workerRuntime.js";
-import { existsSync, mkdirSync, rmSync } from "node:fs";
 
 export type DevSessionOptions = {
   name: string | undefined;
