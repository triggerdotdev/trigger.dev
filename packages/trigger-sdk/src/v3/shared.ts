import { SpanKind, SpanStatusCode } from "@opentelemetry/api";
import { SerializableJson } from "@trigger.dev/core";
import {
  accessoryAttributes,
  apiClientManager,
  ApiRequestOptions,
  conditionallyImportPacket,
  convertToolParametersToSchema,
  createErrorTaskError,
  defaultRetryOptions,
  getSchemaParseFn,
  InitOutput,
  makeIdempotencyKey,
  parsePacket,
  Queue,
  QueueOptions,
  runtime,
  SemanticInternalAttributes,
  stringifyIO,
  SubtaskUnwrapError,
  taskCatalog,
  taskContext,
  TaskRunContext,
  TaskRunExecutionResult,
  TaskRunPromise,
  TaskFromIdentifier,
<<<<<<< HEAD
  flattenIdempotencyKey,
=======
  getEnvVar,
>>>>>>> 457273e4
} from "@trigger.dev/core/v3";
import { PollOptions, runs } from "./runs.js";
import { tracer } from "./tracer.js";

import type {
  AnyRunHandle,
  AnyRunTypes,
  AnyTask,
  BatchByIdAndWaitItem,
  BatchByTaskAndWaitItem,
  BatchByIdItem,
  BatchByTaskItem,
  BatchByTaskResult,
  BatchByIdResult,
  BatchItem,
  BatchResult,
  BatchRunHandle,
  BatchRunHandleFromTypes,
  BatchTasksRunHandleFromTypes,
  BatchTriggerAndWaitItem,
  BatchTriggerOptions,
  InferRunTypes,
  inferSchemaIn,
  inferToolParameters,
  RetrieveRunResult,
  RunHandle,
  RunHandleFromTypes,
  RunHandleOutput,
  RunHandlePayload,
  RunTypes,
  SchemaParseFn,
  Task,
  TaskBatchOutputHandle,
  TaskIdentifier,
  TaskOptions,
  TaskOutput,
  TaskOutputHandle,
  TaskPayload,
  TaskRunResult,
  TaskSchema,
  TaskWithSchema,
  TaskWithSchemaOptions,
  TaskWithToolOptions,
  ToolTask,
  ToolTaskParameters,
  TriggerAndWaitOptions,
  TriggerApiRequestOptions,
  TriggerOptions,
  AnyTaskRunResult,
  BatchTriggerAndWaitOptions,
  BatchTriggerTaskV2RequestBody,
} from "@trigger.dev/core/v3";

export type {
  AnyRunHandle,
  AnyTask,
  BatchItem,
  BatchResult,
  BatchRunHandle,
  BatchTriggerOptions,
  Queue,
  RunHandle,
  RunHandleOutput,
  RunHandlePayload,
  SerializableJson,
  Task,
  TaskBatchOutputHandle,
  TaskIdentifier,
  TaskOptions,
  TaskOutput,
  TaskOutputHandle,
  TaskPayload,
  TaskRunResult,
  TriggerOptions,
  TaskFromIdentifier,
};

export { SubtaskUnwrapError, TaskRunPromise };

export type Context = TaskRunContext;

export function queue(options: { name: string } & QueueOptions): Queue {
  return options;
}

export function createTask<
  TIdentifier extends string,
  TInput = void,
  TOutput = unknown,
  TInitOutput extends InitOutput = any,
>(
  params: TaskOptions<TIdentifier, TInput, TOutput, TInitOutput>
): Task<TIdentifier, TInput, TOutput> {
  const customQueue = params.queue
    ? queue({
        name: params.queue?.name ?? `task/${params.id}`,
        ...params.queue,
      })
    : undefined;

  const task: Task<TIdentifier, TInput, TOutput> = {
    id: params.id,
    description: params.description,
    trigger: async (payload, options) => {
      const taskMetadata = taskCatalog.getTaskManifest(params.id);

      return await trigger_internal<RunTypes<TIdentifier, TInput, TOutput>>(
        taskMetadata && taskMetadata.exportName
          ? `${taskMetadata.exportName}.trigger()`
          : `trigger()`,
        params.id,
        payload,
        undefined,
        {
          queue: customQueue,
          ...options,
        }
      );
    },
    batchTrigger: async (items, options) => {
      const taskMetadata = taskCatalog.getTaskManifest(params.id);

      return await batchTrigger_internal<RunTypes<TIdentifier, TInput, TOutput>>(
        taskMetadata && taskMetadata.exportName
          ? `${taskMetadata.exportName}.batchTrigger()`
          : `batchTrigger()`,
        params.id,
        items,
        options,
        undefined,
        undefined,
        customQueue
      );
    },
    triggerAndWait: (payload, options) => {
      const taskMetadata = taskCatalog.getTaskManifest(params.id);

      return new TaskRunPromise<TIdentifier, TOutput>((resolve, reject) => {
        triggerAndWait_internal<TIdentifier, TInput, TOutput>(
          taskMetadata && taskMetadata.exportName
            ? `${taskMetadata.exportName}.triggerAndWait()`
            : `triggerAndWait()`,
          params.id,
          payload,
          undefined,
          {
            queue: customQueue,
            ...options,
          }
        )
          .then((result) => {
            resolve(result);
          })
          .catch((error) => {
            reject(error);
          });
      }, params.id);
    },
    batchTriggerAndWait: async (items, options) => {
      const taskMetadata = taskCatalog.getTaskManifest(params.id);

      return await batchTriggerAndWait_internal<TIdentifier, TInput, TOutput>(
        taskMetadata && taskMetadata.exportName
          ? `${taskMetadata.exportName}.batchTriggerAndWait()`
          : `batchTriggerAndWait()`,
        params.id,
        items,
        undefined,
        options,
        undefined,
        customQueue
      );
    },
  };

  taskCatalog.registerTaskMetadata({
    id: params.id,
    description: params.description,
    queue: params.queue,
    retry: params.retry ? { ...defaultRetryOptions, ...params.retry } : undefined,
    machine: typeof params.machine === "string" ? { preset: params.machine } : params.machine,
    maxDuration: params.maxDuration,
    fns: {
      run: params.run,
      init: params.init,
      cleanup: params.cleanup,
      middleware: params.middleware,
      handleError: params.handleError,
      onSuccess: params.onSuccess,
      onFailure: params.onFailure,
      onStart: params.onStart,
    },
  });

  // @ts-expect-error
  task[Symbol.for("trigger.dev/task")] = true;

  return task;
}

export function createToolTask<
  TIdentifier extends string,
  TParameters extends ToolTaskParameters,
  TOutput = unknown,
  TInitOutput extends InitOutput = any,
>(
  params: TaskWithToolOptions<TIdentifier, TParameters, TOutput, TInitOutput>
): ToolTask<TIdentifier, TParameters, TOutput> {
  const task = createSchemaTask({
    ...params,
    schema: convertToolParametersToSchema(params.parameters),
  });

  return {
    ...task,
    tool: {
      parameters: params.parameters,
      description: params.description,
      execute: async (args: inferToolParameters<TParameters>) => {
        return task.triggerAndWait(args).unwrap();
      },
    },
  };
}

export function createSchemaTask<
  TIdentifier extends string,
  TSchema extends TaskSchema | undefined = undefined,
  TOutput = unknown,
  TInitOutput extends InitOutput = any,
>(
  params: TaskWithSchemaOptions<TIdentifier, TSchema, TOutput, TInitOutput>
): TaskWithSchema<TIdentifier, TSchema, TOutput> {
  const customQueue = params.queue
    ? queue({
        name: params.queue?.name ?? `task/${params.id}`,
        ...params.queue,
      })
    : undefined;

  const parsePayload = params.schema
    ? getSchemaParseFn<inferSchemaIn<TSchema>>(params.schema)
    : undefined;

  const task: TaskWithSchema<TIdentifier, TSchema, TOutput> = {
    id: params.id,
    description: params.description,
    schema: params.schema,
    trigger: async (payload, options, requestOptions) => {
      const taskMetadata = taskCatalog.getTaskManifest(params.id);

      return await trigger_internal<RunTypes<TIdentifier, inferSchemaIn<TSchema>, TOutput>>(
        taskMetadata && taskMetadata.exportName
          ? `${taskMetadata.exportName}.trigger()`
          : `trigger()`,
        params.id,
        payload,
        parsePayload,
        {
          queue: customQueue,
          ...options,
        },
        requestOptions
      );
    },
    batchTrigger: async (items, options, requestOptions) => {
      const taskMetadata = taskCatalog.getTaskManifest(params.id);

      return await batchTrigger_internal<RunTypes<TIdentifier, inferSchemaIn<TSchema>, TOutput>>(
        taskMetadata && taskMetadata.exportName
          ? `${taskMetadata.exportName}.batchTrigger()`
          : `batchTrigger()`,
        params.id,
        items,
        options,
        parsePayload,
        requestOptions,
        customQueue
      );
    },
    triggerAndWait: (payload, options) => {
      const taskMetadata = taskCatalog.getTaskManifest(params.id);

      return new TaskRunPromise<TIdentifier, TOutput>((resolve, reject) => {
        triggerAndWait_internal<TIdentifier, inferSchemaIn<TSchema>, TOutput>(
          taskMetadata && taskMetadata.exportName
            ? `${taskMetadata.exportName}.triggerAndWait()`
            : `triggerAndWait()`,
          params.id,
          payload,
          parsePayload,
          {
            queue: customQueue,
            ...options,
          }
        )
          .then((result) => {
            resolve(result);
          })
          .catch((error) => {
            reject(error);
          });
      }, params.id);
    },
    batchTriggerAndWait: async (items, options) => {
      const taskMetadata = taskCatalog.getTaskManifest(params.id);

      return await batchTriggerAndWait_internal<TIdentifier, inferSchemaIn<TSchema>, TOutput>(
        taskMetadata && taskMetadata.exportName
          ? `${taskMetadata.exportName}.batchTriggerAndWait()`
          : `batchTriggerAndWait()`,
        params.id,
        items,
        parsePayload,
        options,
        undefined,
        customQueue
      );
    },
  };

  taskCatalog.registerTaskMetadata({
    id: params.id,
    description: params.description,
    queue: params.queue,
    retry: params.retry ? { ...defaultRetryOptions, ...params.retry } : undefined,
    machine: typeof params.machine === "string" ? { preset: params.machine } : params.machine,
    maxDuration: params.maxDuration,
    fns: {
      run: params.run,
      init: params.init,
      cleanup: params.cleanup,
      middleware: params.middleware,
      handleError: params.handleError,
      onSuccess: params.onSuccess,
      onFailure: params.onFailure,
      onStart: params.onStart,
      parsePayload,
    },
  });

  // @ts-expect-error
  task[Symbol.for("trigger.dev/task")] = true;

  return task;
}

/**
 * Trigger a task by its identifier with the given payload. Returns a typesafe `RunHandle`.
 *
 * @example
 *
 * ```ts
 * import { tasks, runs } from "@trigger.dev/sdk/v3";
 * import type { myTask } from "./myTasks"; // Import just the type of the task
 *
 * const handle = await tasks.trigger<typeof myTask>("my-task", { foo: "bar" }); // The id and payload are fully typesafe
 * const run = await runs.retrieve(handle);
 * console.log(run.output) // The output is also fully typed
 * ```
 *
 * @returns {RunHandle} An object with the `id` of the run. Can be used to retrieve the completed run output in a typesafe manner.
 */
export async function trigger<TTask extends AnyTask>(
  id: TaskIdentifier<TTask>,
  payload: TaskPayload<TTask>,
  options?: TriggerOptions,
  requestOptions?: TriggerApiRequestOptions
): Promise<RunHandleFromTypes<InferRunTypes<TTask>>> {
  return await trigger_internal<InferRunTypes<TTask>>(
    "tasks.trigger()",
    id,
    payload,
    undefined,
    options,
    requestOptions
  );
}

/**
 * Trigger a task with the given payload, and wait for the result. Returns the result of the task run
 * @param id - The id of the task to trigger
 * @param payload
 * @param options - Options for the task run
 * @returns TaskRunResult
 * @example
 * ```ts
 * import { tasks } from "@trigger.dev/sdk/v3";
 * const result = await tasks.triggerAndWait("my-task", { foo: "bar" });
 *
 * if (result.ok) {
 *  console.log(result.output);
 * } else {
 *  console.error(result.error);
 * }
 * ```
 */
export function triggerAndWait<TTask extends AnyTask>(
  id: TaskIdentifier<TTask>,
  payload: TaskPayload<TTask>,
  options?: TriggerAndWaitOptions,
  requestOptions?: ApiRequestOptions
): TaskRunPromise<TaskIdentifier<TTask>, TaskOutput<TTask>> {
  return new TaskRunPromise<TaskIdentifier<TTask>, TaskOutput<TTask>>((resolve, reject) => {
    triggerAndWait_internal<TaskIdentifier<TTask>, TaskPayload<TTask>, TaskOutput<TTask>>(
      "tasks.triggerAndWait()",
      id,
      payload,
      undefined,
      options,
      requestOptions
    )
      .then((result) => {
        resolve(result);
      })
      .catch((error) => {
        reject(error);
      });
  }, id);
}

/**
 * Batch trigger multiple task runs with the given payloads, and wait for the results. Returns the results of the task runs.
 * @param id - The id of the task to trigger
 * @param items
 * @returns BatchResult
 * @example
 *
 * ```ts
 * import { tasks } from "@trigger.dev/sdk/v3";
 *
 * const result = await tasks.batchTriggerAndWait("my-task", [
 *  { payload: { foo: "bar" } },
 *  { payload: { foo: "baz" } },
 * ]);
 *
 * for (const run of result.runs) {
 *  if (run.ok) {
 *    console.log(run.output);
 *  } else {
 *    console.error(run.error);
 *  }
 * }
 * ```
 */
export async function batchTriggerAndWait<TTask extends AnyTask>(
  id: TaskIdentifier<TTask>,
  items: Array<BatchItem<TaskPayload<TTask>>>,
  options?: BatchTriggerAndWaitOptions,
  requestOptions?: ApiRequestOptions
): Promise<BatchResult<TaskIdentifier<TTask>, TaskOutput<TTask>>> {
  return await batchTriggerAndWait_internal<
    TaskIdentifier<TTask>,
    TaskPayload<TTask>,
    TaskOutput<TTask>
  >("tasks.batchTriggerAndWait()", id, items, undefined, options, requestOptions);
}

/**
 * Trigger a task by its identifier with the given payload and poll until the run is completed.
 *
 * @example
 *
 * ```ts
 * import { tasks, runs } from "@trigger.dev/sdk/v3";
 * import type { myTask } from "./myTasks"; // Import just the type of the task
 *
 * const run = await tasks.triggerAndPoll<typeof myTask>("my-task", { foo: "bar" }); // The id and payload are fully typesafe
 * console.log(run.output) // The output is also fully typed
 * ```
 *
 * @returns {Run} The completed run, either successful or failed.
 */
export async function triggerAndPoll<TTask extends AnyTask>(
  id: TaskIdentifier<TTask>,
  payload: TaskPayload<TTask>,
  options?: TriggerOptions & PollOptions,
  requestOptions?: TriggerApiRequestOptions
): Promise<RetrieveRunResult<TTask>> {
  const handle = await trigger(id, payload, options, requestOptions);

  return runs.poll(handle, options, requestOptions);
}

export async function batchTrigger<TTask extends AnyTask>(
  id: TaskIdentifier<TTask>,
  items: Array<BatchItem<TaskPayload<TTask>>>,
  options?: BatchTriggerOptions,
  requestOptions?: TriggerApiRequestOptions
): Promise<BatchRunHandleFromTypes<InferRunTypes<TTask>>> {
  return await batchTrigger_internal<InferRunTypes<TTask>>(
    "tasks.batchTrigger()",
    id,
    items,
    options,
    undefined,
    requestOptions
  );
}

/**
 * Triggers multiple runs of different tasks with specified payloads and options.
 *
 * @template TTask - The type of task(s) to be triggered, extends AnyTask
 *
 * @param {Array<BatchByIdItem<InferRunTypes<TTask>>>} items - Array of task items to trigger
 * @param {BatchTriggerOptions} [options] - Optional batch-level trigger options
 * @param {TriggerApiRequestOptions} [requestOptions] - Optional API request configuration
 *
 * @returns {Promise<BatchRunHandleFromTypes<InferRunTypes<TTask>>>} A promise that resolves with the batch run handle
 * containing batch ID, cached status, idempotency info, runs, and public access token
 *
 * @example
 * ```ts
 * import { batch } from "@trigger.dev/sdk/v3";
 * import type { myTask1, myTask2 } from "~/trigger/myTasks";
 *
 * // Trigger multiple tasks with different payloads
 * const result = await batch.trigger<typeof myTask1 | typeof myTask2>([
 *   {
 *     id: "my-task-1",
 *     payload: { some: "data" },
 *     options: {
 *       queue: "default",
 *       concurrencyKey: "key",
 *       idempotencyKey: "unique-key",
 *       delay: "5m",
 *       tags: ["tag1", "tag2"]
 *     }
 *   },
 *   {
 *     id: "my-task-2",
 *     payload: { other: "data" }
 *   }
 * ]);
 * ```
 *
 * @description
 * Each task item in the array can include:
 * - `id`: The unique identifier of the task
 * - `payload`: The data to pass to the task
 * - `options`: Optional task-specific settings including:
 *   - `queue`: Specify a queue for the task
 *   - `concurrencyKey`: Control concurrent execution
 *   - `idempotencyKey`: Prevent duplicate runs
 *   - `idempotencyKeyTTL`: Time-to-live for idempotency key
 *   - `delay`: Delay before task execution
 *   - `ttl`: Time-to-live for the task
 *   - `tags`: Array of tags for the task
 *   - `maxAttempts`: Maximum retry attempts
 *   - `metadata`: Additional metadata
 *   - `maxDuration`: Maximum execution duration
 */
export async function batchTriggerById<TTask extends AnyTask>(
  items: Array<BatchByIdItem<InferRunTypes<TTask>>>,
  options?: BatchTriggerOptions,
  requestOptions?: TriggerApiRequestOptions
): Promise<BatchRunHandleFromTypes<InferRunTypes<TTask>>> {
  const apiClient = apiClientManager.clientOrThrow();

  const response = await apiClient.batchTriggerV3(
    {
      items: await Promise.all(
        items.map(async (item, index) => {
          const taskMetadata = taskCatalog.getTask(item.id);

          const parsedPayload = taskMetadata?.fns.parsePayload
            ? await taskMetadata?.fns.parsePayload(item.payload)
            : item.payload;

          const payloadPacket = await stringifyIO(parsedPayload);

          const batchItemIdempotencyKey = await makeIdempotencyKey(
            flattenIdempotencyKey([options?.idempotencyKey, `${index}`])
          );

          return {
            task: item.id,
            payload: payloadPacket.data,
            options: {
              queue: item.options?.queue,
              concurrencyKey: item.options?.concurrencyKey,
              test: taskContext.ctx?.run.isTest,
              payloadType: payloadPacket.dataType,
              delay: item.options?.delay,
              ttl: item.options?.ttl,
              tags: item.options?.tags,
              maxAttempts: item.options?.maxAttempts,
              metadata: item.options?.metadata,
              maxDuration: item.options?.maxDuration,
              idempotencyKey:
                (await makeIdempotencyKey(item.options?.idempotencyKey)) ?? batchItemIdempotencyKey,
              idempotencyKeyTTL: item.options?.idempotencyKeyTTL ?? options?.idempotencyKeyTTL,
              machine: item.options?.machine,
<<<<<<< HEAD
              priority: item.options?.priority,
=======
              lockToVersion: item.options?.version ?? getEnvVar("TRIGGER_VERSION"),
>>>>>>> 457273e4
            },
          } satisfies BatchTriggerTaskV2RequestBody["items"][0];
        })
      ),
      parentRunId: taskContext.ctx?.run.id,
    },
    {
      spanParentAsLink: true,
      processingStrategy: options?.triggerSequentially ? "sequential" : undefined,
    },
    {
      name: "batch.trigger()",
      tracer,
      icon: "trigger",
      onResponseBody(body, span) {
        if (body && typeof body === "object" && !Array.isArray(body)) {
          if ("id" in body && typeof body.id === "string") {
            span.setAttribute("batchId", body.id);
          }

          if ("runCount" in body && typeof body.runCount === "number") {
            span.setAttribute("runCount", body.runCount);
          }
        }
      },
      ...requestOptions,
    }
  );

  const handle = {
    batchId: response.id,
    runCount: response.runCount,
    publicAccessToken: response.publicAccessToken,
  };

  return handle as BatchRunHandleFromTypes<InferRunTypes<TTask>>;
}

/**
 * Triggers multiple tasks and waits for all of them to complete before returning their results.
 * This function must be called from within a task.run() context.
 *
 * @template TTask - Union type of tasks to be triggered, extends AnyTask
 *
 * @param {Array<BatchByIdAndWaitItem<InferRunTypes<TTask>>>} items - Array of task items to trigger
 * @param {TriggerApiRequestOptions} [requestOptions] - Optional API request configuration
 *
 * @returns {Promise<BatchByIdResult<TTask>>} A promise that resolves with the batch results, including
 * success/failure status and strongly-typed outputs for each task
 *
 * @throws {Error} If called outside of a task.run() context
 * @throws {Error} If no API client is configured
 *
 * @example
 * ```ts
 * import { batch, task } from "@trigger.dev/sdk/v3";
 *
 * export const parentTask = task({
 *   id: "parent-task",
 *   run: async (payload: string) => {
 *     const results = await batch.triggerAndWait<typeof childTask1 | typeof childTask2>([
 *       {
 *         id: "child-task-1",
 *         payload: { foo: "World" },
 *         options: {
 *           queue: "default",
 *           delay: "5m",
 *           tags: ["batch", "child1"]
 *         }
 *       },
 *       {
 *         id: "child-task-2",
 *         payload: { bar: 42 }
 *       }
 *     ]);
 *
 *     // Type-safe result handling
 *     for (const result of results) {
 *       if (result.ok) {
 *         switch (result.taskIdentifier) {
 *           case "child-task-1":
 *             console.log("Child task 1 output:", result.output); // string type
 *             break;
 *           case "child-task-2":
 *             console.log("Child task 2 output:", result.output); // number type
 *             break;
 *         }
 *       } else {
 *         console.error("Task failed:", result.error);
 *       }
 *     }
 *   }
 * });
 * ```
 *
 * @description
 * Each task item in the array can include:
 * - `id`: The task identifier (must match one of the tasks in the union type)
 * - `payload`: Strongly-typed payload matching the task's input type
 * - `options`: Optional task-specific settings including:
 *   - `queue`: Specify a queue for the task
 *   - `concurrencyKey`: Control concurrent execution
 *   - `delay`: Delay before task execution
 *   - `ttl`: Time-to-live for the task
 *   - `tags`: Array of tags for the task
 *   - `maxAttempts`: Maximum retry attempts
 *   - `metadata`: Additional metadata
 *   - `maxDuration`: Maximum execution duration
 *
 * The function provides full type safety for:
 * - Task IDs
 * - Payload types
 * - Return value types
 * - Error handling
 */
export async function batchTriggerByIdAndWait<TTask extends AnyTask>(
  items: Array<BatchByIdAndWaitItem<InferRunTypes<TTask>>>,
  options?: BatchTriggerAndWaitOptions,
  requestOptions?: TriggerApiRequestOptions
): Promise<BatchByIdResult<TTask>> {
  const ctx = taskContext.ctx;

  if (!ctx) {
    throw new Error("batchTriggerAndWait can only be used from inside a task.run()");
  }

  const apiClient = apiClientManager.clientOrThrow();

  return await tracer.startActiveSpan(
    "batch.triggerAndWait()",
    async (span) => {
      const response = await apiClient.batchTriggerV3(
        {
          items: await Promise.all(
            items.map(async (item, index) => {
              const taskMetadata = taskCatalog.getTask(item.id);

              const parsedPayload = taskMetadata?.fns.parsePayload
                ? await taskMetadata?.fns.parsePayload(item.payload)
                : item.payload;

              const payloadPacket = await stringifyIO(parsedPayload);

              const batchItemIdempotencyKey = await makeIdempotencyKey(
                flattenIdempotencyKey([options?.idempotencyKey, `${index}`])
              );

              return {
                task: item.id,
                payload: payloadPacket.data,
                options: {
                  lockToVersion: taskContext.worker?.version,
                  queue: item.options?.queue,
                  concurrencyKey: item.options?.concurrencyKey,
                  test: taskContext.ctx?.run.isTest,
                  payloadType: payloadPacket.dataType,
                  delay: item.options?.delay,
                  ttl: item.options?.ttl,
                  tags: item.options?.tags,
                  maxAttempts: item.options?.maxAttempts,
                  metadata: item.options?.metadata,
                  maxDuration: item.options?.maxDuration,
                  idempotencyKey:
                    (await makeIdempotencyKey(item.options?.idempotencyKey)) ??
                    batchItemIdempotencyKey,
                  idempotencyKeyTTL: item.options?.idempotencyKeyTTL ?? options?.idempotencyKeyTTL,
                  machine: item.options?.machine,
                  priority: item.options?.priority,
                },
              } satisfies BatchTriggerTaskV2RequestBody["items"][0];
            })
          ),
          parentRunId: ctx.run.id,
          resumeParentOnCompletion: true,
        },
        {
          processingStrategy: options?.triggerSequentially ? "sequential" : undefined,
        },
        requestOptions
      );

      span.setAttribute("batchId", response.id);
      span.setAttribute("runCount", response.runCount);

      const result = await runtime.waitForBatch({
        id: response.id,
        runCount: response.runCount,
        ctx,
      });

      const runs = await handleBatchTaskRunExecutionResultV2(result.items);

      return {
        id: result.id,
        runs,
      } as BatchByIdResult<TTask>;
    },
    {
      kind: SpanKind.PRODUCER,
      attributes: {
        [SemanticInternalAttributes.STYLE_ICON]: "trigger",
      },
    }
  );
}

/**
 * Triggers multiple tasks and waits for all of them to complete before returning their results.
 * This function must be called from within a task.run() context.
 *
 * @template TTask - Union type of tasks to be triggered, extends AnyTask
 *
 * @param {Array<BatchByIdAndWaitItem<InferRunTypes<TTask>>>} items - Array of task items to trigger
 * @param {TriggerApiRequestOptions} [requestOptions] - Optional API request configuration
 *
 * @returns {Promise<BatchByIdResult<TTask>>} A promise that resolves with the batch results, including
 * success/failure status and strongly-typed outputs for each task
 *
 * @throws {Error} If called outside of a task.run() context
 * @throws {Error} If no API client is configured
 *
 * @example
 * ```ts
 * import { batch, task } from "@trigger.dev/sdk/v3";
 *
 * export const parentTask = task({
 *   id: "parent-task",
 *   run: async (payload: string) => {
 *     const results = await batch.triggerAndWait<typeof childTask1 | typeof childTask2>([
 *       {
 *         id: "child-task-1",
 *         payload: { foo: "World" },
 *         options: {
 *           queue: "default",
 *           delay: "5m",
 *           tags: ["batch", "child1"]
 *         }
 *       },
 *       {
 *         id: "child-task-2",
 *         payload: { bar: 42 }
 *       }
 *     ]);
 *
 *     // Type-safe result handling
 *     for (const result of results) {
 *       if (result.ok) {
 *         switch (result.taskIdentifier) {
 *           case "child-task-1":
 *             console.log("Child task 1 output:", result.output); // string type
 *             break;
 *           case "child-task-2":
 *             console.log("Child task 2 output:", result.output); // number type
 *             break;
 *         }
 *       } else {
 *         console.error("Task failed:", result.error);
 *       }
 *     }
 *   }
 * });
 * ```
 *
 * @description
 * Each task item in the array can include:
 * - `id`: The task identifier (must match one of the tasks in the union type)
 * - `payload`: Strongly-typed payload matching the task's input type
 * - `options`: Optional task-specific settings including:
 *   - `queue`: Specify a queue for the task
 *   - `concurrencyKey`: Control concurrent execution
 *   - `delay`: Delay before task execution
 *   - `ttl`: Time-to-live for the task
 *   - `tags`: Array of tags for the task
 *   - `maxAttempts`: Maximum retry attempts
 *   - `metadata`: Additional metadata
 *   - `maxDuration`: Maximum execution duration
 *
 * The function provides full type safety for:
 * - Task IDs
 * - Payload types
 * - Return value types
 * - Error handling
 */
export async function batchTriggerTasks<TTasks extends readonly AnyTask[]>(
  items: {
    [K in keyof TTasks]: BatchByTaskItem<TTasks[K]>;
  },
  options?: BatchTriggerOptions,
  requestOptions?: TriggerApiRequestOptions
): Promise<BatchTasksRunHandleFromTypes<TTasks>> {
  const apiClient = apiClientManager.clientOrThrow();

  const response = await apiClient.batchTriggerV3(
    {
      items: await Promise.all(
        items.map(async (item, index) => {
          const taskMetadata = taskCatalog.getTask(item.task.id);

          const parsedPayload = taskMetadata?.fns.parsePayload
            ? await taskMetadata?.fns.parsePayload(item.payload)
            : item.payload;

          const payloadPacket = await stringifyIO(parsedPayload);

          const batchItemIdempotencyKey = await makeIdempotencyKey(
            flattenIdempotencyKey([options?.idempotencyKey, `${index}`])
          );

          return {
            task: item.task.id,
            payload: payloadPacket.data,
            options: {
              queue: item.options?.queue,
              concurrencyKey: item.options?.concurrencyKey,
              test: taskContext.ctx?.run.isTest,
              payloadType: payloadPacket.dataType,
              delay: item.options?.delay,
              ttl: item.options?.ttl,
              tags: item.options?.tags,
              maxAttempts: item.options?.maxAttempts,
              metadata: item.options?.metadata,
              maxDuration: item.options?.maxDuration,
              idempotencyKey:
                (await makeIdempotencyKey(item.options?.idempotencyKey)) ?? batchItemIdempotencyKey,
              idempotencyKeyTTL: item.options?.idempotencyKeyTTL ?? options?.idempotencyKeyTTL,
              machine: item.options?.machine,
<<<<<<< HEAD
              priority: item.options?.priority,
=======
              lockToVersion: item.options?.version ?? getEnvVar("TRIGGER_VERSION"),
>>>>>>> 457273e4
            },
          } satisfies BatchTriggerTaskV2RequestBody["items"][0];
        })
      ),
      parentRunId: taskContext.ctx?.run.id,
    },
    {
      spanParentAsLink: true,
      processingStrategy: options?.triggerSequentially ? "sequential" : undefined,
    },
    {
      name: "batch.triggerByTask()",
      tracer,
      icon: "trigger",
      onResponseBody(body, span) {
        if (body && typeof body === "object" && !Array.isArray(body)) {
          if ("id" in body && typeof body.id === "string") {
            span.setAttribute("batchId", body.id);
          }

          if ("runCount" in body && typeof body.runCount === "number") {
            span.setAttribute("runCount", body.runCount);
          }
        }
      },
      ...requestOptions,
    }
  );

  const handle = {
    batchId: response.id,
    runCount: response.runCount,
    publicAccessToken: response.publicAccessToken,
  };

  return handle as unknown as BatchTasksRunHandleFromTypes<TTasks>;
}

/**
 * Triggers multiple tasks and waits for all of them to complete before returning their results.
 * This function must be called from within a task.run() context.
 *
 * @template TTask - Union type of tasks to be triggered, extends AnyTask
 *
 * @param {Array<BatchByIdAndWaitItem<InferRunTypes<TTask>>>} items - Array of task items to trigger
 * @param {TriggerApiRequestOptions} [requestOptions] - Optional API request configuration
 *
 * @returns {Promise<BatchByIdResult<TTask>>} A promise that resolves with the batch results, including
 * success/failure status and strongly-typed outputs for each task
 *
 * @throws {Error} If called outside of a task.run() context
 * @throws {Error} If no API client is configured
 *
 * @example
 * ```ts
 * import { batch, task } from "@trigger.dev/sdk/v3";
 *
 * export const parentTask = task({
 *   id: "parent-task",
 *   run: async (payload: string) => {
 *     const results = await batch.triggerAndWait<typeof childTask1 | typeof childTask2>([
 *       {
 *         id: "child-task-1",
 *         payload: { foo: "World" },
 *         options: {
 *           queue: "default",
 *           delay: "5m",
 *           tags: ["batch", "child1"]
 *         }
 *       },
 *       {
 *         id: "child-task-2",
 *         payload: { bar: 42 }
 *       }
 *     ]);
 *
 *     // Type-safe result handling
 *     for (const result of results) {
 *       if (result.ok) {
 *         switch (result.taskIdentifier) {
 *           case "child-task-1":
 *             console.log("Child task 1 output:", result.output); // string type
 *             break;
 *           case "child-task-2":
 *             console.log("Child task 2 output:", result.output); // number type
 *             break;
 *         }
 *       } else {
 *         console.error("Task failed:", result.error);
 *       }
 *     }
 *   }
 * });
 * ```
 *
 * @description
 * Each task item in the array can include:
 * - `id`: The task identifier (must match one of the tasks in the union type)
 * - `payload`: Strongly-typed payload matching the task's input type
 * - `options`: Optional task-specific settings including:
 *   - `queue`: Specify a queue for the task
 *   - `concurrencyKey`: Control concurrent execution
 *   - `delay`: Delay before task execution
 *   - `ttl`: Time-to-live for the task
 *   - `tags`: Array of tags for the task
 *   - `maxAttempts`: Maximum retry attempts
 *   - `metadata`: Additional metadata
 *   - `maxDuration`: Maximum execution duration
 *
 * The function provides full type safety for:
 * - Task IDs
 * - Payload types
 * - Return value types
 * - Error handling
 */
export async function batchTriggerAndWaitTasks<TTasks extends readonly AnyTask[]>(
  items: {
    [K in keyof TTasks]: BatchByTaskAndWaitItem<TTasks[K]>;
  },
  options?: BatchTriggerAndWaitOptions,
  requestOptions?: TriggerApiRequestOptions
): Promise<BatchByTaskResult<TTasks>> {
  const ctx = taskContext.ctx;

  if (!ctx) {
    throw new Error("batchTriggerAndWait can only be used from inside a task.run()");
  }

  const apiClient = apiClientManager.clientOrThrow();

  return await tracer.startActiveSpan(
    "batch.triggerByTaskAndWait()",
    async (span) => {
      const response = await apiClient.batchTriggerV3(
        {
          items: await Promise.all(
            items.map(async (item, index) => {
              const taskMetadata = taskCatalog.getTask(item.task.id);

              const parsedPayload = taskMetadata?.fns.parsePayload
                ? await taskMetadata?.fns.parsePayload(item.payload)
                : item.payload;

              const payloadPacket = await stringifyIO(parsedPayload);

              const batchItemIdempotencyKey = await makeIdempotencyKey(
                flattenIdempotencyKey([options?.idempotencyKey, `${index}`])
              );

              return {
                task: item.task.id,
                payload: payloadPacket.data,
                options: {
                  lockToVersion: taskContext.worker?.version,
                  queue: item.options?.queue,
                  concurrencyKey: item.options?.concurrencyKey,
                  test: taskContext.ctx?.run.isTest,
                  payloadType: payloadPacket.dataType,
                  delay: item.options?.delay,
                  ttl: item.options?.ttl,
                  tags: item.options?.tags,
                  maxAttempts: item.options?.maxAttempts,
                  metadata: item.options?.metadata,
                  maxDuration: item.options?.maxDuration,
                  idempotencyKey:
                    (await makeIdempotencyKey(item.options?.idempotencyKey)) ??
                    batchItemIdempotencyKey,
                  idempotencyKeyTTL: item.options?.idempotencyKeyTTL ?? options?.idempotencyKeyTTL,
                  machine: item.options?.machine,
                  priority: item.options?.priority,
                },
              } satisfies BatchTriggerTaskV2RequestBody["items"][0];
            })
          ),
          parentRunId: ctx.run.id,
          resumeParentOnCompletion: true,
        },
        {
          processingStrategy: options?.triggerSequentially ? "sequential" : undefined,
        },
        requestOptions
      );

      span.setAttribute("batchId", response.id);
      span.setAttribute("runCount", response.runCount);

      const result = await runtime.waitForBatch({
        id: response.id,
        runCount: response.runCount,
        ctx,
      });

      const runs = await handleBatchTaskRunExecutionResultV2(result.items);

      return {
        id: result.id,
        runs,
      } as BatchByTaskResult<TTasks>;
    },
    {
      kind: SpanKind.PRODUCER,
      attributes: {
        [SemanticInternalAttributes.STYLE_ICON]: "trigger",
      },
    }
  );
}

async function trigger_internal<TRunTypes extends AnyRunTypes>(
  name: string,
  id: TRunTypes["taskIdentifier"],
  payload: TRunTypes["payload"],
  parsePayload?: SchemaParseFn<TRunTypes["payload"]>,
  options?: TriggerOptions,
  requestOptions?: TriggerApiRequestOptions
): Promise<RunHandleFromTypes<TRunTypes>> {
  const apiClient = apiClientManager.clientOrThrow();

  const parsedPayload = parsePayload ? await parsePayload(payload) : payload;

  const payloadPacket = await stringifyIO(parsedPayload);

  const handle = await apiClient.triggerTask(
    id,
    {
      payload: payloadPacket.data,
      options: {
        queue: options?.queue,
        concurrencyKey: options?.concurrencyKey,
        test: taskContext.ctx?.run.isTest,
        payloadType: payloadPacket.dataType,
        idempotencyKey: await makeIdempotencyKey(options?.idempotencyKey),
        idempotencyKeyTTL: options?.idempotencyKeyTTL,
        delay: options?.delay,
        ttl: options?.ttl,
        tags: options?.tags,
        maxAttempts: options?.maxAttempts,
        metadata: options?.metadata,
        maxDuration: options?.maxDuration,
        parentRunId: taskContext.ctx?.run.id,
        machine: options?.machine,
<<<<<<< HEAD
        priority: options?.priority,
=======
        lockToVersion: options?.version ?? getEnvVar("TRIGGER_VERSION"),
>>>>>>> 457273e4
      },
    },
    {
      spanParentAsLink: true,
    },
    {
      name,
      tracer,
      icon: "trigger",
      onResponseBody: (body, span) => {
        if (body && typeof body === "object" && !Array.isArray(body)) {
          if ("id" in body && typeof body.id === "string") {
            span.setAttribute("runId", body.id);
          }
        }
      },
      ...requestOptions,
    }
  );

  return handle as RunHandleFromTypes<TRunTypes>;
}

async function batchTrigger_internal<TRunTypes extends AnyRunTypes>(
  name: string,
  taskIdentifier: TRunTypes["taskIdentifier"],
  items: Array<BatchItem<TRunTypes["payload"]>>,
  options?: BatchTriggerOptions,
  parsePayload?: SchemaParseFn<TRunTypes["payload"]>,
  requestOptions?: TriggerApiRequestOptions,
  queue?: QueueOptions
): Promise<BatchRunHandleFromTypes<TRunTypes>> {
  const apiClient = apiClientManager.clientOrThrow();

  const ctx = taskContext.ctx;

  const response = await apiClient.batchTriggerV3(
    {
      items: await Promise.all(
        items.map(async (item, index) => {
          const parsedPayload = parsePayload ? await parsePayload(item.payload) : item.payload;

          const payloadPacket = await stringifyIO(parsedPayload);

          const batchItemIdempotencyKey = await makeIdempotencyKey(
            flattenIdempotencyKey([options?.idempotencyKey, `${index}`])
          );

          return {
            task: taskIdentifier,
            payload: payloadPacket.data,
            options: {
              queue: item.options?.queue ?? queue,
              concurrencyKey: item.options?.concurrencyKey,
              test: taskContext.ctx?.run.isTest,
              payloadType: payloadPacket.dataType,
              delay: item.options?.delay,
              ttl: item.options?.ttl,
              tags: item.options?.tags,
              maxAttempts: item.options?.maxAttempts,
              metadata: item.options?.metadata,
              maxDuration: item.options?.maxDuration,
              idempotencyKey:
                (await makeIdempotencyKey(item.options?.idempotencyKey)) ?? batchItemIdempotencyKey,
              idempotencyKeyTTL: item.options?.idempotencyKeyTTL ?? options?.idempotencyKeyTTL,
              machine: item.options?.machine,
<<<<<<< HEAD
              priority: item.options?.priority,
=======
              lockToVersion: item.options?.version ?? getEnvVar("TRIGGER_VERSION"),
>>>>>>> 457273e4
            },
          } satisfies BatchTriggerTaskV2RequestBody["items"][0];
        })
      ),
      parentRunId: ctx?.run.id,
    },
    {
      spanParentAsLink: true,
      processingStrategy: options?.triggerSequentially ? "sequential" : undefined,
    },
    {
      name,
      tracer,
      icon: "trigger",
      onResponseBody(body, span) {
        if (body && typeof body === "object" && !Array.isArray(body)) {
          if ("id" in body && typeof body.id === "string") {
            span.setAttribute("batchId", body.id);
          }

          if ("runCount" in body && Array.isArray(body.runCount)) {
            span.setAttribute("runCount", body.runCount);
          }
        }
      },
      ...requestOptions,
    }
  );

  const handle = {
    batchId: response.id,
    runCount: response.runCount,
    publicAccessToken: response.publicAccessToken,
  };

  return handle as BatchRunHandleFromTypes<TRunTypes>;
}

async function triggerAndWait_internal<TIdentifier extends string, TPayload, TOutput>(
  name: string,
  id: TIdentifier,
  payload: TPayload,
  parsePayload?: SchemaParseFn<TPayload>,
  options?: TriggerAndWaitOptions,
  requestOptions?: ApiRequestOptions
): Promise<TaskRunResult<TIdentifier, TOutput>> {
  const ctx = taskContext.ctx;

  if (!ctx) {
    throw new Error("triggerAndWait can only be used from inside a task.run()");
  }

  const apiClient = apiClientManager.clientOrThrow();

  const parsedPayload = parsePayload ? await parsePayload(payload) : payload;

  const payloadPacket = await stringifyIO(parsedPayload);

  return await tracer.startActiveSpan(
    name,
    async (span) => {
      const response = await apiClient.triggerTask(
        id,
        {
          payload: payloadPacket.data,
          options: {
            dependentAttempt: ctx.attempt.id,
            lockToVersion: taskContext.worker?.version, // Lock to current version because we're waiting for it to finish
            queue: options?.queue,
            concurrencyKey: options?.concurrencyKey,
            test: taskContext.ctx?.run.isTest,
            payloadType: payloadPacket.dataType,
            delay: options?.delay,
            ttl: options?.ttl,
            tags: options?.tags,
            maxAttempts: options?.maxAttempts,
            metadata: options?.metadata,
            maxDuration: options?.maxDuration,
            resumeParentOnCompletion: true,
            parentRunId: ctx.run.id,
            idempotencyKey: await makeIdempotencyKey(options?.idempotencyKey),
            idempotencyKeyTTL: options?.idempotencyKeyTTL,
            machine: options?.machine,
            priority: options?.priority,
          },
        },
        {},
        requestOptions
      );

      span.setAttribute("runId", response.id);

      const result = await runtime.waitForTask({
        id: response.id,
        ctx,
      });

      return await handleTaskRunExecutionResult<TIdentifier, TOutput>(result, id);
    },
    {
      kind: SpanKind.PRODUCER,
      attributes: {
        [SemanticInternalAttributes.STYLE_ICON]: "trigger",
        ...accessoryAttributes({
          items: [
            {
              text: id,
              variant: "normal",
            },
          ],
          style: "codepath",
        }),
      },
    }
  );
}

async function batchTriggerAndWait_internal<TIdentifier extends string, TPayload, TOutput>(
  name: string,
  id: TIdentifier,
  items: Array<BatchTriggerAndWaitItem<TPayload>>,
  parsePayload?: SchemaParseFn<TPayload>,
  options?: BatchTriggerAndWaitOptions,
  requestOptions?: ApiRequestOptions,
  queue?: QueueOptions
): Promise<BatchResult<TIdentifier, TOutput>> {
  const ctx = taskContext.ctx;

  if (!ctx) {
    throw new Error("batchTriggerAndWait can only be used from inside a task.run()");
  }

  const apiClient = apiClientManager.clientOrThrow();

  return await tracer.startActiveSpan(
    name,
    async (span) => {
      const response = await apiClient.batchTriggerV3(
        {
          items: await Promise.all(
            items.map(async (item, index) => {
              const parsedPayload = parsePayload ? await parsePayload(item.payload) : item.payload;

              const payloadPacket = await stringifyIO(parsedPayload);

              const batchItemIdempotencyKey = await makeIdempotencyKey(
                flattenIdempotencyKey([options?.idempotencyKey, `${index}`])
              );

              return {
                task: id,
                payload: payloadPacket.data,
                options: {
                  lockToVersion: taskContext.worker?.version,
                  queue: item.options?.queue ?? queue,
                  concurrencyKey: item.options?.concurrencyKey,
                  test: taskContext.ctx?.run.isTest,
                  payloadType: payloadPacket.dataType,
                  delay: item.options?.delay,
                  ttl: item.options?.ttl,
                  tags: item.options?.tags,
                  maxAttempts: item.options?.maxAttempts,
                  metadata: item.options?.metadata,
                  maxDuration: item.options?.maxDuration,
                  idempotencyKey:
                    (await makeIdempotencyKey(item.options?.idempotencyKey)) ??
                    batchItemIdempotencyKey,
                  idempotencyKeyTTL: item.options?.idempotencyKeyTTL ?? options?.idempotencyKeyTTL,
                  machine: item.options?.machine,
                  priority: item.options?.priority,
                },
              } satisfies BatchTriggerTaskV2RequestBody["items"][0];
            })
          ),
          resumeParentOnCompletion: true,
          parentRunId: ctx.run.id,
        },
        {
          processingStrategy: options?.triggerSequentially ? "sequential" : undefined,
        },
        requestOptions
      );

      span.setAttribute("batchId", response.id);
      span.setAttribute("runCount", response.runCount);

      const result = await runtime.waitForBatch({
        id: response.id,
        runCount: response.runCount,
        ctx,
      });

      const runs = await handleBatchTaskRunExecutionResult<TIdentifier, TOutput>(result.items, id);

      return {
        id: result.id,
        runs,
      };
    },
    {
      kind: SpanKind.PRODUCER,
      attributes: {
        [SemanticInternalAttributes.STYLE_ICON]: "trigger",
        ...accessoryAttributes({
          items: [
            {
              text: id,
              variant: "normal",
            },
          ],
          style: "codepath",
        }),
      },
    }
  );
}

async function handleBatchTaskRunExecutionResult<TIdentifier extends string, TOutput>(
  items: Array<TaskRunExecutionResult>,
  taskIdentifier: TIdentifier
): Promise<Array<TaskRunResult<TIdentifier, TOutput>>> {
  const someObjectStoreOutputs = items.some(
    (item) => item.ok && item.outputType === "application/store"
  );

  if (!someObjectStoreOutputs) {
    const results = await Promise.all(
      items.map(async (item) => {
        return await handleTaskRunExecutionResult<TIdentifier, TOutput>(item, taskIdentifier);
      })
    );

    return results;
  }

  return await tracer.startActiveSpan(
    "store.downloadPayloads",
    async (span) => {
      const results = await Promise.all(
        items.map(async (item) => {
          return await handleTaskRunExecutionResult<TIdentifier, TOutput>(item, taskIdentifier);
        })
      );

      return results;
    },
    {
      kind: SpanKind.INTERNAL,
      [SemanticInternalAttributes.STYLE_ICON]: "cloud-download",
    }
  );
}

async function handleBatchTaskRunExecutionResultV2(
  items: Array<TaskRunExecutionResult>
): Promise<Array<AnyTaskRunResult>> {
  const someObjectStoreOutputs = items.some(
    (item) => item.ok && item.outputType === "application/store"
  );

  if (!someObjectStoreOutputs) {
    const results = await Promise.all(
      items.map(async (item) => {
        return await handleTaskRunExecutionResult(item, item.taskIdentifier ?? "unknown");
      })
    );

    return results;
  }

  return await tracer.startActiveSpan(
    "store.downloadPayloads",
    async (span) => {
      const results = await Promise.all(
        items.map(async (item) => {
          return await handleTaskRunExecutionResult(item, item.taskIdentifier ?? "unknown");
        })
      );

      return results;
    },
    {
      kind: SpanKind.INTERNAL,
      [SemanticInternalAttributes.STYLE_ICON]: "cloud-download",
    }
  );
}

async function handleTaskRunExecutionResult<TIdentifier extends string = string, TOutput = any>(
  execution: TaskRunExecutionResult,
  taskIdentifier: TIdentifier
): Promise<TaskRunResult<TIdentifier, TOutput>> {
  if (execution.ok) {
    const outputPacket = { data: execution.output, dataType: execution.outputType };
    const importedPacket = await conditionallyImportPacket(outputPacket, tracer);

    return {
      ok: true,
      id: execution.id,
      taskIdentifier: (execution.taskIdentifier ?? taskIdentifier) as TIdentifier,
      output: await parsePacket(importedPacket),
    };
  } else {
    return {
      ok: false,
      id: execution.id,
      taskIdentifier: (execution.taskIdentifier ?? taskIdentifier) as TIdentifier,
      error: createErrorTaskError(execution.error),
    };
  }
}<|MERGE_RESOLUTION|>--- conflicted
+++ resolved
@@ -24,11 +24,8 @@
   TaskRunExecutionResult,
   TaskRunPromise,
   TaskFromIdentifier,
-<<<<<<< HEAD
   flattenIdempotencyKey,
-=======
   getEnvVar,
->>>>>>> 457273e4
 } from "@trigger.dev/core/v3";
 import { PollOptions, runs } from "./runs.js";
 import { tracer } from "./tracer.js";
@@ -623,11 +620,8 @@
                 (await makeIdempotencyKey(item.options?.idempotencyKey)) ?? batchItemIdempotencyKey,
               idempotencyKeyTTL: item.options?.idempotencyKeyTTL ?? options?.idempotencyKeyTTL,
               machine: item.options?.machine,
-<<<<<<< HEAD
               priority: item.options?.priority,
-=======
               lockToVersion: item.options?.version ?? getEnvVar("TRIGGER_VERSION"),
->>>>>>> 457273e4
             },
           } satisfies BatchTriggerTaskV2RequestBody["items"][0];
         })
@@ -954,11 +948,8 @@
                 (await makeIdempotencyKey(item.options?.idempotencyKey)) ?? batchItemIdempotencyKey,
               idempotencyKeyTTL: item.options?.idempotencyKeyTTL ?? options?.idempotencyKeyTTL,
               machine: item.options?.machine,
-<<<<<<< HEAD
               priority: item.options?.priority,
-=======
               lockToVersion: item.options?.version ?? getEnvVar("TRIGGER_VERSION"),
->>>>>>> 457273e4
             },
           } satisfies BatchTriggerTaskV2RequestBody["items"][0];
         })
@@ -1200,11 +1191,8 @@
         maxDuration: options?.maxDuration,
         parentRunId: taskContext.ctx?.run.id,
         machine: options?.machine,
-<<<<<<< HEAD
         priority: options?.priority,
-=======
         lockToVersion: options?.version ?? getEnvVar("TRIGGER_VERSION"),
->>>>>>> 457273e4
       },
     },
     {
@@ -1271,11 +1259,8 @@
                 (await makeIdempotencyKey(item.options?.idempotencyKey)) ?? batchItemIdempotencyKey,
               idempotencyKeyTTL: item.options?.idempotencyKeyTTL ?? options?.idempotencyKeyTTL,
               machine: item.options?.machine,
-<<<<<<< HEAD
               priority: item.options?.priority,
-=======
               lockToVersion: item.options?.version ?? getEnvVar("TRIGGER_VERSION"),
->>>>>>> 457273e4
             },
           } satisfies BatchTriggerTaskV2RequestBody["items"][0];
         })
