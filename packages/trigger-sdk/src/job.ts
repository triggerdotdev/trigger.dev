--- conflicted
+++ resolved
@@ -21,14 +21,6 @@
   TriggerInvokeType,
 } from "./types";
 import { slugifyId } from "./utils";
-<<<<<<< HEAD
-import { runLocalStorage } from "./runLocalStorage";
-import { Prettify } from "@trigger.dev/core";
-import { ConcurrencyLimit } from "./concurrencyLimit";
-import { EventTrigger } from "./triggers/eventTrigger";
-import { WebhookTrigger } from "./triggers/webhook";
-=======
->>>>>>> 37ef335b
 
 export type JobOptions<
   TTrigger extends Trigger<EventSpecification<any>>,
