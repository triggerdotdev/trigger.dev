--- conflicted
+++ resolved
@@ -1,10 +1,6 @@
 {
   "name": "@trigger.dev/sdk",
-<<<<<<< HEAD
-  "version": "4.0.0-v4-beta.2",
-=======
   "version": "4.0.0-v4-beta.3",
->>>>>>> e501113a
   "description": "trigger.dev Node.JS SDK",
   "license": "MIT",
   "publishConfig": {
@@ -56,11 +52,7 @@
     "@opentelemetry/api": "1.9.0",
     "@opentelemetry/api-logs": "0.52.1",
     "@opentelemetry/semantic-conventions": "1.25.1",
-<<<<<<< HEAD
-    "@trigger.dev/core": "workspace:4.0.0-v4-beta.2",
-=======
     "@trigger.dev/core": "workspace:4.0.0-v4-beta.3",
->>>>>>> e501113a
     "chalk": "^5.2.0",
     "cronstrue": "^2.21.0",
     "debug": "^4.3.4",
