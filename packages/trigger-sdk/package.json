--- conflicted
+++ resolved
@@ -1,10 +1,6 @@
 {
   "name": "@trigger.dev/sdk",
-<<<<<<< HEAD
-  "version": "3.0.0-beta.53",
-=======
   "version": "3.0.0-beta.55",
->>>>>>> d6297991
   "description": "trigger.dev Node.JS SDK",
   "license": "MIT",
   "publishConfig": {
@@ -41,18 +37,10 @@
     "update-version": "tsx ../../scripts/updateVersion.ts"
   },
   "dependencies": {
-<<<<<<< HEAD
-    "@opentelemetry/api": "^1.8.0",
-    "@opentelemetry/api-logs": "^0.48.0",
-    "@opentelemetry/semantic-conventions": "^1.22.0",
-    "@trigger.dev/core": "workspace:3.0.0-beta.53",
-    "@trigger.dev/core-backend": "workspace:3.0.0-beta.53",
-=======
     "@opentelemetry/api": "1.9.0",
     "@opentelemetry/api-logs": "0.52.1",
     "@opentelemetry/semantic-conventions": "1.25.1",
     "@trigger.dev/core": "workspace:3.0.0-beta.55",
->>>>>>> d6297991
     "chalk": "^5.2.0",
     "cronstrue": "^2.21.0",
     "debug": "^4.3.4",
