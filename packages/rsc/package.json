{
  "name": "@trigger.dev/rsc",
<<<<<<< HEAD
  "version": "4.0.0-v4-beta.2",
=======
  "version": "4.0.0-v4-beta.3",
>>>>>>> e501113a
  "description": "trigger.dev rsc",
  "license": "MIT",
  "publishConfig": {
    "access": "public"
  },
  "repository": {
    "type": "git",
    "url": "https://github.com/triggerdotdev/trigger.dev",
    "directory": "packages/rsc"
  },
  "type": "module",
  "files": [
    "dist"
  ],
  "tshy": {
    "selfLink": false,
    "main": true,
    "module": true,
    "project": "./tsconfig.json",
    "exports": {
      "./package.json": "./package.json",
      ".": "./src/index.ts"
    },
    "sourceDialects": [
      "@triggerdotdev/source"
    ]
  },
  "scripts": {
    "clean": "rimraf dist .tshy .tshy-build .turbo",
    "build": "tshy && pnpm run update-version",
    "dev": "tshy --watch",
    "typecheck": "tsc --noEmit",
    "update-version": "tsx ../../scripts/updateVersion.ts",
    "check-exports": "attw --pack ."
  },
  "dependencies": {
<<<<<<< HEAD
    "@trigger.dev/core": "workspace:^4.0.0-v4-beta.2",
=======
    "@trigger.dev/core": "workspace:^4.0.0-v4-beta.3",
>>>>>>> e501113a
    "mlly": "^1.7.1",
    "react": "19.0.0-rc.1",
    "react-dom": "19.0.0-rc.1"
  },
  "devDependencies": {
    "@arethetypeswrong/cli": "^0.15.4",
<<<<<<< HEAD
    "@trigger.dev/build": "workspace:^4.0.0-v4-beta.2",
=======
    "@trigger.dev/build": "workspace:^4.0.0-v4-beta.3",
>>>>>>> e501113a
    "@types/node": "^20.14.14",
    "@types/react": "*",
    "@types/react-dom": "*",
    "rimraf": "^3.0.2",
    "tshy": "^3.0.2",
    "tsx": "4.17.0"
  },
  "engines": {
    "node": ">=18.20.0"
  },
  "exports": {
    "./package.json": "./package.json",
    ".": {
      "import": {
        "@triggerdotdev/source": "./src/index.ts",
        "types": "./dist/esm/index.d.ts",
        "default": "./dist/esm/index.js"
      },
      "require": {
        "types": "./dist/commonjs/index.d.ts",
        "default": "./dist/commonjs/index.js"
      }
    }
  },
  "main": "./dist/commonjs/index.js",
  "types": "./dist/commonjs/index.d.ts",
  "module": "./dist/esm/index.js"
}<|MERGE_RESOLUTION|>--- conflicted
+++ resolved
@@ -1,10 +1,6 @@
 {
   "name": "@trigger.dev/rsc",
-<<<<<<< HEAD
-  "version": "4.0.0-v4-beta.2",
-=======
   "version": "4.0.0-v4-beta.3",
->>>>>>> e501113a
   "description": "trigger.dev rsc",
   "license": "MIT",
   "publishConfig": {
@@ -41,22 +37,14 @@
     "check-exports": "attw --pack ."
   },
   "dependencies": {
-<<<<<<< HEAD
-    "@trigger.dev/core": "workspace:^4.0.0-v4-beta.2",
-=======
     "@trigger.dev/core": "workspace:^4.0.0-v4-beta.3",
->>>>>>> e501113a
     "mlly": "^1.7.1",
     "react": "19.0.0-rc.1",
     "react-dom": "19.0.0-rc.1"
   },
   "devDependencies": {
     "@arethetypeswrong/cli": "^0.15.4",
-<<<<<<< HEAD
-    "@trigger.dev/build": "workspace:^4.0.0-v4-beta.2",
-=======
     "@trigger.dev/build": "workspace:^4.0.0-v4-beta.3",
->>>>>>> e501113a
     "@types/node": "^20.14.14",
     "@types/react": "*",
     "@types/react-dom": "*",
