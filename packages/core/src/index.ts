--- conflicted
+++ resolved
@@ -6,11 +6,7 @@
 export * from "./replacements";
 export * from "./searchParams";
 export * from "./eventFilterMatches";
-<<<<<<< HEAD
 export * from "./requestFilterMatches";
-export * from "./bloom";
-=======
->>>>>>> 330ddb33
 
 export const API_VERSIONS = {
   LAZY_LOADED_CACHED_TASKS: "2023-09-29",
