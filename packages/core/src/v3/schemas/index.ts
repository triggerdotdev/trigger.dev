--- conflicted
+++ resolved
@@ -3,8 +3,5 @@
 export * from "./resources";
 export * from "./common";
 export * from "./messages";
-<<<<<<< HEAD
 export * from "./schemas";
-=======
-export * from "./style";
->>>>>>> dd63fe6e
+export * from "./style";