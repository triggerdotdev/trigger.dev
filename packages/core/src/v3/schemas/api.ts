import { z } from "zod";
<<<<<<< HEAD
import { BackgroundWorkerMetadata, ImageDetailsMetadata } from "./resources";
=======
import { BackgroundWorkerMetadata } from "./resources";
import { QueueOptions } from "./messages";
>>>>>>> a54bdb23

export const WhoAmIResponseSchema = z.object({
  userId: z.string(),
  email: z.string().email(),
});

export type WhoAmIResponse = z.infer<typeof WhoAmIResponseSchema>;

export const GetProjectDevResponse = z.object({
  apiKey: z.string(),
  name: z.string(),
});

export type GetProjectDevResponse = z.infer<typeof GetProjectDevResponse>;

export const CreateBackgroundWorkerRequestBody = z.object({
  localOnly: z.boolean(),
  metadata: BackgroundWorkerMetadata,
});

export type CreateBackgroundWorkerRequestBody = z.infer<typeof CreateBackgroundWorkerRequestBody>;

export const CreateBackgroundWorkerResponse = z.object({
  id: z.string(),
  version: z.string(),
  contentHash: z.string(),
});

export type CreateBackgroundWorkerResponse = z.infer<typeof CreateBackgroundWorkerResponse>;

export const TriggerTaskRequestBody = z.object({
  payload: z.any(),
  context: z.any(),
  options: z
    .object({
      parentAttempt: z.string().optional(),
      lockToCurrentVersion: z.boolean().optional(),
      queue: QueueOptions.optional(),
      concurrencyKey: z.string().optional(),
    })
    .optional(),
});

export type TriggerTaskRequestBody = z.infer<typeof TriggerTaskRequestBody>;

export const TriggerTaskResponse = z.object({
  id: z.string(),
});

export type TriggerTaskResponse = z.infer<typeof TriggerTaskResponse>;

export const CreateImageDetailsRequestBody = z.object({
  metadata: ImageDetailsMetadata,
});

export type CreateImageDetailsRequestBody = z.infer<typeof CreateImageDetailsRequestBody>;

export const CreateImageDetailsResponse = z.object({
  id: z.string(),
  contentHash: z.string(),
});

export type CreateImageDetailsResponse = z.infer<typeof CreateImageDetailsResponse>;<|MERGE_RESOLUTION|>--- conflicted
+++ resolved
@@ -1,10 +1,6 @@
 import { z } from "zod";
-<<<<<<< HEAD
 import { BackgroundWorkerMetadata, ImageDetailsMetadata } from "./resources";
-=======
-import { BackgroundWorkerMetadata } from "./resources";
 import { QueueOptions } from "./messages";
->>>>>>> a54bdb23
 
 export const WhoAmIResponseSchema = z.object({
   userId: z.string(),
