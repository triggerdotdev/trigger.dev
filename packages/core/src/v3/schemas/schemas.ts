import { z } from "zod";
import { RequireKeys } from "../types/index.js";
import { MachineConfig, MachinePreset, MachinePresetName, TaskRunExecution } from "./common.js";

/*
    WARNING: Never import anything from ./messages here. If it's needed in both, put it here instead.
*/
export const EnvironmentType = z.enum(["PRODUCTION", "STAGING", "DEVELOPMENT", "PREVIEW"]);
export type EnvironmentType = z.infer<typeof EnvironmentType>;

<<<<<<< HEAD
export const RunEngineVersionSchema = z.enum(["V1", "V2"]);
=======
export const TaskRunExecutionMetric = z.object({
  name: z.string(),
  event: z.string(),
  timestamp: z.number(),
  duration: z.number(),
});

export type TaskRunExecutionMetric = z.infer<typeof TaskRunExecutionMetric>;

export const TaskRunExecutionMetrics = z.array(TaskRunExecutionMetric);

export type TaskRunExecutionMetrics = z.infer<typeof TaskRunExecutionMetrics>;
>>>>>>> 457273e4

export const TaskRunExecutionPayload = z.object({
  execution: TaskRunExecution,
  traceContext: z.record(z.unknown()),
  environment: z.record(z.string()).optional(),
  metrics: TaskRunExecutionMetrics.optional(),
});

export type TaskRunExecutionPayload = z.infer<typeof TaskRunExecutionPayload>;

// **IMPORTANT NOTE**: If you change this schema, make sure it is backwards compatible with the previous version as this also used when a worker signals to the coordinator that a TaskRun is complete.
// Strategies for not breaking backwards compatibility:
// 1. Add new fields as optional
// 2. If a field is required, add a default value
export const ProdTaskRunExecution = TaskRunExecution.extend({
  worker: z.object({
    id: z.string(),
    contentHash: z.string(),
    version: z.string(),
    type: RunEngineVersionSchema.optional(),
  }),
  machine: MachinePreset.default({ name: "small-1x", cpu: 1, memory: 1, centsPerMs: 0 }),
});

export type ProdTaskRunExecution = z.infer<typeof ProdTaskRunExecution>;

export const ProdTaskRunExecutionPayload = z.object({
  execution: ProdTaskRunExecution,
  traceContext: z.record(z.unknown()),
  environment: z.record(z.string()).optional(),
  metrics: TaskRunExecutionMetrics.optional(),
});

export type ProdTaskRunExecutionPayload = z.infer<typeof ProdTaskRunExecutionPayload>;

export const FixedWindowRateLimit = z.object({
  type: z.literal("fixed-window"),
  limit: z.number(),
  window: z.union([
    z.object({
      seconds: z.number(),
    }),
    z.object({
      minutes: z.number(),
    }),
    z.object({
      hours: z.number(),
    }),
  ]),
});

export const SlidingWindowRateLimit = z.object({
  type: z.literal("sliding-window"),
  limit: z.number(),
  window: z.union([
    z.object({
      seconds: z.number(),
    }),
    z.object({
      minutes: z.number(),
    }),
    z.object({
      hours: z.number(),
    }),
  ]),
});

export const RateLimitOptions = z.discriminatedUnion("type", [
  FixedWindowRateLimit,
  SlidingWindowRateLimit,
]);

export type RateLimitOptions = z.infer<typeof RateLimitOptions>;

export const RetryOptions = z.object({
  /** The number of attempts before giving up */
  maxAttempts: z.number().int().optional(),
  /** The exponential factor to use when calculating the next retry time.
   *
   * Each subsequent retry will be calculated as `previousTimeout * factor`
   */
  factor: z.number().optional(),
  /** The minimum time to wait before retrying */
  minTimeoutInMs: z.number().int().optional(),
  /** The maximum time to wait before retrying */
  maxTimeoutInMs: z.number().int().optional(),
  /** Randomize the timeout between retries.
   *
   * This can be useful to prevent the thundering herd problem where all retries happen at the same time.
   */
  randomize: z.boolean().optional(),

  /** If a run fails with an Out Of Memory (OOM) error and you have this set, it will retry with the machine you specify.
   * Note: it will not default to this [machine](https://trigger.dev/docs/machines) for new runs, only for failures caused by OOM errors.
   * So if you frequently have attempts failing with OOM errors, you should set the [default machine](https://trigger.dev/docs/machines) to be higher.
   */
  outOfMemory: z
    .object({
      machine: MachinePresetName.optional(),
    })
    .optional(),
});

export type RetryOptions = z.infer<typeof RetryOptions>;

export const QueueOptions = z.object({
  /** You can define a shared queue and then pass the name in to your task.
   *
   * @example
   *
   * ```ts
   * const myQueue = queue({
      name: "my-queue",
      concurrencyLimit: 1,
    });

    export const task1 = task({
      id: "task-1",
      queue: {
        name: "my-queue",
      },
      run: async (payload: { message: string }) => {
        // ...
      },
    });

    export const task2 = task({
      id: "task-2",
      queue: {
        name: "my-queue",
      },
      run: async (payload: { message: string }) => {
        // ...
      },
    });
   * ```
   */
  name: z.string().optional(),
  /** An optional property that specifies the maximum number of concurrent run executions.
   *
   * If this property is omitted, the task can potentially use up the full concurrency of an environment */
  concurrencyLimit: z.number().int().min(0).max(1000).optional().nullable(),
});

export type QueueOptions = z.infer<typeof QueueOptions>;

export const ScheduleMetadata = z.object({
  cron: z.string(),
  timezone: z.string(),
});

const taskMetadata = {
  id: z.string(),
  description: z.string().optional(),
  queue: QueueOptions.optional(),
  retry: RetryOptions.optional(),
  machine: MachineConfig.optional(),
  triggerSource: z.string().optional(),
  schedule: ScheduleMetadata.optional(),
  maxDuration: z.number().optional(),
};

export const TaskMetadata = z.object(taskMetadata);

export type TaskMetadata = z.infer<typeof TaskMetadata>;

export const TaskFile = z.object({
  entry: z.string(),
  out: z.string(),
});

export type TaskFile = z.infer<typeof TaskFile>;

const taskFileMetadata = {
  filePath: z.string(),
  exportName: z.string(),
  entryPoint: z.string(),
};

export const TaskFileMetadata = z.object(taskFileMetadata);

export type TaskFileMetadata = z.infer<typeof TaskFileMetadata>;

export const TaskManifest = z.object({
  ...taskMetadata,
  ...taskFileMetadata,
});

export type TaskManifest = z.infer<typeof TaskManifest>;

export const PostStartCauses = z.enum(["index", "create", "restore"]);
export type PostStartCauses = z.infer<typeof PostStartCauses>;

export const PreStopCauses = z.enum(["terminate"]);
export type PreStopCauses = z.infer<typeof PreStopCauses>;

const RegexSchema = z.custom<RegExp>((val) => {
  try {
    // Check to see if val is a regex
    return typeof (val as RegExp).test === "function";
  } catch {
    return false;
  }
});

export const Config = z.object({
  project: z.string(),
  triggerDirectories: z.string().array().optional(),
  triggerUrl: z.string().optional(),
  projectDir: z.string().optional(),
  tsconfigPath: z.string().optional(),
  retries: z
    .object({
      enabledInDev: z.boolean().default(true),
      default: RetryOptions.optional(),
    })
    .optional(),
  additionalPackages: z.string().array().optional(),
  additionalFiles: z.string().array().optional(),
  dependenciesToBundle: z.array(z.union([z.string(), RegexSchema])).optional(),
  logLevel: z.string().optional(),
  enableConsoleLogging: z.boolean().optional(),
  postInstall: z.string().optional(),
  extraCACerts: z.string().optional(),
});

export type Config = z.infer<typeof Config>;
export type ResolvedConfig = RequireKeys<
  Config,
  "triggerDirectories" | "triggerUrl" | "projectDir" | "tsconfigPath"
>;

export const WaitReason = z.enum(["WAIT_FOR_DURATION", "WAIT_FOR_TASK", "WAIT_FOR_BATCH"]);

export type WaitReason = z.infer<typeof WaitReason>;

export const TaskRunExecutionLazyAttemptPayload = z.object({
  runId: z.string(),
  attemptCount: z.number().optional(),
  messageId: z.string(),
  isTest: z.boolean(),
  traceContext: z.record(z.unknown()),
  environment: z.record(z.string()).optional(),
  metrics: TaskRunExecutionMetrics.optional(),
});

export type TaskRunExecutionLazyAttemptPayload = z.infer<typeof TaskRunExecutionLazyAttemptPayload>;

export const ManualCheckpointMetadata = z.object({
  /** NOT a friendly ID */
  attemptId: z.string(),
  previousRunStatus: z.string(),
  previousAttemptStatus: z.string(),
});

<<<<<<< HEAD
export type TaskRunExecutionLazyAttemptPayload = z.infer<typeof TaskRunExecutionLazyAttemptPayload>;

export const RuntimeWait = z.discriminatedUnion("type", [
  z.object({
    type: z.literal("DATETIME"),
    id: z.string(),
    date: z.coerce.date(),
  }),
  z.object({
    type: z.literal("MANUAL"),
    id: z.string(),
  }),
]);

export type RuntimeWait = z.infer<typeof RuntimeWait>;
=======
export type ManualCheckpointMetadata = z.infer<typeof ManualCheckpointMetadata>;
>>>>>>> 457273e4
<|MERGE_RESOLUTION|>--- conflicted
+++ resolved
@@ -8,9 +8,8 @@
 export const EnvironmentType = z.enum(["PRODUCTION", "STAGING", "DEVELOPMENT", "PREVIEW"]);
 export type EnvironmentType = z.infer<typeof EnvironmentType>;
 
-<<<<<<< HEAD
 export const RunEngineVersionSchema = z.enum(["V1", "V2"]);
-=======
+
 export const TaskRunExecutionMetric = z.object({
   name: z.string(),
   event: z.string(),
@@ -23,7 +22,6 @@
 export const TaskRunExecutionMetrics = z.array(TaskRunExecutionMetric);
 
 export type TaskRunExecutionMetrics = z.infer<typeof TaskRunExecutionMetrics>;
->>>>>>> 457273e4
 
 export const TaskRunExecutionPayload = z.object({
   execution: TaskRunExecution,
@@ -272,16 +270,6 @@
 
 export type TaskRunExecutionLazyAttemptPayload = z.infer<typeof TaskRunExecutionLazyAttemptPayload>;
 
-export const ManualCheckpointMetadata = z.object({
-  /** NOT a friendly ID */
-  attemptId: z.string(),
-  previousRunStatus: z.string(),
-  previousAttemptStatus: z.string(),
-});
-
-<<<<<<< HEAD
-export type TaskRunExecutionLazyAttemptPayload = z.infer<typeof TaskRunExecutionLazyAttemptPayload>;
-
 export const RuntimeWait = z.discriminatedUnion("type", [
   z.object({
     type: z.literal("DATETIME"),
@@ -295,6 +283,12 @@
 ]);
 
 export type RuntimeWait = z.infer<typeof RuntimeWait>;
-=======
-export type ManualCheckpointMetadata = z.infer<typeof ManualCheckpointMetadata>;
->>>>>>> 457273e4
+
+export const ManualCheckpointMetadata = z.object({
+  /** NOT a friendly ID */
+  attemptId: z.string(),
+  previousRunStatus: z.string(),
+  previousAttemptStatus: z.string(),
+});
+
+export type ManualCheckpointMetadata = z.infer<typeof ManualCheckpointMetadata>;