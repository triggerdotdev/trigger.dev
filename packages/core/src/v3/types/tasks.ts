import { SerializableJson } from "../../schemas/json.js";
import { TriggerApiRequestOptions } from "../apiClient/index.js";
import { RunTags } from "../schemas/api.js";
import {
  MachineCpu,
  MachineMemory,
  MachinePresetName,
  RetryOptions,
  TaskMetadata,
  TaskRunContext,
} from "../schemas/index.js";
import { QueueOptions } from "../schemas/schemas.js";
import { IdempotencyKey } from "./idempotencyKeys.js";
import { AnySchemaParseFn, inferSchemaIn, inferSchemaOut, Schema } from "./schemas.js";
import { Prettify } from "./utils.js";
import { inferToolParameters, ToolTaskParameters } from "./tools.js";

type RequireOne<T, K extends keyof T> = {
  [X in Exclude<keyof T, K>]?: T[X];
} & {
  [P in K]-?: T[P];
};

export type Queue = RequireOne<QueueOptions, "name">;
export type TaskSchema = Schema;
export type { inferSchemaIn } from "./schemas.js";

type TaskRunConcurrencyOptions = Queue;

export class SubtaskUnwrapError extends Error {
  public readonly taskId: string;
  public readonly runId: string;
  public readonly cause?: unknown;

  constructor(taskId: string, runId: string, subtaskError: unknown) {
    if (subtaskError instanceof Error) {
      super(`Error in ${taskId}: ${subtaskError.message}`);
      this.cause = subtaskError;
      this.name = "SubtaskUnwrapError";
    } else {
      super(`Error in ${taskId}`);
      this.name = "SubtaskUnwrapError";
      this.cause = subtaskError;
    }

    this.taskId = taskId;
    this.runId = runId;
  }
}

export class TaskRunPromise<TIdentifier extends string, TOutput> extends Promise<
  TaskRunResult<TIdentifier, TOutput>
> {
  constructor(
    executor: (
      resolve: (
        value:
          | TaskRunResult<TIdentifier, TOutput>
          | PromiseLike<TaskRunResult<TIdentifier, TOutput>>
      ) => void,
      reject: (reason?: any) => void
    ) => void,
    private readonly taskId: TIdentifier
  ) {
    super(executor);
  }

  unwrap(): Promise<TOutput> {
    return this.then((result) => {
      if (result.ok) {
        return result.output;
      } else {
        throw new SubtaskUnwrapError(this.taskId, result.id, result.error);
      }
    });
  }
}

export type InitOutput = Record<string, any> | void | undefined;

export type RunFnParams<TInitOutput extends InitOutput> = Prettify<{
  /** Metadata about the task, run, attempt, queue, environment, organization, project and batch.  */
  ctx: Context;
  /** If you use the `init` function, this will be whatever you returned. */
  init?: TInitOutput;
  /** Abort signal that is aborted when a task run exceeds it's maxDuration. Can be used to automatically cancel downstream requests */
  signal?: AbortSignal;
}>;

export type MiddlewareFnParams = Prettify<{
  ctx: Context;
  next: () => Promise<void>;
  /** Abort signal that is aborted when a task run exceeds it's maxDuration. Can be used to automatically cancel downstream requests */
  signal?: AbortSignal;
}>;

export type InitFnParams = Prettify<{
  ctx: Context;
  /** Abort signal that is aborted when a task run exceeds it's maxDuration. Can be used to automatically cancel downstream requests */
  signal?: AbortSignal;
}>;

export type StartFnParams = Prettify<{
  ctx: Context;
  /** Abort signal that is aborted when a task run exceeds it's maxDuration. Can be used to automatically cancel downstream requests */
  signal?: AbortSignal;
}>;

export type Context = TaskRunContext;

export type SuccessFnParams<TInitOutput extends InitOutput> = RunFnParams<TInitOutput>;

export type FailureFnParams<TInitOutput extends InitOutput> = RunFnParams<TInitOutput>;

export type HandleErrorFnParams<TInitOutput extends InitOutput> = RunFnParams<TInitOutput> &
  Prettify<{
    retry?: RetryOptions;
    retryAt?: Date;
    retryDelayInMs?: number;
  }>;

export type HandleErrorModificationOptions = {
  skipRetrying?: boolean | undefined;
  retryAt?: Date | undefined;
  retryDelayInMs?: number | undefined;
  retry?: RetryOptions | undefined;
  error?: unknown;
};

export type HandleErrorResult =
  | undefined
  | void
  | HandleErrorModificationOptions
  | Promise<undefined | void | HandleErrorModificationOptions>;

export type HandleErrorArgs = {
  ctx: Context;
  init: unknown;
  retry?: RetryOptions;
  retryAt?: Date;
  retryDelayInMs?: number;
  /** Abort signal that is aborted when a task run exceeds it's maxDuration. Can be used to automatically cancel downstream requests */
  signal?: AbortSignal;
};

export type HandleErrorFunction = (
  payload: any,
  error: unknown,
  params: HandleErrorArgs
) => HandleErrorResult;

type CommonTaskOptions<
  TIdentifier extends string,
  TPayload = void,
  TOutput = unknown,
  TInitOutput extends InitOutput = any,
> = {
  /** An id for your task. This must be unique inside your project and not change between versions.  */
  id: TIdentifier;

  description?: string;

  /** The retry settings when an uncaught error is thrown.
       *
       * If omitted it will use the values in your `trigger.config.ts` file.
       *
       * @example
       *
       * ```
       * export const taskWithRetries = task({
          id: "task-with-retries",
          retry: {
            maxAttempts: 10,
            factor: 1.8,
            minTimeoutInMs: 500,
            maxTimeoutInMs: 30_000,
            randomize: false,
          },
          run: async ({ payload, ctx }) => {
            //...
          },
        });
      * ```
      * */
  retry?: RetryOptions;

  /** Used to configure what should happen when more than one run is triggered at the same time.
   *
   * @example
   * one at a time execution
   *
   * ```ts
   * export const oneAtATime = task({
      id: "one-at-a-time",
      queue: {
        concurrencyLimit: 1,
      },
      run: async ({ payload, ctx }) => {
        //...
      },
    });
   * ```
   */
  queue?: QueueOptions;
  /** Configure the spec of the [machine](https://trigger.dev/docs/machines) you want your task to run on.
   *
   * @example
   *
   * ```ts
   * export const heavyTask = task({
      id: "heavy-task",
      machine: "medium-1x",
      run: async ({ payload, ctx }) => {
        //...
      },
    });
   * ```
  */
  machine?:
    | {
        /** vCPUs. The default is 0.5.
         *
         * Possible values:
         * - 0.25
         * - 0.5
         * - 1
         * - 2
         * - 4
         * @deprecated use preset instead
         */
        cpu?: MachineCpu;
        /** In GBs of RAM. The default is 1.
         *
         * Possible values:
         * - 0.25
         * - 0.5
         * - 1
         * - 2
         * - 4
         * - 8
         * * @deprecated use preset instead
         */
        memory?: MachineMemory;

        /** Preset to use for the machine. Defaults to small-1x */
        preset?: MachinePresetName;
      }
    | MachinePresetName;

  /**
   * The maximum duration in compute-time seconds that a task run is allowed to run. If the task run exceeds this duration, it will be stopped.
   *
   * Minimum value is 5 seconds
   */
  maxDuration?: number;

  /** This gets called when a task is triggered. It's where you put the code you want to execute.
   *
   * @param payload - The payload that is passed to your task when it's triggered. This must be JSON serializable.
   * @param params - Metadata about the run.
   */
  run: (payload: TPayload, params: RunFnParams<TInitOutput>) => Promise<TOutput>;

  /**
   * init is called before the run function is called. It's useful for setting up any global state.
   */
  init?: (payload: TPayload, params: InitFnParams) => Promise<TInitOutput>;

  /**
   * cleanup is called after the run function has completed.
   */
  cleanup?: (payload: TPayload, params: RunFnParams<TInitOutput>) => Promise<void>;

  /**
   * handleError is called when the run function throws an error. It can be used to modify the error or return new retry options.
   */
  handleError?: (
    payload: TPayload,
    error: unknown,
    params: HandleErrorFnParams<TInitOutput>
  ) => HandleErrorResult;

  /**
   * middleware allows you to run code "around" the run function. This can be useful for logging, metrics, or other cross-cutting concerns.
   *
   * When writing middleware, you should always call `next()` to continue the execution of the task:
   *
   * ```ts
   * export const middlewareTask = task({
   *  id: "middleware-task",
   *  middleware: async (payload, { ctx, next }) => {
   *   console.log("Before run");
   *   await next();
   *   console.log("After run");
   *  },
   *  run: async (payload, { ctx }) => {}
   * });
   * ```
   */
  middleware?: (payload: TPayload, params: MiddlewareFnParams) => Promise<void>;

  /**
   * onStart is called the first time a task is executed in a run (not before every retry)
   */
  onStart?: (payload: TPayload, params: StartFnParams) => Promise<void>;

  /**
   * onSuccess is called after the run function has successfully completed.
   */
  onSuccess?: (
    payload: TPayload,
    output: TOutput,
    params: SuccessFnParams<TInitOutput>
  ) => Promise<void>;

  /**
   * onFailure is called after a task run has failed (meaning the run function threw an error and won't be retried anymore)
   */
  onFailure?: (
    payload: TPayload,
    error: unknown,
    params: FailureFnParams<TInitOutput>
  ) => Promise<void>;
};

export type TaskOptions<
  TIdentifier extends string,
  TPayload = void,
  TOutput = unknown,
  TInitOutput extends InitOutput = any,
> = CommonTaskOptions<TIdentifier, TPayload, TOutput, TInitOutput>;

export type TaskWithSchemaOptions<
  TIdentifier extends string,
  TSchema extends TaskSchema | undefined = undefined,
  TOutput = unknown,
  TInitOutput extends InitOutput = any,
> = CommonTaskOptions<TIdentifier, inferSchemaOut<TSchema>, TOutput, TInitOutput> & {
  schema?: TSchema;
};

export type TaskWithToolOptions<
  TIdentifier extends string,
  TParameters extends ToolTaskParameters,
  TOutput = unknown,
  TInitOutput extends InitOutput = any,
> = CommonTaskOptions<TIdentifier, inferToolParameters<TParameters>, TOutput, TInitOutput> & {
  parameters: TParameters;
};

declare const __output: unique symbol;
declare const __payload: unique symbol;
type BrandRun<P, O> = { [__output]: O; [__payload]: P };
export type BrandedRun<T, P, O> = T & BrandRun<O, P>;

export type RunHandle<TTaskIdentifier extends string, TPayload, TOutput> = BrandedRun<
  {
    id: string;
    /**
     * An auto-generated JWT that can be used to access the run
     */
    publicAccessToken: string;
    taskIdentifier: TTaskIdentifier;
  },
  TPayload,
  TOutput
>;

export type AnyRunHandle = RunHandle<string, any, any>;

export type BatchedRunHandle<TTaskIdentifier extends string, TPayload, TOutput> = BrandedRun<
  {
    id: string;
    taskIdentifier: TTaskIdentifier;
    isCached: boolean;
    idempotencyKey?: string;
  },
  TPayload,
  TOutput
>;

export type AnyBatchedRunHandle = BatchedRunHandle<string, any, any>;

/**
 * A BatchRunHandle can be used to retrieve the runs of a batch trigger in a typesafe manner.
 */
export type BatchRunHandle<TTaskIdentifier extends string, TPayload, TOutput> = BrandedRun<
  {
    batchId: string;
    runCount: number;
    publicAccessToken: string;
  },
  TOutput,
  TPayload
>;

export type RunHandleOutput<TRunHandle> = TRunHandle extends RunHandle<string, any, infer TOutput>
  ? TOutput
  : never;

export type RunHandlePayload<TRunHandle> = TRunHandle extends RunHandle<string, infer TPayload, any>
  ? TPayload
  : never;

export type RunHandleTaskIdentifier<TRunHandle> = TRunHandle extends RunHandle<
  infer TTaskIdentifier,
  any,
  any
>
  ? TTaskIdentifier
  : never;

export type TaskRunResult<TIdentifier extends string, TOutput = any> =
  | {
      ok: true;
      id: string;
      taskIdentifier: TIdentifier;
      output: TOutput;
    }
  | {
      ok: false;
      id: string;
      taskIdentifier: TIdentifier;
      error: unknown;
    };

export type AnyTaskRunResult = TaskRunResult<string, any>;

export type TaskRunResultFromTask<TTask extends AnyTask> = TTask extends Task<
  infer TIdentifier,
  any,
  infer TOutput
>
  ? TaskRunResult<TIdentifier, TOutput>
  : never;

export type BatchResult<TIdentifier extends string, TOutput = any> = {
  id: string;
  runs: TaskRunResult<TIdentifier, TOutput>[];
};

export type BatchByIdResult<TTask extends AnyTask> = {
  id: string;
  runs: Array<TaskRunResultFromTask<TTask>>;
};

export type BatchByTaskResult<TTasks extends readonly AnyTask[]> = {
  id: string;
  runs: {
    [K in keyof TTasks]: TaskRunResultFromTask<TTasks[K]>;
  };
};

/**
 * A BatchRunHandle can be used to retrieve the runs of a batch trigger in a typesafe manner.
 */
// export type BatchTasksRunHandle<TTasks extends readonly AnyTask[]> = BrandedRun<
//   {
//     batchId: string;
//     isCached: boolean;
//     idempotencyKey?: string;
//     runs: {
//       [K in keyof TTasks]: BatchedRunHandle<
//         TaskIdentifier<TTasks[K]>,
//         TaskPayload<TTasks[K]>,
//         TaskOutput<TTasks[K]>
//       >;
//     };
//     publicAccessToken: string;
//   },
//   any,
//   any
// >;

export type BatchTasksResult<TTasks extends readonly AnyTask[]> = BatchTasksRunHandle<TTasks>;

export type BatchItem<TInput> = { payload: TInput; options?: TriggerOptions };

export type BatchTriggerAndWaitItem<TInput> = {
  payload: TInput;
  options?: TriggerAndWaitOptions;
};

export type BatchByIdItem<TRunTypes extends AnyRunTypes> = {
  id: TRunTypes["taskIdentifier"];
  payload: TRunTypes["payload"];
  options?: TriggerOptions;
};

export type BatchByIdAndWaitItem<TRunTypes extends AnyRunTypes> = {
  id: TRunTypes["taskIdentifier"];
  payload: TRunTypes["payload"];
  options?: TriggerAndWaitOptions;
};

export type BatchByTaskItem<TTask extends AnyTask> = {
  task: TTask;
  payload: TaskPayload<TTask>;
  options?: TriggerOptions;
};

export type BatchByTaskAndWaitItem<TTask extends AnyTask> = {
  task: TTask;
  payload: TaskPayload<TTask>;
  options?: TriggerAndWaitOptions;
};

export interface Task<TIdentifier extends string, TInput = void, TOutput = any> {
  /**
   * The id of the task.
   */
  id: TIdentifier;

  description?: string;

  /**
   * Trigger a task with the given payload, and continue without waiting for the result. If you want to wait for the result, use `triggerAndWait`. Returns the id of the triggered task run.
   * @param payload
   * @param options
   * @returns RunHandle
   * - `id` - The id of the triggered task run.
   */
  trigger: (
    payload: TInput,
    options?: TriggerOptions,
    requestOptions?: TriggerApiRequestOptions
  ) => Promise<RunHandle<TIdentifier, TInput, TOutput>>;

  /**
   * Batch trigger multiple task runs with the given payloads, and continue without waiting for the results. If you want to wait for the results, use `batchTriggerAndWait`. Returns the id of the triggered batch.
   * @param items
   * @returns InvokeBatchHandle
   * - `batchId` - The id of the triggered batch.
   * - `runs` - The ids of the triggered task runs.
   */
  batchTrigger: (
    items: Array<BatchItem<TInput>>,
    options?: BatchTriggerOptions,
    requestOptions?: TriggerApiRequestOptions
  ) => Promise<BatchRunHandle<TIdentifier, TInput, TOutput>>;

  /**
   * Trigger a task with the given payload, and wait for the result. Returns the result of the task run
   * @param payload
   * @param options - Options for the task run
   * @returns TaskRunResult
   * @example
   * ```
   * const result = await task.triggerAndWait({ foo: "bar" });
   *
   * if (result.ok) {
   *  console.log(result.output);
   * } else {
   *  console.error(result.error);
   * }
   * ```
   */
  triggerAndWait: (
    payload: TInput,
    options?: TriggerAndWaitOptions
  ) => TaskRunPromise<TIdentifier, TOutput>;

  /**
   * Batch trigger multiple task runs with the given payloads, and wait for the results. Returns the results of the task runs.
   * @param items
   * @returns BatchResult
   * @example
   * ```
   * const result = await task.batchTriggerAndWait([
   *  { payload: { foo: "bar" } },
   *  { payload: { foo: "baz" } },
   * ]);
   *
   * for (const run of result.runs) {
   *  if (run.ok) {
   *    console.log(run.output);
   *  } else {
   *    console.error(run.error);
   *  }
   * }
   * ```
   */
  batchTriggerAndWait: (
    items: Array<BatchTriggerAndWaitItem<TInput>>,
    options?: BatchTriggerAndWaitOptions
  ) => Promise<BatchResult<TIdentifier, TOutput>>;
}

export interface TaskWithSchema<
  TIdentifier extends string,
  TSchema extends TaskSchema | undefined = undefined,
  TOutput = any,
> extends Task<TIdentifier, inferSchemaIn<TSchema>, TOutput> {
  schema?: TSchema;
}

export interface ToolTask<
  TIdentifier extends string,
  TParameters extends ToolTaskParameters,
  TOutput = any,
> extends Task<TIdentifier, inferToolParameters<TParameters>, TOutput> {
  tool: {
    parameters: TParameters;
    description?: string;
    execute: (args: inferToolParameters<TParameters>) => Promise<TOutput>;
  };
}

export type AnyTask = Task<string, any, any>;

export type TaskPayload<TTask extends AnyTask> = TTask extends Task<string, infer TInput, any>
  ? TInput
  : never;

export type TaskOutput<TTask extends AnyTask> = TTask extends Task<string, any, infer TOutput>
  ? TOutput
  : never;

export type TaskOutputHandle<TTask extends AnyTask> = TTask extends Task<
  infer TIdentifier,
  infer TInput,
  infer TOutput
>
  ? RunHandle<TIdentifier, TOutput, TInput>
  : never;

export type TaskBatchOutputHandle<TTask extends AnyTask> = TTask extends Task<
  infer TIdentifier,
  infer TInput,
  infer TOutput
>
  ? BatchRunHandle<TIdentifier, TOutput, TInput>
  : never;

export type TaskIdentifier<TTask extends AnyTask> = TTask extends Task<infer TIdentifier, any, any>
  ? TIdentifier
  : never;

export type TaskFromIdentifier<
  TTask extends AnyTask,
  TIdentifier extends TTask["id"],
> = TTask extends { id: TIdentifier } ? TTask : never;

export type TriggerJwtOptions = {
  /**
   * The expiration time of the JWT. This can be a string like "1h" or a Date object.
   *
   * Defaults to 1 hour.
   */
  expirationTime?: number | Date | string;
};

export type TriggerOptions = {
  /**
   * A unique key that can be used to ensure that a task is only triggered once per key.
   *
   * You can use `idempotencyKeys.create` to create an idempotency key first, and then pass it to the task options.
   *
   * @example
   *
   * ```typescript
   * import { idempotencyKeys, task } from "@trigger.dev/sdk/v3";
   *
   * export const myTask = task({
   *  id: "my-task",
   *  run: async (payload: any) => {
   *   // scoped to the task run by default
   *   const idempotencyKey = await idempotencyKeys.create("my-task-key");
   *
   *   // Use the idempotency key when triggering child tasks
   *   await childTask.triggerAndWait(payload, { idempotencyKey });
   *
   *   // scoped globally, does not include the task run ID
   *   const globalIdempotencyKey = await idempotencyKeys.create("my-task-key", { scope: "global" });
   *
   *   await childTask.triggerAndWait(payload, { idempotencyKey: globalIdempotencyKey });
   *
   *   // You can also pass a string directly, which is the same as a global idempotency key
   *   await childTask.triggerAndWait(payload, { idempotencyKey: "my-very-unique-key" });
   *  }
   * });
   * ```
   *
   * When triggering a task inside another task, we automatically inject the run ID into the key material.
   *
   * If you are triggering a task from your backend, ensure you include some sufficiently unique key material to prevent collisions.
   *
   * @example
   *
   * ```typescript
   * import { idempotencyKeys, tasks } from "@trigger.dev/sdk/v3";
   *
   * // Somewhere in your backend
   * const idempotencyKey = await idempotenceKeys.create(["my-task-trigger", "user-123"]);
   * await tasks.trigger("my-task", { foo: "bar" }, { idempotencyKey });
   * ```
   *
   */
  idempotencyKey?: IdempotencyKey | string | string[];

  /**
   * The time-to-live for the idempotency key. Once the TTL has passed, the key can be used again.
   *
   * Specify a duration string like "1h", "10s", "30m", etc.
   */
  idempotencyKeyTTL?: string;

  /**
   * The maximum number of retry attempts for the task if it fails.
   * If not specified, it will use the task or the default retry policy from your trigger.config file.
   */
  maxAttempts?: number;

  /**
   * You can override the queue for the task. If a queue doesn't exist for the given name, it will be created.
   * Setting the `concurrencyLimit` here will modify the limit for this queue everywhere it's used.
   */
  queue?: TaskRunConcurrencyOptions;

  /**
   * The `concurrencyKey` creates a copy of the queue for every unique value of the key.
   * For example, if the queue (set when triggering or on the task) has a concurrency limit of 10,
   * and you set the concurrency key to `userId`, then each user will have their own queue with a concurrency limit of 10.
   */
  concurrencyKey?: string;

  /**
   * The delay before the task is executed. This can be a string like "1h" or a Date object.
   *
   * @example
   * "1h" - 1 hour
   * "30d" - 30 days
   * "15m" - 15 minutes
   * "2w" - 2 weeks
   * "60s" - 60 seconds
   * new Date("2025-01-01T00:00:00Z")
   */
  delay?: string | Date;

  /**
   * Set a time-to-live for this run. If the run is not executed within this time, it will be removed from the queue and never execute.
   *
   * @example
   *
   * ```ts
   * await myTask.trigger({ foo: "bar" }, { ttl: "1h" });
   * await myTask.trigger({ foo: "bar" }, { ttl: 60 * 60 }); // 1 hour
   * ```
   *
   * The minimum value is 1 second. Setting the `ttl` to `0` will disable the TTL and the run will never expire.
   *
   * **Note:** Runs in development have a default `ttl` of 10 minutes. You can override this by setting the `ttl` option.
   */
  ttl?: string | number;

  /**
   * If triggered at the same time, a higher priority run will be executed first.
   *
   The value is a time offset in seconds that determines the order of dequeuing.
   * If you trigger two runs 9 seconds apart but the second one has `priority: 10`, it will be executed before the first one.
   *
   * @example
   * ```ts
   // no priority = 0
   await myTask.trigger({ foo: "bar" });

   //... imagine 9s pass by

   // this run will start before the run above that was triggered 9s ago (with no priority)
   await myTask.trigger({ foo: "bar" }, { priority: 10 });
   ```
   *
   */
  priority?: number;

  /**
   * Tags to attach to the run. Tags can be used to filter runs in the dashboard and using the SDK.
   *
   * You can set up to 10 tags per run, they must be less than 128 characters each.
   *
   * We recommend prefixing tags with a namespace using an underscore or colon, like `user_1234567` or `org:9876543`.
   *
   * @example
   *
   * ```ts
   * await myTask.trigger({ foo: "bar" }, { tags: ["user:1234567", "org:9876543"] });
   * ```
   */
  tags?: RunTags;

  /**
   * Metadata to attach to the run. Metadata can be used to store additional information about the run. Limited to 256KB.
   */
  metadata?: Record<string, SerializableJson>;

  /**
   * The maximum duration in compute-time seconds that a task run is allowed to run. If the task run exceeds this duration, it will be stopped.
   *
   * This will override the task's maxDuration.
   *
   * Minimum value is 5 seconds
   */
  maxDuration?: number;

  /**
   * The machine preset to use for this run. This will override the task's machine preset and any defaults.
   */
  machine?: MachinePresetName;

  /**
   * Specify the version of the deployed task to run. By default the "current" version is used at the time of execution,
   * but you can specify a specific version to run here. You can also set the TRIGGER_VERSION environment
   * variables to run a specific version for all tasks.
   *
   * @example
   *
   * ```ts
   * await myTask.trigger({ foo: "bar" }, { version: "20250208.1" });
   * ```
   *
   * Note that this option is only available for `trigger` and NOT `triggerAndWait` (and their batch counterparts). The "wait" versions will always be locked
   * to the same version as the parent task that is triggering the child tasks.
   */
  version?: string;
};

<<<<<<< HEAD
export type TriggerAndWaitOptions = TriggerOptions;
=======
export type TriggerAndWaitOptions = Omit<
  TriggerOptions,
  "idempotencyKey" | "idempotencyKeyTTL" | "version"
>;
>>>>>>> 457273e4

export type BatchTriggerOptions = {
  /**
   * If no idempotencyKey is set on an individual item in the batch, it will use this key on each item + the array index.
   * This is useful to prevent work being done again if the task has to retry.
   */
  idempotencyKey?: IdempotencyKey | string | string[];
  idempotencyKeyTTL?: string;

  /**
   * When true, triggers tasks sequentially in batch order. This ensures ordering but may be slower,
   * especially for large batches.
   *
   * When false (default), triggers tasks in parallel for better performance, but order is not guaranteed.
   *
   * Note: This only affects the order of run creation, not the actual task execution.
   *
   * @default false
   */
  triggerSequentially?: boolean;
};

export type BatchTriggerAndWaitOptions = BatchTriggerOptions;

export type TaskMetadataWithFunctions = TaskMetadata & {
  fns: {
    run: (payload: any, params: RunFnParams<any>) => Promise<any>;
    init?: (payload: any, params: InitFnParams) => Promise<InitOutput>;
    cleanup?: (payload: any, params: RunFnParams<any>) => Promise<void>;
    middleware?: (payload: any, params: MiddlewareFnParams) => Promise<void>;
    handleError?: (
      payload: any,
      error: unknown,
      params: HandleErrorFnParams<any>
    ) => HandleErrorResult;
    onSuccess?: (payload: any, output: any, params: SuccessFnParams<any>) => Promise<void>;
    onFailure?: (payload: any, error: unknown, params: FailureFnParams<any>) => Promise<void>;
    onStart?: (payload: any, params: StartFnParams) => Promise<void>;
    parsePayload?: AnySchemaParseFn;
  };
};

export type RunTypes<TTaskIdentifier extends string, TPayload, TOutput> = {
  output: TOutput;
  payload: TPayload;
  taskIdentifier: TTaskIdentifier;
};

export type AnyRunTypes = RunTypes<string, any, any>;

export type InferRunTypes<T> = T extends RunHandle<
  infer TTaskIdentifier,
  infer TPayload,
  infer TOutput
>
  ? RunTypes<TTaskIdentifier, TPayload, TOutput>
  : T extends BatchedRunHandle<infer TTaskIdentifier, infer TPayload, infer TOutput>
  ? RunTypes<TTaskIdentifier, TPayload, TOutput>
  : T extends Task<infer TTaskIdentifier, infer TPayload, infer TOutput>
  ? RunTypes<TTaskIdentifier, TPayload, TOutput>
  : AnyRunTypes;

export type RunHandleFromTypes<TRunTypes extends AnyRunTypes> = RunHandle<
  TRunTypes["taskIdentifier"],
  TRunTypes["payload"],
  TRunTypes["output"]
>;

export type BatchRunHandleFromTypes<TRunTypes extends AnyRunTypes> = TRunTypes extends AnyRunTypes
  ? BatchRunHandle<TRunTypes["taskIdentifier"], TRunTypes["payload"], TRunTypes["output"]>
  : never;

/**
 * A BatchRunHandle can be used to retrieve the runs of a batch trigger in a typesafe manner.
 */
export type BatchTasksRunHandle<TTasks extends readonly AnyTask[]> = BrandedRun<
  {
    batchId: string;
    isCached: boolean;
    idempotencyKey?: string;
    runs: {
      [K in keyof TTasks]: BatchedRunHandle<
        TaskIdentifier<TTasks[K]>,
        TaskPayload<TTasks[K]>,
        TaskOutput<TTasks[K]>
      >;
    };
    publicAccessToken: string;
  },
  any,
  any
>;

export type BatchTasksRunHandleFromTypes<TTasks extends readonly AnyTask[]> =
  BatchTasksRunHandle<TTasks>;<|MERGE_RESOLUTION|>--- conflicted
+++ resolved
@@ -824,14 +824,7 @@
   version?: string;
 };
 
-<<<<<<< HEAD
-export type TriggerAndWaitOptions = TriggerOptions;
-=======
-export type TriggerAndWaitOptions = Omit<
-  TriggerOptions,
-  "idempotencyKey" | "idempotencyKeyTTL" | "version"
->;
->>>>>>> 457273e4
+export type TriggerAndWaitOptions = Omit<TriggerOptions, "version">;
 
 export type BatchTriggerOptions = {
   /**
