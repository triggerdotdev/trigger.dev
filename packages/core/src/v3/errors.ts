--- conflicted
+++ resolved
@@ -235,7 +235,7 @@
         case "OUTDATED_SDK_VERSION":
         case "TASK_RUN_HEARTBEAT_TIMEOUT":
         case "TASK_DID_CONCURRENT_WAIT":
-<<<<<<< HEAD
+        case "RECURSIVE_WAIT_DEADLOCK":
         // run engine errors
         case "TASK_DEQUEUED_INVALID_STATE":
         case "TASK_DEQUEUED_QUEUE_NOT_FOUND":
@@ -243,9 +243,6 @@
         case "TASK_DEQUEUED_NO_RETRY_CONFIG":
         case "TASK_HAS_N0_EXECUTION_SNAPSHOT":
         case "TASK_RUN_DEQUEUED_MAX_RETRIES":
-=======
-        case "RECURSIVE_WAIT_DEADLOCK":
->>>>>>> 457273e4
           return false;
 
         //new heartbeat error
