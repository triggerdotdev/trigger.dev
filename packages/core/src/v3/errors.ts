import { z } from "zod";
import { DeploymentErrorData } from "./schemas/api.js";
import { ImportTaskFileErrors, WorkerManifest } from "./schemas/build.js";
import {
  SerializedError,
  TaskRunError,
  TaskRunErrorCodes,
  TaskRunInternalError,
} from "./schemas/common.js";
import { TaskMetadataFailedToParseData } from "./schemas/messages.js";
import { links } from "./links.js";
import { ExceptionEventProperties } from "./schemas/openTelemetry.js";
import { assertExhaustive } from "../utils.js";

export class AbortTaskRunError extends Error {
  constructor(message: string) {
    super(message);
    this.name = "AbortTaskRunError";
  }
}

export class TaskPayloadParsedError extends Error {
  public readonly cause: unknown;

  constructor(cause: unknown) {
    const causeMessage = cause instanceof Error ? cause.message : String(cause);

    super("Parsing payload with schema failed: " + causeMessage);
    this.name = "TaskPayloadParsedError";
    this.cause = cause;
  }
}

export function parseError(error: unknown): TaskRunError {
  if (error instanceof Error) {
    return {
      type: "BUILT_IN_ERROR",
      name: error.name,
      message: error.message,
      stackTrace: error.stack ?? "",
    };
  }

  if (typeof error === "string") {
    return {
      type: "STRING_ERROR",
      raw: error,
    };
  }

  try {
    return {
      type: "CUSTOM_ERROR",
      raw: JSON.stringify(error),
    };
  } catch (e) {
    return {
      type: "CUSTOM_ERROR",
      raw: String(error),
    };
  }
}

export function createErrorTaskError(error: TaskRunError): any {
  switch (error.type) {
    case "BUILT_IN_ERROR": {
      const e = new Error(error.message);

      e.name = error.name;
      e.stack = error.stackTrace;

      return e;
    }
    case "STRING_ERROR": {
      return error.raw;
    }
    case "CUSTOM_ERROR": {
      return JSON.parse(error.raw);
    }
    case "INTERNAL_ERROR": {
      const e = new Error(error.message ?? `Internal error (${error.code})`);
      e.name = error.code;
      e.stack = error.stackTrace;

      return e;
    }
  }
}

export function createJsonErrorObject(error: TaskRunError): SerializedError {
  const enhancedError = taskRunErrorEnhancer(error);

  switch (enhancedError.type) {
    case "BUILT_IN_ERROR": {
      return {
        name: enhancedError.name,
        message: enhancedError.message,
        stackTrace: enhancedError.stackTrace,
      };
    }
    case "STRING_ERROR": {
      return {
        message: enhancedError.raw,
      };
    }
    case "CUSTOM_ERROR": {
      return {
        message: enhancedError.raw,
      };
    }
    case "INTERNAL_ERROR": {
      return {
        message: `trigger.dev internal error (${enhancedError.code})`,
      };
    }
  }
}

// Removes any null characters from the error message
export function sanitizeError(error: TaskRunError): TaskRunError {
  switch (error.type) {
    case "BUILT_IN_ERROR": {
      return {
        type: "BUILT_IN_ERROR",
        message: error.message?.replace(/\0/g, ""),
        name: error.name?.replace(/\0/g, ""),
        stackTrace: error.stackTrace?.replace(/\0/g, ""),
      };
    }
    case "STRING_ERROR": {
      return {
        type: "STRING_ERROR",
        raw: error.raw.replace(/\0/g, ""),
      };
    }
    case "CUSTOM_ERROR": {
      return {
        type: "CUSTOM_ERROR",
        raw: error.raw.replace(/\0/g, ""),
      };
    }
    case "INTERNAL_ERROR": {
      return {
        type: "INTERNAL_ERROR",
        code: error.code,
        message: error.message?.replace(/\0/g, ""),
        stackTrace: error.stackTrace?.replace(/\0/g, ""),
      };
    }
  }
}

export function shouldRetryError(error: TaskRunError): boolean {
  switch (error.type) {
    case "INTERNAL_ERROR": {
      switch (error.code) {
        case "COULD_NOT_FIND_EXECUTOR":
        case "COULD_NOT_FIND_TASK":
        case "COULD_NOT_IMPORT_TASK":
        case "CONFIGURED_INCORRECTLY":
        case "TASK_ALREADY_RUNNING":
        case "TASK_PROCESS_SIGKILL_TIMEOUT":
        case "TASK_PROCESS_SIGSEGV":
        case "TASK_PROCESS_SIGTERM":
        case "TASK_PROCESS_OOM_KILLED":
        case "TASK_PROCESS_MAYBE_OOM_KILLED":
        case "TASK_RUN_CANCELLED":
        case "TASK_OUTPUT_ERROR":
        case "MAX_DURATION_EXCEEDED":
        case "DISK_SPACE_EXCEEDED":
          return false;

        case "GRACEFUL_EXIT_TIMEOUT":
        case "HANDLE_ERROR_ERROR":
        case "IMPORT_PAYLOAD_ERROR":
        case "POD_EVICTED":
        case "POD_UNKNOWN_ERROR":
        case "TASK_EXECUTION_ABORTED":
        case "TASK_EXECUTION_FAILED":
        case "TASK_RUN_CRASHED":
        case "TASK_RUN_HEARTBEAT_TIMEOUT":
        case "TASK_PROCESS_EXITED_WITH_NON_ZERO_CODE":
          return true;

        default:
          assertExhaustive(error.code);
      }
    }
    case "STRING_ERROR": {
      return true;
    }
    case "BUILT_IN_ERROR": {
      return true;
    }
    case "CUSTOM_ERROR": {
      return true;
    }
    default: {
      assertExhaustive(error);
    }
  }
}

export function correctErrorStackTrace(
  stackTrace: string,
  projectDir?: string,
  options?: { removeFirstLine?: boolean; isDev?: boolean }
) {
  const [errorLine, ...traceLines] = stackTrace.split("\n");

  return [
    options?.removeFirstLine ? undefined : errorLine,
    ...traceLines.map((line) => correctStackTraceLine(line, projectDir, options?.isDev)),
  ]
    .filter(Boolean)
    .join("\n");
}

const LINES_TO_IGNORE = [
  /ConsoleInterceptor/,
  /TriggerTracer/,
  /TaskExecutor/,
  /EXECUTE_TASK_RUN/,
  /@trigger.dev\/core/,
  /packages\/core\/src\/v3/,
  /safeJsonProcess/,
  /__entryPoint.ts/,
  /ZodIpc/,
  /startActiveSpan/,
  /processTicksAndRejections/,
];

function correctStackTraceLine(line: string, projectDir?: string, isDev?: boolean) {
  if (LINES_TO_IGNORE.some((regex) => regex.test(line))) {
    return;
  }

  // Check to see if the path is inside the project directory
  if (isDev && projectDir && !line.includes(projectDir)) {
    return;
  }

  return line.trim();
}

export function groupTaskMetadataIssuesByTask(tasks: any, issues: z.ZodIssue[]) {
  return issues.reduce(
    (acc, issue) => {
      if (issue.path.length === 0) {
        return acc;
      }

      const taskIndex = issue.path[2];

      if (typeof taskIndex !== "number") {
        return acc;
      }

      const task = tasks[taskIndex];

      if (!task) {
        return acc;
      }

      const restOfPath = issue.path.slice(3);

      const taskId = task.id;
      const taskName = task.exportName;
      const filePath = task.filePath;

      const key = taskIndex;

      const existing = acc[key] ?? {
        id: taskId,
        exportName: taskName,
        filePath,
        issues: [] as Array<{ message: string; path?: string }>,
      };

      existing.issues.push({
        message: issue.message,
        path: restOfPath.length === 0 ? undefined : restOfPath.join("."),
      });

      return {
        ...acc,
        [key]: existing,
      };
    },
    {} as Record<
      number,
      {
        id: any;
        exportName: string;
        filePath: string;
        issues: Array<{ message: string; path?: string }>;
      }
    >
  );
}

export class UncaughtExceptionError extends Error {
  constructor(
    public readonly originalError: { name: string; message: string; stack?: string },
    public readonly origin: "uncaughtException" | "unhandledRejection"
  ) {
    super(`Uncaught exception: ${originalError.message}`);

    this.name = "UncaughtExceptionError";
  }
}

export class TaskMetadataParseError extends Error {
  constructor(
    public readonly zodIssues: z.ZodIssue[],
    public readonly tasks: any
  ) {
    super(`Failed to parse task metadata`);

    this.name = "TaskMetadataParseError";
  }
}

export class TaskIndexingImportError extends Error {
  constructor(
    public readonly importErrors: ImportTaskFileErrors,
    public readonly manifest: WorkerManifest
  ) {
    super(`Failed to import some task files`);

    this.name = "TaskIndexingImportError";
  }
}

export class UnexpectedExitError extends Error {
  constructor(
    public code: number,
    public signal: NodeJS.Signals | null,
    public stderr: string | undefined
  ) {
    super(`Unexpected exit with code ${code} after signal ${signal}`);

    this.name = "UnexpectedExitError";
  }
}

export class CleanupProcessError extends Error {
  constructor() {
    super("Cancelled");

    this.name = "CleanupProcessError";
  }
}

export class CancelledProcessError extends Error {
  constructor() {
    super("Cancelled");

    this.name = "CancelledProcessError";
  }
}

export class SigKillTimeoutProcessError extends Error {
  constructor() {
    super("Process kill timeout");

    this.name = "SigKillTimeoutProcessError";
  }
}

export class GracefulExitTimeoutError extends Error {
  constructor() {
    super("Graceful exit timeout");

    this.name = "GracefulExitTimeoutError";
  }
}

type ErrorLink = {
  name: string;
  href: string;
  // This allows us to easily add more complex logic on the frontend, e.g. display a button to open a contact form modal
  magic?: "CONTACT_FORM";
};

type EnhanceError<T extends TaskRunError | ExceptionEventProperties> = T & { link?: ErrorLink };

const prettyInternalErrors: Partial<
  Record<
    TaskRunInternalError["code"],
    {
      message: string;
      link?: ErrorLink;
    }
  >
> = {
  TASK_PROCESS_OOM_KILLED: {
    message:
      "Your task ran out of memory. Try increasing the machine specs. If this doesn't fix it there might be a memory leak.",
    link: {
      name: "Machines",
      href: links.docs.machines.home,
    },
  },
  TASK_PROCESS_MAYBE_OOM_KILLED: {
    message:
      "We think your task ran out of memory, but we can't be certain. If this keeps happening, try increasing the machine specs.",
    link: {
      name: "Machines",
      href: links.docs.machines.home,
    },
  },
<<<<<<< HEAD
  TASK_PROCESS_SIGSEGV: {
    message:
      "Your task crashed with a segmentation fault (SIGSEGV). Most likely there's a bug in a package or binary you're using. If this keeps happening and you're unsure why, please get in touch.",
    link: {
      name: "Contact us",
      href: links.site.contact,
      magic: "CONTACT_FORM",
    },
  },
=======
>>>>>>> 768036a2
  TASK_PROCESS_SIGTERM: {
    message:
      "Your task exited after receiving SIGTERM but we don't know why. If this keeps happening, please get in touch so we can investigate.",
    link: {
      name: "Contact us",
      href: links.site.contact,
      magic: "CONTACT_FORM",
    },
  },
<<<<<<< HEAD
};

const getPrettyTaskRunError = (code: TaskRunInternalError["code"]): TaskRunInternalError => {
  return {
    type: "INTERNAL_ERROR" as const,
    code,
    ...prettyInternalErrors[code],
  };
};

const getPrettyExceptionEvent = (code: TaskRunInternalError["code"]): ExceptionEventProperties => {
  return {
    type: code,
    ...prettyInternalErrors[code],
  };
};

const findSignalInMessage = (message?: string, truncateLength = 100) => {
  if (!message) {
    return;
  }

  const trunc = truncateLength ? message.slice(0, truncateLength) : message;

  if (trunc.includes("SIGTERM")) {
    return "SIGTERM";
  } else if (trunc.includes("SIGSEGV")) {
    return "SIGSEGV";
  } else if (trunc.includes("SIGKILL")) {
    return "SIGKILL";
  } else {
    return;
  }
=======
>>>>>>> 768036a2
};

export function taskRunErrorEnhancer(error: TaskRunError): EnhanceError<TaskRunError> {
  switch (error.type) {
    case "BUILT_IN_ERROR": {
      if (error.name === "UnexpectedExitError") {
        if (error.message.startsWith("Unexpected exit with code -1")) {
<<<<<<< HEAD
          const signal = findSignalInMessage(error.stackTrace);

          switch (signal) {
            case "SIGTERM":
              return {
                ...getPrettyTaskRunError("TASK_PROCESS_SIGTERM"),
              };
            case "SIGSEGV":
              return {
                ...getPrettyTaskRunError("TASK_PROCESS_SIGSEGV"),
              };
            case "SIGKILL":
              return {
                ...getPrettyTaskRunError("TASK_PROCESS_MAYBE_OOM_KILLED"),
              };
            default:
              return {
                ...getPrettyTaskRunError("TASK_PROCESS_EXITED_WITH_NON_ZERO_CODE"),
                message: error.message,
                stackTrace: error.stackTrace,
              };
          }
        }
      }

      if (error.name === "Error") {
        if (error.message === "ffmpeg was killed with signal SIGKILL") {
=======
          if (error.message.includes("SIGTERM")) {
            return {
              type: "INTERNAL_ERROR",
              code: TaskRunErrorCodes.TASK_PROCESS_SIGTERM,
              ...prettyInternalErrors.TASK_PROCESS_SIGTERM,
            };
          }

>>>>>>> 768036a2
          return {
            ...getPrettyTaskRunError("TASK_PROCESS_OOM_KILLED"),
          };
        }
      }
      break;
    }
    case "STRING_ERROR": {
      break;
    }
    case "CUSTOM_ERROR": {
      break;
    }
    case "INTERNAL_ERROR": {
      if (error.code === TaskRunErrorCodes.TASK_PROCESS_EXITED_WITH_NON_ZERO_CODE) {
<<<<<<< HEAD
        const signal = findSignalInMessage(error.message);

        switch (signal) {
          case "SIGTERM":
            return {
              ...getPrettyTaskRunError("TASK_PROCESS_SIGTERM"),
            };
          case "SIGSEGV":
            return {
              ...getPrettyTaskRunError("TASK_PROCESS_SIGSEGV"),
            };
          case "SIGKILL":
            return {
              ...getPrettyTaskRunError("TASK_PROCESS_MAYBE_OOM_KILLED"),
            };
          default: {
            return {
              ...getPrettyTaskRunError("TASK_PROCESS_EXITED_WITH_NON_ZERO_CODE"),
              message: error.message,
              stackTrace: error.stackTrace,
            };
          }
        }
=======
        if (error.message?.includes("SIGTERM")) {
          return {
            type: "INTERNAL_ERROR",
            code: TaskRunErrorCodes.TASK_PROCESS_SIGTERM,
            ...prettyInternalErrors.TASK_PROCESS_SIGTERM,
          };
        }

        return {
          type: "INTERNAL_ERROR",
          code: TaskRunErrorCodes.TASK_PROCESS_MAYBE_OOM_KILLED,
          ...prettyInternalErrors.TASK_PROCESS_MAYBE_OOM_KILLED,
        };
>>>>>>> 768036a2
      }

      const prettyError = prettyInternalErrors[error.code];

      if (prettyError) {
        return {
          ...error,
          ...prettyError,
        };
      }

      break;
    }
  }

  return error;
}

export function exceptionEventEnhancer(
  exception: ExceptionEventProperties
): EnhanceError<ExceptionEventProperties> {
  switch (exception.type) {
    case "UnexpectedExitError": {
      if (exception.message?.startsWith("Unexpected exit with code -1")) {
        return {
          ...exception,
          ...prettyInternalErrors.TASK_PROCESS_MAYBE_OOM_KILLED,
        };
      }
      break;
    }
    case "Internal error": {
      if (exception.message?.startsWith(TaskRunErrorCodes.TASK_PROCESS_EXITED_WITH_NON_ZERO_CODE)) {
        const signal = findSignalInMessage(exception.message);

        switch (signal) {
          case "SIGTERM":
            return {
              ...exception,
              ...getPrettyExceptionEvent("TASK_PROCESS_SIGTERM"),
            };
          case "SIGSEGV":
            return {
              ...exception,
              ...getPrettyExceptionEvent("TASK_PROCESS_SIGSEGV"),
            };
          case "SIGKILL":
            return {
              ...exception,
              ...getPrettyExceptionEvent("TASK_PROCESS_MAYBE_OOM_KILLED"),
            };
          default:
            return {
              ...exception,
              ...getPrettyExceptionEvent("TASK_PROCESS_EXITED_WITH_NON_ZERO_CODE"),
            };
        }
      }
      break;
    }
    case "Error": {
      if (exception.message === "ffmpeg was killed with signal SIGKILL") {
        return {
          ...exception,
          ...prettyInternalErrors.TASK_PROCESS_OOM_KILLED,
        };
      }
      break;
    }
    case TaskRunErrorCodes.TASK_PROCESS_MAYBE_OOM_KILLED:
    case TaskRunErrorCodes.TASK_PROCESS_OOM_KILLED:
    case TaskRunErrorCodes.TASK_PROCESS_SIGTERM: {
      return {
        ...exception,
        ...prettyInternalErrors[exception.type],
      };
    }
  }

  return exception;
}

export function internalErrorFromUnexpectedExit(
  error: UnexpectedExitError,
  dockerMode = true
): TaskRunInternalError {
  const internalError = {
    type: "INTERNAL_ERROR",
    code: TaskRunErrorCodes.TASK_PROCESS_EXITED_WITH_NON_ZERO_CODE,
    message: `Process exited with code ${error.code} after signal ${error.signal}.`,
    stackTrace: error.stderr,
  } satisfies TaskRunInternalError;

  if (error.code === 137) {
    if (dockerMode) {
      return {
        ...internalError,
        code: TaskRunErrorCodes.TASK_PROCESS_OOM_KILLED,
      };
    } else {
      // Note: containerState reason and message could be checked to clarify the error, maybe the task monitor should be allowed to override these
      return {
        ...internalError,
        code: TaskRunErrorCodes.TASK_PROCESS_MAYBE_OOM_KILLED,
      };
    }
  }

  if (error.stderr?.includes("OOMErrorHandler")) {
    return {
      ...internalError,
      code: TaskRunErrorCodes.TASK_PROCESS_OOM_KILLED,
    };
  }

  if (error.signal === "SIGTERM") {
    return {
      ...internalError,
      code: TaskRunErrorCodes.TASK_PROCESS_SIGTERM,
    };
  }

  return {
    ...internalError,
    code: TaskRunErrorCodes.TASK_PROCESS_EXITED_WITH_NON_ZERO_CODE,
  };
}

export function serializeIndexingError(error: unknown, stderr?: string): DeploymentErrorData {
  if (error instanceof TaskMetadataParseError) {
    return {
      name: "TaskMetadataParseError",
      message: "There was an error parsing the task metadata",
      stack: JSON.stringify({ zodIssues: error.zodIssues, tasks: error.tasks }),
      stderr,
    };
  } else if (error instanceof TaskIndexingImportError) {
    return {
      name: "TaskIndexingImportError",
      message: "There was an error importing task files",
      stack: JSON.stringify(error.importErrors),
      stderr,
    };
  } else if (error instanceof UncaughtExceptionError) {
    const originalError = error.originalError;

    return {
      name: originalError.name,
      message: originalError.message,
      stack: originalError.stack,
      stderr,
    };
  } else if (error instanceof Error) {
    return {
      name: error.name,
      message: error.message,
      stack: error.stack,
      stderr,
    };
  }

  return {
    name: "UnknownError",
    message: String(error),
    stderr,
  };
}

export function prepareDeploymentError(
  errorData: DeploymentErrorData
): DeploymentErrorData | undefined {
  if (!errorData) {
    return;
  }

  if (errorData.name === "TaskMetadataParseError") {
    const errorJson = tryJsonParse(errorData.stack);

    if (errorJson) {
      const parsedError = TaskMetadataFailedToParseData.safeParse(errorJson);

      if (parsedError.success) {
        return {
          name: errorData.name,
          message: errorData.message,
          stack: createTaskMetadataFailedErrorStack(parsedError.data),
          stderr: errorData.stderr,
        };
      } else {
        return {
          name: errorData.name,
          message: errorData.message,
          stderr: errorData.stderr,
        };
      }
    } else {
      return {
        name: errorData.name,
        message: errorData.message,
        stderr: errorData.stderr,
      };
    }
  } else if (errorData.name === "TaskIndexingImportError") {
    const errorJson = tryJsonParse(errorData.stack);

    if (errorJson) {
      const parsedError = ImportTaskFileErrors.safeParse(errorJson);

      if (parsedError.success) {
        return {
          name: errorData.name,
          message: errorData.message,
          stack: parsedError.data
            .map((error) => {
              return `x ${error.message} in ${error.file}`;
            })
            .join("\n"),
          stderr: errorData.stderr,
        };
      } else {
        return {
          name: errorData.name,
          message: errorData.message,
          stderr: errorData.stderr,
        };
      }
    } else {
      return {
        name: errorData.name,
        message: errorData.message,
        stderr: errorData.stderr,
      };
    }
  }

  return {
    name: errorData.name,
    message: errorData.message,
    stack: errorData.stack,
    stderr: errorData.stderr,
  };
}

export function createTaskMetadataFailedErrorStack(
  data: z.infer<typeof TaskMetadataFailedToParseData>
): string {
  const stack = [];

  const groupedIssues = groupTaskMetadataIssuesByTask(data.tasks, data.zodIssues);

  for (const key in groupedIssues) {
    const taskWithIssues = groupedIssues[key];

    if (!taskWithIssues) {
      continue;
    }

    stack.push("\n");
    stack.push(`  ❯ ${taskWithIssues.exportName} in ${taskWithIssues.filePath}`);

    for (const issue of taskWithIssues.issues) {
      if (issue.path) {
        stack.push(`    x ${issue.path} ${issue.message}`);
      } else {
        stack.push(`    x ${issue.message}`);
      }
    }
  }

  return stack.join("\n");
}

function tryJsonParse(data: string | undefined): any {
  if (!data) {
    return;
  }

  try {
    return JSON.parse(data);
  } catch {
    return;
  }
}<|MERGE_RESOLUTION|>--- conflicted
+++ resolved
@@ -410,7 +410,6 @@
       href: links.docs.machines.home,
     },
   },
-<<<<<<< HEAD
   TASK_PROCESS_SIGSEGV: {
     message:
       "Your task crashed with a segmentation fault (SIGSEGV). Most likely there's a bug in a package or binary you're using. If this keeps happening and you're unsure why, please get in touch.",
@@ -420,8 +419,6 @@
       magic: "CONTACT_FORM",
     },
   },
-=======
->>>>>>> 768036a2
   TASK_PROCESS_SIGTERM: {
     message:
       "Your task exited after receiving SIGTERM but we don't know why. If this keeps happening, please get in touch so we can investigate.",
@@ -431,7 +428,6 @@
       magic: "CONTACT_FORM",
     },
   },
-<<<<<<< HEAD
 };
 
 const getPrettyTaskRunError = (code: TaskRunInternalError["code"]): TaskRunInternalError => {
@@ -465,8 +461,6 @@
   } else {
     return;
   }
-=======
->>>>>>> 768036a2
 };
 
 export function taskRunErrorEnhancer(error: TaskRunError): EnhanceError<TaskRunError> {
@@ -474,7 +468,6 @@
     case "BUILT_IN_ERROR": {
       if (error.name === "UnexpectedExitError") {
         if (error.message.startsWith("Unexpected exit with code -1")) {
-<<<<<<< HEAD
           const signal = findSignalInMessage(error.stackTrace);
 
           switch (signal) {
@@ -502,16 +495,6 @@
 
       if (error.name === "Error") {
         if (error.message === "ffmpeg was killed with signal SIGKILL") {
-=======
-          if (error.message.includes("SIGTERM")) {
-            return {
-              type: "INTERNAL_ERROR",
-              code: TaskRunErrorCodes.TASK_PROCESS_SIGTERM,
-              ...prettyInternalErrors.TASK_PROCESS_SIGTERM,
-            };
-          }
-
->>>>>>> 768036a2
           return {
             ...getPrettyTaskRunError("TASK_PROCESS_OOM_KILLED"),
           };
@@ -527,7 +510,6 @@
     }
     case "INTERNAL_ERROR": {
       if (error.code === TaskRunErrorCodes.TASK_PROCESS_EXITED_WITH_NON_ZERO_CODE) {
-<<<<<<< HEAD
         const signal = findSignalInMessage(error.message);
 
         switch (signal) {
@@ -551,21 +533,6 @@
             };
           }
         }
-=======
-        if (error.message?.includes("SIGTERM")) {
-          return {
-            type: "INTERNAL_ERROR",
-            code: TaskRunErrorCodes.TASK_PROCESS_SIGTERM,
-            ...prettyInternalErrors.TASK_PROCESS_SIGTERM,
-          };
-        }
-
-        return {
-          type: "INTERNAL_ERROR",
-          code: TaskRunErrorCodes.TASK_PROCESS_MAYBE_OOM_KILLED,
-          ...prettyInternalErrors.TASK_PROCESS_MAYBE_OOM_KILLED,
-        };
->>>>>>> 768036a2
       }
 
       const prettyError = prettyInternalErrors[error.code];
