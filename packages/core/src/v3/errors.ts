import { z } from "zod";
import { DeploymentErrorData } from "./schemas/api.js";
import { ImportTaskFileErrors, WorkerManifest } from "./schemas/build.js";
import {
  SerializedError,
  TaskRunError,
  TaskRunErrorCodes,
  TaskRunInternalError,
} from "./schemas/common.js";
import { TaskMetadataFailedToParseData } from "./schemas/messages.js";
import { links } from "./links.js";
import { ExceptionEventProperties } from "./schemas/openTelemetry.js";
import { assertExhaustive } from "../utils.js";

/**
 * If you throw this, it will get converted into an INTERNAL_ERROR
 */
export class InternalError extends Error {
  public readonly code: TaskRunErrorCodes;
  public readonly skipRetrying: boolean;

  constructor({
    code,
    message,
    showStackTrace = true,
    skipRetrying = false,
  }: {
    code: TaskRunErrorCodes;
    message?: string;
    showStackTrace?: boolean;
    skipRetrying?: boolean;
  }) {
    super(`${code}: ${message ?? "No message"}`);
    this.name = "TriggerInternalError";
    this.code = code;
    this.message = message ?? "InternalError";

    if (!showStackTrace) {
      this.stack = undefined;
    }

    this.skipRetrying = skipRetrying;
  }
}

export function isInternalError(error: unknown): error is InternalError {
  return error instanceof Error && error.name === "TriggerInternalError";
}

export class AbortTaskRunError extends Error {
  constructor(message: string) {
    super(message);
    this.name = "AbortTaskRunError";
  }
}

export class TaskPayloadParsedError extends Error {
  public readonly cause: unknown;

  constructor(cause: unknown) {
    const causeMessage = cause instanceof Error ? cause.message : String(cause);

    super("Parsing payload with schema failed: " + causeMessage);
    this.name = "TaskPayloadParsedError";
    this.cause = cause;
  }
}

export function parseError(error: unknown): TaskRunError {
  if (isInternalError(error)) {
    return {
      type: "INTERNAL_ERROR",
      code: error.code,
      message: error.message,
      stackTrace: error.stack ?? "",
    };
  }

  if (error instanceof Error) {
    return {
      type: "BUILT_IN_ERROR",
      name: error.name,
      message: error.message,
      stackTrace: error.stack ?? "",
    };
  }

  if (typeof error === "string") {
    return {
      type: "STRING_ERROR",
      raw: error,
    };
  }

  try {
    return {
      type: "CUSTOM_ERROR",
      raw: JSON.stringify(error),
    };
  } catch (e) {
    return {
      type: "CUSTOM_ERROR",
      raw: String(error),
    };
  }
}

export function createErrorTaskError(error: TaskRunError): any {
  switch (error.type) {
    case "BUILT_IN_ERROR": {
      const e = new Error(error.message);

      e.name = error.name;
      e.stack = error.stackTrace;

      return e;
    }
    case "STRING_ERROR": {
      return error.raw;
    }
    case "CUSTOM_ERROR": {
      return JSON.parse(error.raw);
    }
    case "INTERNAL_ERROR": {
      const e = new Error(error.message ?? `Internal error (${error.code})`);
      e.name = error.code;
      e.stack = error.stackTrace;

      return e;
    }
  }
}

export function createJsonErrorObject(error: TaskRunError): SerializedError {
  const enhancedError = taskRunErrorEnhancer(error);

  switch (enhancedError.type) {
    case "BUILT_IN_ERROR": {
      return {
        name: enhancedError.name,
        message: enhancedError.message,
        stackTrace: enhancedError.stackTrace,
      };
    }
    case "STRING_ERROR": {
      return {
        message: enhancedError.raw,
      };
    }
    case "CUSTOM_ERROR": {
      return {
        message: enhancedError.raw,
      };
    }
    case "INTERNAL_ERROR": {
      return {
        message: `trigger.dev internal error (${enhancedError.code})`,
      };
    }
  }
}

// Removes any null characters from the error message
export function sanitizeError(error: TaskRunError): TaskRunError {
  switch (error.type) {
    case "BUILT_IN_ERROR": {
      return {
        type: "BUILT_IN_ERROR",
        message: error.message?.replace(/\0/g, ""),
        name: error.name?.replace(/\0/g, ""),
        stackTrace: error.stackTrace?.replace(/\0/g, ""),
      };
    }
    case "STRING_ERROR": {
      return {
        type: "STRING_ERROR",
        raw: error.raw.replace(/\0/g, ""),
      };
    }
    case "CUSTOM_ERROR": {
      return {
        type: "CUSTOM_ERROR",
        raw: error.raw.replace(/\0/g, ""),
      };
    }
    case "INTERNAL_ERROR": {
      return {
        type: "INTERNAL_ERROR",
        code: error.code,
        message: error.message?.replace(/\0/g, ""),
        stackTrace: error.stackTrace?.replace(/\0/g, ""),
      };
    }
  }
}

export function shouldRetryError(error: TaskRunError): boolean {
  switch (error.type) {
    case "INTERNAL_ERROR": {
      switch (error.code) {
        case "COULD_NOT_FIND_EXECUTOR":
        case "COULD_NOT_FIND_TASK":
        case "COULD_NOT_IMPORT_TASK":
        case "CONFIGURED_INCORRECTLY":
        case "TASK_ALREADY_RUNNING":
        case "TASK_PROCESS_SIGKILL_TIMEOUT":
        case "TASK_PROCESS_SIGSEGV":
        case "TASK_PROCESS_OOM_KILLED":
        case "TASK_PROCESS_MAYBE_OOM_KILLED":
        case "TASK_RUN_CANCELLED":
        case "MAX_DURATION_EXCEEDED":
        case "DISK_SPACE_EXCEEDED":
        case "OUTDATED_SDK_VERSION":
<<<<<<< HEAD
        case "TASK_RUN_HEARTBEAT_TIMEOUT":
        // run engine errors
        case "TASK_DEQUEUED_INVALID_STATE":
        case "TASK_DEQUEUED_QUEUE_NOT_FOUND":
        case "TASK_HAS_N0_EXECUTION_SNAPSHOT":
        case "TASK_RUN_DEQUEUED_MAX_RETRIES":
=======
        case "TASK_DID_CONCURRENT_WAIT":
>>>>>>> 0d38ea0f
          return false;

        //new heartbeat error
        //todo
        case "TASK_RUN_STALLED_EXECUTING":
        case "TASK_RUN_STALLED_EXECUTING_WITH_WAITPOINTS":
        case "GRACEFUL_EXIT_TIMEOUT":
        case "HANDLE_ERROR_ERROR":
        case "TASK_INPUT_ERROR":
        case "TASK_OUTPUT_ERROR":
        case "POD_EVICTED":
        case "POD_UNKNOWN_ERROR":
        case "TASK_EXECUTION_ABORTED":
        case "TASK_EXECUTION_FAILED":
        case "TASK_RUN_CRASHED":
        case "TASK_PROCESS_EXITED_WITH_NON_ZERO_CODE":
        case "TASK_PROCESS_SIGTERM":
          return true;

        default:
          assertExhaustive(error.code);
      }
    }
    case "STRING_ERROR": {
      return true;
    }
    case "BUILT_IN_ERROR": {
      return true;
    }
    case "CUSTOM_ERROR": {
      return true;
    }
    default: {
      assertExhaustive(error);
    }
  }
}

export function correctErrorStackTrace(
  stackTrace: string,
  projectDir?: string,
  options?: { removeFirstLine?: boolean; isDev?: boolean }
) {
  const [errorLine, ...traceLines] = stackTrace.split("\n");

  return [
    options?.removeFirstLine ? undefined : errorLine,
    ...traceLines.map((line) => correctStackTraceLine(line, projectDir, options?.isDev)),
  ]
    .filter(Boolean)
    .join("\n");
}

const LINES_TO_IGNORE = [
  /ConsoleInterceptor/,
  /TriggerTracer/,
  /TaskExecutor/,
  /EXECUTE_TASK_RUN/,
  /@trigger.dev\/core/,
  /packages\/core\/src\/v3/,
  /safeJsonProcess/,
  /__entryPoint.ts/,
  /ZodIpc/,
  /startActiveSpan/,
  /processTicksAndRejections/,
];

function correctStackTraceLine(line: string, projectDir?: string, isDev?: boolean) {
  if (LINES_TO_IGNORE.some((regex) => regex.test(line))) {
    return;
  }

  // Check to see if the path is inside the project directory
  if (isDev && projectDir && !line.includes(projectDir)) {
    return;
  }

  return line.trim();
}

export function groupTaskMetadataIssuesByTask(tasks: any, issues: z.ZodIssue[]) {
  return issues.reduce(
    (acc, issue) => {
      if (issue.path.length === 0) {
        return acc;
      }

      const taskIndex = issue.path[2];

      if (typeof taskIndex !== "number") {
        return acc;
      }

      const task = tasks[taskIndex];

      if (!task) {
        return acc;
      }

      const restOfPath = issue.path.slice(3);

      const taskId = task.id;
      const taskName = task.exportName;
      const filePath = task.filePath;

      const key = taskIndex;

      const existing = acc[key] ?? {
        id: taskId,
        exportName: taskName,
        filePath,
        issues: [] as Array<{ message: string; path?: string }>,
      };

      existing.issues.push({
        message: issue.message,
        path: restOfPath.length === 0 ? undefined : restOfPath.join("."),
      });

      return {
        ...acc,
        [key]: existing,
      };
    },
    {} as Record<
      number,
      {
        id: any;
        exportName: string;
        filePath: string;
        issues: Array<{ message: string; path?: string }>;
      }
    >
  );
}

export class UncaughtExceptionError extends Error {
  constructor(
    public readonly originalError: { name: string; message: string; stack?: string },
    public readonly origin: "uncaughtException" | "unhandledRejection"
  ) {
    super(`Uncaught exception: ${originalError.message}`);

    this.name = "UncaughtExceptionError";
  }
}

export class TaskMetadataParseError extends Error {
  constructor(
    public readonly zodIssues: z.ZodIssue[],
    public readonly tasks: any
  ) {
    super(`Failed to parse task metadata`);

    this.name = "TaskMetadataParseError";
  }
}

export class TaskIndexingImportError extends Error {
  constructor(
    public readonly importErrors: ImportTaskFileErrors,
    public readonly manifest: WorkerManifest
  ) {
    super(`Failed to import some task files`);

    this.name = "TaskIndexingImportError";
  }
}

export class UnexpectedExitError extends Error {
  constructor(
    public code: number,
    public signal: NodeJS.Signals | null,
    public stderr: string | undefined
  ) {
    super(`Unexpected exit with code ${code} after signal ${signal}`);

    this.name = "UnexpectedExitError";
  }
}

export class CleanupProcessError extends Error {
  constructor() {
    super("Cancelled");

    this.name = "CleanupProcessError";
  }
}

export class CancelledProcessError extends Error {
  constructor() {
    super("Cancelled");

    this.name = "CancelledProcessError";
  }
}

export class SigKillTimeoutProcessError extends Error {
  constructor() {
    super("Process kill timeout");

    this.name = "SigKillTimeoutProcessError";
  }
}

export class GracefulExitTimeoutError extends Error {
  constructor() {
    super("Graceful exit timeout");

    this.name = "GracefulExitTimeoutError";
  }
}

type ErrorLink = {
  name: string;
  href: string;
  // This allows us to easily add more complex logic on the frontend, e.g. display a button to open a contact form modal
  magic?: "CONTACT_FORM";
};

type EnhanceError<T extends TaskRunError | ExceptionEventProperties> = T & { link?: ErrorLink };

const prettyInternalErrors: Partial<
  Record<
    TaskRunInternalError["code"],
    {
      message: string;
      link?: ErrorLink;
    }
  >
> = {
  TASK_PROCESS_OOM_KILLED: {
    message:
      "Your task ran out of memory. Try increasing the machine specs. If this doesn't fix it there might be a memory leak.",
    link: {
      name: "Machines",
      href: links.docs.machines.home,
    },
  },
  TASK_PROCESS_MAYBE_OOM_KILLED: {
    message:
      "We think your task ran out of memory, but we can't be certain. If this keeps happening, try increasing the machine specs.",
    link: {
      name: "Machines",
      href: links.docs.machines.home,
    },
  },
  TASK_PROCESS_SIGSEGV: {
    message:
      "Your task crashed with a segmentation fault (SIGSEGV). Most likely there's a bug in a package or binary you're using. If this keeps happening and you're unsure why, please get in touch.",
    link: {
      name: "Contact us",
      href: links.site.contact,
      magic: "CONTACT_FORM",
    },
  },
  TASK_PROCESS_SIGTERM: {
    message:
      "Your task exited after receiving SIGTERM but we don't know why. If this keeps happening, please get in touch so we can investigate.",
    link: {
      name: "Contact us",
      href: links.site.contact,
      magic: "CONTACT_FORM",
    },
  },
  OUTDATED_SDK_VERSION: {
    message:
      "Your task is using an outdated version of the SDK. Please upgrade to the latest version.",
    link: {
      name: "Beta upgrade guide",
      href: links.docs.upgrade.beta,
    },
  },
  TASK_DID_CONCURRENT_WAIT: {
    message:
      "Parallel waits are not supported, e.g. using Promise.all() around our wait functions.",
    link: {
      name: "Read the docs for solutions",
      href: links.docs.troubleshooting.concurrentWaits,
    },
  },
};

const getPrettyTaskRunError = (code: TaskRunInternalError["code"]): TaskRunInternalError => {
  return {
    type: "INTERNAL_ERROR" as const,
    code,
    ...prettyInternalErrors[code],
  };
};

const getPrettyExceptionEvent = (code: TaskRunInternalError["code"]): ExceptionEventProperties => {
  return {
    type: code,
    ...prettyInternalErrors[code],
  };
};

const findSignalInMessage = (message?: string, truncateLength = 100) => {
  if (!message) {
    return;
  }

  const trunc = truncateLength ? message.slice(0, truncateLength) : message;

  if (trunc.includes("SIGTERM")) {
    return "SIGTERM";
  } else if (trunc.includes("SIGSEGV")) {
    return "SIGSEGV";
  } else if (trunc.includes("SIGKILL")) {
    return "SIGKILL";
  } else {
    return;
  }
};

export function taskRunErrorEnhancer(error: TaskRunError): EnhanceError<TaskRunError> {
  switch (error.type) {
    case "BUILT_IN_ERROR": {
      if (error.name === "UnexpectedExitError") {
        if (error.message.startsWith("Unexpected exit with code -1")) {
          const signal = findSignalInMessage(error.stackTrace);

          switch (signal) {
            case "SIGTERM":
              return {
                ...getPrettyTaskRunError("TASK_PROCESS_SIGTERM"),
              };
            case "SIGSEGV":
              return {
                ...getPrettyTaskRunError("TASK_PROCESS_SIGSEGV"),
              };
            case "SIGKILL":
              return {
                ...getPrettyTaskRunError("TASK_PROCESS_MAYBE_OOM_KILLED"),
              };
            default:
              return {
                ...getPrettyTaskRunError("TASK_PROCESS_EXITED_WITH_NON_ZERO_CODE"),
                message: error.message,
                stackTrace: error.stackTrace,
              };
          }
        }
      }

      if (error.name === "Error") {
        if (error.message === "ffmpeg was killed with signal SIGKILL") {
          return {
            ...getPrettyTaskRunError("TASK_PROCESS_OOM_KILLED"),
          };
        }
      }
      break;
    }
    case "STRING_ERROR": {
      break;
    }
    case "CUSTOM_ERROR": {
      break;
    }
    case "INTERNAL_ERROR": {
      if (error.code === TaskRunErrorCodes.TASK_PROCESS_EXITED_WITH_NON_ZERO_CODE) {
        const signal = findSignalInMessage(error.message);

        switch (signal) {
          case "SIGTERM":
            return {
              ...getPrettyTaskRunError("TASK_PROCESS_SIGTERM"),
            };
          case "SIGSEGV":
            return {
              ...getPrettyTaskRunError("TASK_PROCESS_SIGSEGV"),
            };
          case "SIGKILL":
            return {
              ...getPrettyTaskRunError("TASK_PROCESS_MAYBE_OOM_KILLED"),
            };
          default: {
            return {
              ...getPrettyTaskRunError("TASK_PROCESS_EXITED_WITH_NON_ZERO_CODE"),
              message: error.message,
              stackTrace: error.stackTrace,
            };
          }
        }
      }

      return {
        ...error,
        ...getPrettyTaskRunError(error.code),
      };
    }
  }

  return error;
}

export function exceptionEventEnhancer(
  exception: ExceptionEventProperties
): EnhanceError<ExceptionEventProperties> {
  switch (exception.type) {
    case "UnexpectedExitError": {
      if (exception.message?.startsWith("Unexpected exit with code -1")) {
        return {
          ...exception,
          ...prettyInternalErrors.TASK_PROCESS_MAYBE_OOM_KILLED,
        };
      }
      break;
    }
    case "Internal error": {
      if (exception.message?.startsWith(TaskRunErrorCodes.TASK_PROCESS_EXITED_WITH_NON_ZERO_CODE)) {
        const signal = findSignalInMessage(exception.message);

        switch (signal) {
          case "SIGTERM":
            return {
              ...exception,
              ...getPrettyExceptionEvent("TASK_PROCESS_SIGTERM"),
            };
          case "SIGSEGV":
            return {
              ...exception,
              ...getPrettyExceptionEvent("TASK_PROCESS_SIGSEGV"),
            };
          case "SIGKILL":
            return {
              ...exception,
              ...getPrettyExceptionEvent("TASK_PROCESS_MAYBE_OOM_KILLED"),
            };
          default:
            return exception;
        }
      }
      break;
    }
    case "Error": {
      if (exception.message === "ffmpeg was killed with signal SIGKILL") {
        return {
          ...exception,
          ...prettyInternalErrors.TASK_PROCESS_OOM_KILLED,
        };
      }
      break;
    }
    case TaskRunErrorCodes.TASK_PROCESS_MAYBE_OOM_KILLED:
    case TaskRunErrorCodes.TASK_PROCESS_OOM_KILLED:
    case TaskRunErrorCodes.TASK_PROCESS_SIGTERM: {
      return {
        ...exception,
        ...getPrettyExceptionEvent(exception.type),
      };
    }
  }

  return exception;
}

export function internalErrorFromUnexpectedExit(
  error: UnexpectedExitError,
  dockerMode = true
): TaskRunInternalError {
  const internalError = {
    type: "INTERNAL_ERROR",
    code: TaskRunErrorCodes.TASK_PROCESS_EXITED_WITH_NON_ZERO_CODE,
    message: `Process exited with code ${error.code} after signal ${error.signal}.`,
    stackTrace: error.stderr,
  } satisfies TaskRunInternalError;

  if (error.code === 137) {
    if (dockerMode) {
      return {
        ...internalError,
        code: TaskRunErrorCodes.TASK_PROCESS_OOM_KILLED,
      };
    } else {
      // Note: containerState reason and message could be checked to clarify the error, maybe the task monitor should be allowed to override these
      return {
        ...internalError,
        code: TaskRunErrorCodes.TASK_PROCESS_MAYBE_OOM_KILLED,
      };
    }
  }

  if (error.stderr?.includes("OOMErrorHandler")) {
    return {
      ...internalError,
      code: TaskRunErrorCodes.TASK_PROCESS_OOM_KILLED,
    };
  }

  if (error.signal === "SIGTERM") {
    return {
      ...internalError,
      code: TaskRunErrorCodes.TASK_PROCESS_SIGTERM,
    };
  }

  return {
    ...internalError,
    code: TaskRunErrorCodes.TASK_PROCESS_EXITED_WITH_NON_ZERO_CODE,
  };
}

export function serializeIndexingError(error: unknown, stderr?: string): DeploymentErrorData {
  if (error instanceof TaskMetadataParseError) {
    return {
      name: "TaskMetadataParseError",
      message: "There was an error parsing the task metadata",
      stack: JSON.stringify({ zodIssues: error.zodIssues, tasks: error.tasks }),
      stderr,
    };
  } else if (error instanceof TaskIndexingImportError) {
    return {
      name: "TaskIndexingImportError",
      message: "There was an error importing task files",
      stack: JSON.stringify(error.importErrors),
      stderr,
    };
  } else if (error instanceof UncaughtExceptionError) {
    const originalError = error.originalError;

    return {
      name: originalError.name,
      message: originalError.message,
      stack: originalError.stack,
      stderr,
    };
  } else if (error instanceof Error) {
    return {
      name: error.name,
      message: error.message,
      stack: error.stack,
      stderr,
    };
  }

  return {
    name: "UnknownError",
    message: String(error),
    stderr,
  };
}

export function prepareDeploymentError(
  errorData: DeploymentErrorData
): DeploymentErrorData | undefined {
  if (!errorData) {
    return;
  }

  if (errorData.name === "TaskMetadataParseError") {
    const errorJson = tryJsonParse(errorData.stack);

    if (errorJson) {
      const parsedError = TaskMetadataFailedToParseData.safeParse(errorJson);

      if (parsedError.success) {
        return {
          name: errorData.name,
          message: errorData.message,
          stack: createTaskMetadataFailedErrorStack(parsedError.data),
          stderr: errorData.stderr,
        };
      } else {
        return {
          name: errorData.name,
          message: errorData.message,
          stderr: errorData.stderr,
        };
      }
    } else {
      return {
        name: errorData.name,
        message: errorData.message,
        stderr: errorData.stderr,
      };
    }
  } else if (errorData.name === "TaskIndexingImportError") {
    const errorJson = tryJsonParse(errorData.stack);

    if (errorJson) {
      const parsedError = ImportTaskFileErrors.safeParse(errorJson);

      if (parsedError.success) {
        return {
          name: errorData.name,
          message: errorData.message,
          stack: parsedError.data
            .map((error) => {
              return `x ${error.message} in ${error.file}`;
            })
            .join("\n"),
          stderr: errorData.stderr,
        };
      } else {
        return {
          name: errorData.name,
          message: errorData.message,
          stderr: errorData.stderr,
        };
      }
    } else {
      return {
        name: errorData.name,
        message: errorData.message,
        stderr: errorData.stderr,
      };
    }
  }

  return {
    name: errorData.name,
    message: errorData.message,
    stack: errorData.stack,
    stderr: errorData.stderr,
  };
}

export function createTaskMetadataFailedErrorStack(
  data: z.infer<typeof TaskMetadataFailedToParseData>
): string {
  const stack = [];

  const groupedIssues = groupTaskMetadataIssuesByTask(data.tasks, data.zodIssues);

  for (const key in groupedIssues) {
    const taskWithIssues = groupedIssues[key];

    if (!taskWithIssues) {
      continue;
    }

    stack.push("\n");
    stack.push(`  ❯ ${taskWithIssues.exportName} in ${taskWithIssues.filePath}`);

    for (const issue of taskWithIssues.issues) {
      if (issue.path) {
        stack.push(`    x ${issue.path} ${issue.message}`);
      } else {
        stack.push(`    x ${issue.message}`);
      }
    }
  }

  return stack.join("\n");
}

function tryJsonParse(data: string | undefined): any {
  if (!data) {
    return;
  }

  try {
    return JSON.parse(data);
  } catch {
    return;
  }
}<|MERGE_RESOLUTION|>--- conflicted
+++ resolved
@@ -211,16 +211,13 @@
         case "MAX_DURATION_EXCEEDED":
         case "DISK_SPACE_EXCEEDED":
         case "OUTDATED_SDK_VERSION":
-<<<<<<< HEAD
         case "TASK_RUN_HEARTBEAT_TIMEOUT":
+        case "TASK_DID_CONCURRENT_WAIT":
         // run engine errors
         case "TASK_DEQUEUED_INVALID_STATE":
         case "TASK_DEQUEUED_QUEUE_NOT_FOUND":
         case "TASK_HAS_N0_EXECUTION_SNAPSHOT":
         case "TASK_RUN_DEQUEUED_MAX_RETRIES":
-=======
-        case "TASK_DID_CONCURRENT_WAIT":
->>>>>>> 0d38ea0f
           return false;
 
         //new heartbeat error
