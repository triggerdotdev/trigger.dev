--- conflicted
+++ resolved
@@ -149,13 +149,10 @@
     }
 
     const lastPart = parts[parts.length - 1];
-<<<<<<< HEAD
-    if (lastPart) {
+
+    if (lastPart !== undefined) {
       current[lastPart] = rehydrateNull(rehydrateCircular(value));
-=======
-    if (lastPart !== undefined) {
-      current[lastPart] = rehydrateNull(value);
->>>>>>> a7907590
+
     }
   }
 
