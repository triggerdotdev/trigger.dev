import { EventSourceParserStream } from "eventsource-parser/stream";
import { DeserializedJson } from "../../schemas/json.js";
import { createJsonErrorObject } from "../errors.js";
import {
  RunStatus,
  SubscribeRealtimeStreamChunkRawShape,
  SubscribeRunRawShape,
} from "../schemas/api.js";
import { SerializedError } from "../schemas/common.js";
import { AnyRunTypes, AnyTask, InferRunTypes } from "../types/tasks.js";
import { getEnvVar } from "../utils/getEnv.js";
import {
  conditionallyImportAndParsePacket,
  IOPacket,
  parsePacket,
} from "../utils/ioSerialization.js";
import { ApiError } from "./errors.js";
import { ApiClient } from "./index.js";
import {
  AsyncIterableStream,
  createAsyncIterableReadable,
  LineTransformStream,
  zodShapeStream,
} from "./stream.js";

export type RunShape<TRunTypes extends AnyRunTypes> = TRunTypes extends AnyRunTypes
  ? {
      id: string;
      taskIdentifier: TRunTypes["taskIdentifier"];
      payload: TRunTypes["payload"];
      output?: TRunTypes["output"];
      createdAt: Date;
      updatedAt: Date;
      number: number;
      status: RunStatus;
      durationMs: number;
      costInCents: number;
      baseCostInCents: number;
      tags: string[];
      idempotencyKey?: string;
      expiredAt?: Date;
      ttl?: string;
      finishedAt?: Date;
      startedAt?: Date;
      delayedUntil?: Date;
      queuedAt?: Date;
      metadata?: Record<string, DeserializedJson>;
      error?: SerializedError;
      isTest: boolean;
    }
  : never;

export type AnyRunShape = RunShape<AnyRunTypes>;

export type TaskRunShape<TTask extends AnyTask> = RunShape<InferRunTypes<TTask>>;
export type RealtimeRun<TTask extends AnyTask> = TaskRunShape<TTask>;
export type AnyRealtimeRun = RealtimeRun<AnyTask>;

export type RunStreamCallback<TRunTypes extends AnyRunTypes> = (
  run: RunShape<TRunTypes>
) => void | Promise<void>;

export type RunShapeStreamOptions = {
  headers?: Record<string, string>;
  fetchClient?: typeof fetch;
  closeOnComplete?: boolean;
  signal?: AbortSignal;
  client?: ApiClient;
  onFetchError?: (e: Error) => void;
};

export type StreamPartResult<TRun, TStreams extends Record<string, any>> = {
  [K in keyof TStreams]: {
    type: K;
    chunk: TStreams[K];
    run: TRun;
  };
}[keyof TStreams];

export type RunWithStreamsResult<TRun, TStreams extends Record<string, any>> =
  | {
      type: "run";
      run: TRun;
    }
  | StreamPartResult<TRun, TStreams>;

export function runShapeStream<TRunTypes extends AnyRunTypes>(
  url: string,
  options?: RunShapeStreamOptions
): RunSubscription<TRunTypes> {
  const abortController = new AbortController();

  const streamFactory = new SSEStreamSubscriptionFactory(
    getEnvVar("TRIGGER_STREAM_URL", getEnvVar("TRIGGER_API_URL")) ?? "https://api.trigger.dev",
    {
      headers: options?.headers,
      signal: abortController.signal,
    }
  );

  // If the user supplied AbortSignal is aborted, we should abort the internal controller
  options?.signal?.addEventListener(
    "abort",
    () => {
      if (!abortController.signal.aborted) {
        abortController.abort();
      }
    },
    { once: true }
  );

  const runStreamInstance = zodShapeStream(SubscribeRunRawShape, url, {
    ...options,
    signal: abortController.signal,
    onError: (e) => {
      options?.onFetchError?.(e);
    },
  });

  const $options: RunSubscriptionOptions = {
    runShapeStream: runStreamInstance.stream,
    stopRunShapeStream: () => runStreamInstance.stop(30 * 1000),
    streamFactory: streamFactory,
    abortController,
    ...options,
  };

  return new RunSubscription<TRunTypes>($options);
}

// First, define interfaces for the stream handling
export interface StreamSubscription {
  subscribe(): Promise<ReadableStream<unknown>>;
}

export interface StreamSubscriptionFactory {
  createSubscription(runId: string, streamKey: string, baseUrl?: string): StreamSubscription;
}

// Real implementation for production
export class SSEStreamSubscription implements StreamSubscription {
  constructor(
    private url: string,
    private options: { headers?: Record<string, string>; signal?: AbortSignal }
  ) {}

  async subscribe(): Promise<ReadableStream<unknown>> {
    return fetch(this.url, {
      headers: {
        Accept: "text/event-stream",
        ...this.options.headers,
      },
      signal: this.options.signal,
    }).then((response) => {
      if (!response.ok) {
        throw ApiError.generate(
          response.status,
          {},
          "Could not subscribe to stream",
          Object.fromEntries(response.headers)
        );
      }

      if (!response.body) {
        throw new Error("No response body");
      }

      return response.body
        .pipeThrough(new TextDecoderStream())
        .pipeThrough(new EventSourceParserStream())
        .pipeThrough(
          new TransformStream({
            transform(chunk, controller) {
              controller.enqueue(safeParseJSON(chunk.data));
            },
          })
        );
    });
  }
}

export class SSEStreamSubscriptionFactory implements StreamSubscriptionFactory {
  constructor(
    private baseUrl: string,
    private options: { headers?: Record<string, string>; signal?: AbortSignal }
  ) {}

  createSubscription(runId: string, streamKey: string, baseUrl?: string): StreamSubscription {
    if (!runId || !streamKey) {
      throw new Error("runId and streamKey are required");
    }

    const url = `${baseUrl ?? this.baseUrl}/realtime/v1/streams/${runId}/${streamKey}`;
    return new SSEStreamSubscription(url, this.options);
  }
}

// Real implementation for production
export class ElectricStreamSubscription implements StreamSubscription {
  constructor(
    private url: string,
    private options: { headers?: Record<string, string>; signal?: AbortSignal }
  ) {}

  async subscribe(): Promise<ReadableStream<unknown>> {
    return zodShapeStream(SubscribeRealtimeStreamChunkRawShape, this.url, this.options)
      .stream.pipeThrough(
        new TransformStream({
          transform(chunk, controller) {
            controller.enqueue(chunk.value);
          },
        })
      )
      .pipeThrough(new LineTransformStream())
      .pipeThrough(
        new TransformStream({
          transform(chunk, controller) {
            for (const line of chunk) {
              controller.enqueue(safeParseJSON(line));
            }
          },
        })
      );
  }
}

export interface RunShapeProvider {
  onShape(callback: (shape: SubscribeRunRawShape) => Promise<void>): Promise<() => void>;
}

export type RunSubscriptionOptions = RunShapeStreamOptions & {
  runShapeStream: ReadableStream<SubscribeRunRawShape>;
  stopRunShapeStream: () => void;
  streamFactory: StreamSubscriptionFactory;
  abortController: AbortController;
};

export class RunSubscription<TRunTypes extends AnyRunTypes> {
  private stream: AsyncIterableStream<RunShape<TRunTypes>>;
  private packetCache = new Map<string, any>();
  private _closeOnComplete: boolean;
  private _isRunComplete = false;

  constructor(private options: RunSubscriptionOptions) {
    this._closeOnComplete =
      typeof options.closeOnComplete === "undefined" ? true : options.closeOnComplete;

    this.stream = createAsyncIterableReadable(
      this.options.runShapeStream,
      {
        transform: async (chunk, controller) => {
          const run = await this.transformRunShape(chunk);

          controller.enqueue(run);

          // only set the run to complete when finishedAt is set
          this._isRunComplete = !!run.finishedAt;

          if (
            this._closeOnComplete &&
            this._isRunComplete &&
            !this.options.abortController.signal.aborted
          ) {
            this.options.stopRunShapeStream();
          }
        },
      },
      this.options.abortController.signal
    );
  }

  unsubscribe(): void {
    if (!this.options.abortController.signal.aborted) {
      this.options.abortController.abort();
    }
    this.options.stopRunShapeStream();
  }

  [Symbol.asyncIterator](): AsyncIterator<RunShape<TRunTypes>> {
    return this.stream[Symbol.asyncIterator]();
  }

  getReader(): ReadableStreamDefaultReader<RunShape<TRunTypes>> {
    return this.stream.getReader();
  }

  withStreams<TStreams extends Record<string, any>>(): AsyncIterableStream<
    RunWithStreamsResult<RunShape<TRunTypes>, TStreams>
  > {
    // Keep track of which streams we've already subscribed to
    const activeStreams = new Set<string>();

    return createAsyncIterableReadable(
      this.stream,
      {
        transform: async (run, controller) => {
          controller.enqueue({
            type: "run",
            run,
          });

          // Check for stream metadata
          if (
            run.metadata &&
            "$$streams" in run.metadata &&
            Array.isArray(run.metadata.$$streams)
          ) {
            for (const streamKey of run.metadata.$$streams) {
              if (typeof streamKey !== "string") {
                continue;
              }

              if (!activeStreams.has(streamKey)) {
                activeStreams.add(streamKey);

                const subscription = this.options.streamFactory.createSubscription(
                  run.id,
                  streamKey,
                  this.options.client?.baseUrl
                );

                // Start stream processing in the background
                subscription
                  .subscribe()
                  .then((stream) => {
                    stream
                      .pipeThrough(
                        new TransformStream({
                          transform(chunk, controller) {
                            controller.enqueue({
                              type: streamKey,
                              chunk: chunk as TStreams[typeof streamKey],
                              run,
                            });
                          },
                        })
                      )
                      .pipeTo(
                        new WritableStream({
                          write(chunk) {
                            controller.enqueue(chunk);
                          },
                        })
                      )
                      .catch((error) => {
                        console.error(`Error in stream ${streamKey}:`, error);
                      });
                  })
                  .catch((error) => {
                    console.error(`Error subscribing to stream ${streamKey}:`, error);
                  });
              }
            }
          }
        },
      },
      this.options.abortController.signal
    );
  }

  private async transformRunShape(row: SubscribeRunRawShape): Promise<RunShape<TRunTypes>> {
    const payloadPacket = row.payloadType
      ? ({ data: row.payload ?? undefined, dataType: row.payloadType } satisfies IOPacket)
      : undefined;

    const outputPacket = row.outputType
      ? ({ data: row.output ?? undefined, dataType: row.outputType } satisfies IOPacket)
      : undefined;

    const [payload, output] = await Promise.all(
      [
        { packet: payloadPacket, key: "payload" },
        { packet: outputPacket, key: "output" },
      ].map(async ({ packet, key }) => {
        if (!packet) {
          return;
        }

        const cachedResult = this.packetCache.get(`${row.friendlyId}/${key}`);

        if (typeof cachedResult !== "undefined") {
          return cachedResult;
        }

        const result = await conditionallyImportAndParsePacket(packet, this.options.client);
        this.packetCache.set(`${row.friendlyId}/${key}`, result);

        return result;
      })
    );

    const metadata =
      row.metadata && row.metadataType
        ? await parsePacket({ data: row.metadata, dataType: row.metadataType })
        : undefined;

    return {
      id: row.friendlyId,
      payload,
      output,
      createdAt: row.createdAt,
      updatedAt: row.updatedAt,
      taskIdentifier: row.taskIdentifier,
      number: row.number,
      status: apiStatusFromRunStatus(row.status),
      durationMs: row.usageDurationMs,
      costInCents: row.costInCents,
      baseCostInCents: row.baseCostInCents,
      tags: row.runTags ?? [],
      idempotencyKey: row.idempotencyKey ?? undefined,
      expiredAt: row.expiredAt ?? undefined,
      finishedAt: row.completedAt ?? undefined,
      startedAt: row.startedAt ?? undefined,
      delayedUntil: row.delayUntil ?? undefined,
      queuedAt: row.queuedAt ?? undefined,
      error: row.error ? createJsonErrorObject(row.error) : undefined,
      isTest: row.isTest,
      metadata,
    } as RunShape<TRunTypes>;
  }
}

function apiStatusFromRunStatus(status: string): RunStatus {
  switch (status) {
    case "DELAYED": {
      return "DELAYED";
    }
    case "WAITING_FOR_DEPLOY": {
      return "WAITING_FOR_DEPLOY";
    }
    case "PENDING": {
      return "QUEUED";
    }
    case "PAUSED":
    case "WAITING_TO_RESUME": {
      return "FROZEN";
    }
    case "RETRYING_AFTER_FAILURE": {
      return "REATTEMPTING";
    }
    case "EXECUTING": {
      return "EXECUTING";
    }
    case "CANCELED": {
      return "CANCELED";
    }
    case "COMPLETED_SUCCESSFULLY": {
      return "COMPLETED";
    }
    case "SYSTEM_FAILURE": {
      return "SYSTEM_FAILURE";
    }
    case "INTERRUPTED": {
      return "INTERRUPTED";
    }
    case "CRASHED": {
      return "CRASHED";
    }
    case "COMPLETED_WITH_ERRORS": {
      return "FAILED";
    }
    case "EXPIRED": {
      return "EXPIRED";
    }
    case "TIMED_OUT": {
      return "TIMED_OUT";
    }
    default: {
      throw new Error(`Unknown status: ${status}`);
    }
  }
}

function safeParseJSON(data: string): unknown {
  try {
    return JSON.parse(data);
  } catch (error) {
    return data;
  }
}

const isSafari = () => {
  // Check if we're in a browser environment
  if (
    typeof window !== "undefined" &&
    typeof navigator !== "undefined" &&
    typeof navigator.userAgent === "string"
  ) {
    return (
      /^((?!chrome|android).)*safari/i.test(navigator.userAgent) ||
      /iPad|iPhone|iPod/.test(navigator.userAgent)
    );
  }
  // If we're not in a browser environment, return false
  return false;
};

/**
 * A polyfill for `ReadableStream.protototype[Symbol.asyncIterator]`,
 * aligning as closely as possible to the specification.
 *
 * @see https://streams.spec.whatwg.org/#rs-asynciterator
 * @see https://developer.mozilla.org/en-US/docs/Web/API/ReadableStream#async_iteration
 *
 * This is needed for Safari: https://bugs.webkit.org/show_bug.cgi?id=194379
 *
 * From https://gist.github.com/MattiasBuelens/496fc1d37adb50a733edd43853f2f60e
 *
 */

if (isSafari()) {
<<<<<<< HEAD
=======
  // @ts-ignore-error
>>>>>>> 0b555faf
  ReadableStream.prototype.values ??= function ({ preventCancel = false } = {}) {
    const reader = this.getReader();
    return {
      async next(): Promise<IteratorResult<any>> {
        try {
          const result = await reader.read();
          if (result.done) {
            reader.releaseLock();
          }
          return {
            done: result.done,
            value: result.value,
          };
        } catch (e) {
          reader.releaseLock();
          throw e;
        }
      },
      async return(value: any): Promise<IteratorResult<any>> {
        if (!preventCancel) {
          const cancelPromise = reader.cancel(value);
          reader.releaseLock();
          await cancelPromise;
        } else {
          reader.releaseLock();
        }
        return { done: true, value };
      },
      [Symbol.asyncIterator]() {
        return this;
      },
    };
  };

<<<<<<< HEAD
=======
  // @ts-ignore-error
>>>>>>> 0b555faf
  ReadableStream.prototype[Symbol.asyncIterator] ??= ReadableStream.prototype.values;
}<|MERGE_RESOLUTION|>--- conflicted
+++ resolved
@@ -509,10 +509,7 @@
  */
 
 if (isSafari()) {
-<<<<<<< HEAD
-=======
   // @ts-ignore-error
->>>>>>> 0b555faf
   ReadableStream.prototype.values ??= function ({ preventCancel = false } = {}) {
     const reader = this.getReader();
     return {
@@ -547,9 +544,6 @@
     };
   };
 
-<<<<<<< HEAD
-=======
   // @ts-ignore-error
->>>>>>> 0b555faf
   ReadableStream.prototype[Symbol.asyncIterator] ??= ReadableStream.prototype.values;
 }