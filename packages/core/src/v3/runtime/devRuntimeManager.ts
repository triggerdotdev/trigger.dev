--- conflicted
+++ resolved
@@ -57,74 +57,40 @@
     runCount: number;
     ctx: TaskRunContext;
   }): Promise<BatchTaskRunExecutionResult> {
-<<<<<<< HEAD
     throw new Error("Method not implemented.");
 
-    // if (!params.runs.length) {
-    //   return Promise.resolve({ id: params.id, items: [] });
-    // }
+    // return this._preventMultipleWaits(async () => {
+    //   if (!params.runs.length) {
+    //     return Promise.resolve({ id: params.id, items: [] });
+    //   }
 
-    // const promise = Promise.all(
-    //   params.runs.map((runId) => {
-    //     return new Promise<TaskRunExecutionResult>((resolve, reject) => {
-    //       const pendingCompletion = this._pendingCompletionNotifications.get(runId);
+    //   const promise = Promise.all(
+    //     params.runs.map((runId) => {
+    //       return new Promise<TaskRunExecutionResult>((resolve, reject) => {
+    //         const pendingCompletion = this._pendingCompletionNotifications.get(runId);
 
-    //       if (pendingCompletion) {
-    //         this._pendingCompletionNotifications.delete(runId);
+    //         if (pendingCompletion) {
+    //           this._pendingCompletionNotifications.delete(runId);
 
-    //         resolve(pendingCompletion);
+    //           resolve(pendingCompletion);
 
-    //         return;
-    //       }
+    //           return;
+    //         }
 
-    //       this._taskWaits.set(runId, { resolve });
-    //     });
-    //   })
-    // );
-    // await this.#tryFlushMetadata();
+    //         this._taskWaits.set(runId, { resolve });
+    //       });
+    //     })
+    //   );
 
-    // const results = await promise;
+    //   await this.#tryFlushMetadata();
 
-    // const results = await promise;
+    //   const results = await promise;
 
-    // return {
-    //   id: params.id,
-    //   items: results,
-    // };
-=======
-    return this._preventMultipleWaits(async () => {
-      if (!params.runs.length) {
-        return Promise.resolve({ id: params.id, items: [] });
-      }
-
-      const promise = Promise.all(
-        params.runs.map((runId) => {
-          return new Promise<TaskRunExecutionResult>((resolve, reject) => {
-            const pendingCompletion = this._pendingCompletionNotifications.get(runId);
-
-            if (pendingCompletion) {
-              this._pendingCompletionNotifications.delete(runId);
-
-              resolve(pendingCompletion);
-
-              return;
-            }
-
-            this._taskWaits.set(runId, { resolve });
-          });
-        })
-      );
-
-      await this.#tryFlushMetadata();
-
-      const results = await promise;
-
-      return {
-        id: params.id,
-        items: results,
-      };
-    });
->>>>>>> 0d38ea0f
+    //   return {
+    //     id: params.id,
+    //     items: results,
+    //   };
+    // });
   }
 
   resumeTask(completion: TaskRunExecutionResult, runId: string): void {
