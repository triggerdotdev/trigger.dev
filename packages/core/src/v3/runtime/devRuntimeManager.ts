import { runMetadata } from "../run-metadata-api.js";
import {
  BatchTaskRunExecutionResult,
  TaskRunContext,
  TaskRunExecutionResult,
} from "../schemas/index.js";
import { unboundedTimeout } from "../utils/timers.js";
import { RuntimeManager } from "./manager.js";

export class DevRuntimeManager implements RuntimeManager {
  _taskWaits: Map<string, { resolve: (value: TaskRunExecutionResult) => void }> = new Map();

  _batchWaits: Map<
    string,
    { resolve: (value: BatchTaskRunExecutionResult) => void; reject: (err?: any) => void }
  > = new Map();

  _pendingCompletionNotifications: Map<string, TaskRunExecutionResult> = new Map();

  disable(): void {
    // do nothing
  }

  async waitForDuration(ms: number): Promise<void> {
    await unboundedTimeout(ms);
  }

  async waitUntil(date: Date): Promise<void> {
    return this.waitForDuration(date.getTime() - Date.now());
  }

  async waitForTask(params: { id: string; ctx: TaskRunContext }): Promise<TaskRunExecutionResult> {
    const pendingCompletion = this._pendingCompletionNotifications.get(params.id);

    if (pendingCompletion) {
      this._pendingCompletionNotifications.delete(params.id);

      return pendingCompletion;
    }

    const promise = new Promise<TaskRunExecutionResult>((resolve) => {
      this._taskWaits.set(params.id, { resolve });
    });

    await this.#tryFlushMetadata();

    return await promise;
  }

  async waitForBatch(params: {
    id: string;
    runCount: number;
    ctx: TaskRunContext;
  }): Promise<BatchTaskRunExecutionResult> {
    throw new Error("Method not implemented.");

    // if (!params.runs.length) {
    //   return Promise.resolve({ id: params.id, items: [] });
    // }

    // const promise = Promise.all(
    //   params.runs.map((runId) => {
    //     return new Promise<TaskRunExecutionResult>((resolve, reject) => {
    //       const pendingCompletion = this._pendingCompletionNotifications.get(runId);

    //       if (pendingCompletion) {
    //         this._pendingCompletionNotifications.delete(runId);

    //         resolve(pendingCompletion);

    //         return;
    //       }

    //       this._taskWaits.set(runId, { resolve });
    //     });
    //   })
    // );

<<<<<<< HEAD
    // const results = await promise;
=======
    await this.#tryFlushMetadata();

    const results = await promise;
>>>>>>> b12b6174

    // return {
    //   id: params.id,
    //   items: results,
    // };
  }

  resumeTask(completion: TaskRunExecutionResult, runId: string): void {
    const wait = this._taskWaits.get(runId);

    if (!wait) {
      // We need to store the completion in case the task is awaited later
      this._pendingCompletionNotifications.set(runId, completion);

      return;
    }

    wait.resolve(completion);

    this._taskWaits.delete(runId);
  }

  async #tryFlushMetadata() {
    try {
      await runMetadata.flush();
    } catch (err) {}
  }
}<|MERGE_RESOLUTION|>--- conflicted
+++ resolved
@@ -75,14 +75,11 @@
     //     });
     //   })
     // );
+    // await this.#tryFlushMetadata();
 
-<<<<<<< HEAD
     // const results = await promise;
-=======
-    await this.#tryFlushMetadata();
 
-    const results = await promise;
->>>>>>> b12b6174
+    // const results = await promise;
 
     // return {
     //   id: params.id,
