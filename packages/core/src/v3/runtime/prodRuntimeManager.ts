--- conflicted
+++ resolved
@@ -10,10 +10,7 @@
 } from "../schemas";
 import { ZodIpcConnection } from "../zodIpc";
 import { RuntimeManager } from "./manager";
-<<<<<<< HEAD
 import { unboundedTimeout } from "../utils/timers";
-=======
->>>>>>> 69f68916
 
 export type ProdRuntimeManagerOptions = {
   waitThresholdInMs?: number;
