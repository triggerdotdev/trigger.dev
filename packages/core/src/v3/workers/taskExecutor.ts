--- conflicted
+++ resolved
@@ -113,12 +113,9 @@
             } satisfies TaskRunExecutionResult;
           }
 
-<<<<<<< HEAD
           try {
-=======
             parsedPayload = await this.#parsePayload(parsedPayload);
 
->>>>>>> 768036a2
             if (execution.attempt.number === 1) {
               await this.#callOnStartFunctions(parsedPayload, ctx, signal);
             }
