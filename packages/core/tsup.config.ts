--- conflicted
+++ resolved
@@ -18,17 +18,6 @@
     "./src/v3/index.ts",
     "./src/v3/logger-api.ts",
     "./src/v3/otel/index.ts",
-<<<<<<< HEAD
-=======
-    "./src/v3/zodMessageHandler.ts",
-    "./src/v3/zodNamespace.ts",
-    "./src/v3/zodSocket.ts",
-    "./src/v3/zodIpc.ts",
-    "./src/v3/utils/structuredLogger.ts",
-    "./src/v3/utils/durations.ts",
-    "./src/v3/utils/timers.ts",
-    "./src/v3/dev/index.ts",
->>>>>>> 946efd1f
     "./src/v3/prod/index.ts",
     "./src/v3/schemas/index.ts",
     "./src/v3/semanticInternalAttributes.ts",
@@ -44,6 +33,7 @@
     "./src/v3/zodMessageHandler.ts",
     "./src/v3/zodNamespace.ts",
     "./src/v3/zodSocket.ts",
+    "./src/v3/utils/timers.ts",
   ],
   external: ["node:timers/promises"],
 });