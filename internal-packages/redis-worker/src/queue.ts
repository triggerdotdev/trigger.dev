--- conflicted
+++ resolved
@@ -138,11 +138,7 @@
 
       const dequeuedItems = [];
 
-<<<<<<< HEAD
-      for (const [id, serializedItem] of results) {
-=======
       for (const [id, serializedItem, score] of results) {
->>>>>>> 0b555faf
         const parsedItem = JSON.parse(serializedItem) as any;
         if (typeof parsedItem.job !== "string") {
           this.logger.error(`Invalid item in queue`, { queue: this.name, id, item: parsedItem });
