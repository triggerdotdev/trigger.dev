--- conflicted
+++ resolved
@@ -32,10 +32,7 @@
 export type WorkerConcurrencyOptions = {
   workers?: number;
   tasksPerWorker?: number;
-<<<<<<< HEAD
-=======
   limit?: number;
->>>>>>> 0b555faf
 };
 
 type WorkerOptions<TCatalog extends WorkerCatalog> = {
@@ -50,17 +47,6 @@
   immediatePollIntervalMs?: number;
   logger?: Logger;
   tracer?: Tracer;
-};
-
-// This results in attempt 12 being a delay of 1 hour
-const defaultRetrySettings = {
-  maxAttempts: 12,
-  factor: 2,
-  //one second
-  minTimeoutInMs: 1_000,
-  //one hour
-  maxTimeoutInMs: 3_600_000,
-  randomize: true,
 };
 
 // This results in attempt 12 being a delay of 1 hour
@@ -151,35 +137,6 @@
     visibilityTimeoutMs?: number;
     availableAt?: Date;
   }) {
-<<<<<<< HEAD
-    const timeout = visibilityTimeoutMs ?? this.options.catalog[job].visibilityTimeoutMs;
-    return this.queue.enqueue({
-      id,
-      job,
-      item: payload,
-      visibilityTimeoutMs: timeout,
-      availableAt,
-    });
-  }
-
-  ack(id: string) {
-    return this.queue.ack(id);
-  }
-
-  private createWorker(tasksPerWorker: number) {
-    const worker = new NodeWorker(
-      `
-      const { parentPort } = require('worker_threads');
-
-      parentPort.on('message', async (message) => {
-        if (message.type === 'process') {
-          // Process items here
-          parentPort.postMessage({ type: 'done' });
-        }
-      });
-    `,
-      { eval: true }
-=======
     return startSpan(
       this.tracer,
       "enqueue",
@@ -218,7 +175,6 @@
           job_id: id,
         },
       }
->>>>>>> 0b555faf
     );
   }
 
@@ -337,94 +293,6 @@
           return;
         }
 
-<<<<<<< HEAD
-      await Promise.all(
-        items.map(async ({ id, job, item, visibilityTimeoutMs, attempt }) => {
-          const catalogItem = this.options.catalog[job as any];
-          const handler = this.jobs[job as any];
-          if (!handler) {
-            this.logger.error(`No handler found for job type: ${job as string}`);
-            return;
-          }
-
-          try {
-            await handler({ id, payload: item, visibilityTimeoutMs, attempt });
-
-            //succeeded, acking the item
-            await this.queue.ack(id);
-          } catch (error) {
-            const errorMessage = error instanceof Error ? error.message : String(error);
-            this.logger.error(`Error processing item, it threw an error:`, {
-              name: this.options.name,
-              id,
-              job,
-              item,
-              visibilityTimeoutMs,
-              error,
-              errorMessage,
-            });
-            // Requeue the failed item with a delay
-            try {
-              attempt = attempt + 1;
-
-              const retrySettings = {
-                ...defaultRetrySettings,
-                ...catalogItem.retry,
-              };
-
-              const retryDelay = calculateNextRetryDelay(retrySettings, attempt);
-
-              if (!retryDelay) {
-                this.logger.error(
-                  `Failed item ${id} has reached max attempts, moving to the DLQ.`,
-                  {
-                    name: this.options.name,
-                    id,
-                    job,
-                    item,
-                    visibilityTimeoutMs,
-                    attempt,
-                    errorMessage,
-                  }
-                );
-
-                await this.queue.moveToDeadLetterQueue(id, errorMessage);
-                return;
-              }
-
-              const retryDate = new Date(Date.now() + retryDelay);
-              this.logger.info(`Requeued failed item ${id} with delay`, {
-                name: this.options.name,
-                id,
-                job,
-                item,
-                retryDate,
-                retryDelay,
-                visibilityTimeoutMs,
-                attempt,
-              });
-              await this.queue.enqueue({
-                id,
-                job,
-                item,
-                availableAt: retryDate,
-                attempt,
-                visibilityTimeoutMs,
-              });
-            } catch (requeueError) {
-              this.logger.error(
-                `Failed to requeue item, threw error. Will automatically get rescheduled after the visilibity timeout.`,
-                {
-                  name: this.options.name,
-                  id,
-                  job,
-                  item,
-                  visibilityTimeoutMs,
-                  error: requeueError,
-                }
-              );
-            }
-=======
         const retryDate = new Date(Date.now() + retryDelay);
         this.logger.info(`Requeuing failed item ${id} with delay`, {
           name: this.options.name,
@@ -454,7 +322,6 @@
             item,
             visibilityTimeoutMs,
             error: requeueError,
->>>>>>> 0b555faf
           }
         );
       }
@@ -502,12 +369,8 @@
     this.isShuttingDown = true;
     this.logger.log("Shutting down worker loops...");
 
-<<<<<<< HEAD
-    await Promise.all(this.workers.map((worker) => worker.terminate()));
-=======
     // Wait for all worker loops to finish.
     await Promise.all(this.workerLoops);
->>>>>>> 0b555faf
 
     await this.subscriber?.unsubscribe();
     await this.subscriber?.quit();
@@ -515,17 +378,6 @@
     this.logger.log("All workers and subscribers shut down.");
   }
 
-<<<<<<< HEAD
-  public start() {
-    this.logger.log("Starting workers...");
-    this.isShuttingDown = false;
-    for (const worker of this.workers) {
-      this.processItems(worker, this.concurrency.tasksPerWorker);
-    }
-  }
-
-=======
->>>>>>> 0b555faf
   public async stop() {
     await this.shutdown();
   }
