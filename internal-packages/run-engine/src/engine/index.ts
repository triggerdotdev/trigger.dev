import { createRedisClient, Redis } from "@internal/redis";
<<<<<<< HEAD
import { Worker } from "@trigger.dev/redis-worker";
import { Attributes, Span, SpanKind, trace, Tracer } from "@internal/tracing";
import { assertExhaustive } from "@trigger.dev/core";
=======
import { Worker } from "@internal/redis-worker";
import { startSpan, trace, Tracer } from "@internal/tracing";
>>>>>>> adca1997
import { Logger } from "@trigger.dev/core/logger";
import {
  CheckpointInput,
  CompleteRunAttemptResult,
  CreateCheckpointResult,
  DequeuedMessage,
  ExecutionResult,
  MachineResources,
  RunExecutionData,
  StartRunAttemptResult,
  TaskRunExecutionResult,
} from "@trigger.dev/core/v3";
import { BatchId, QueueId, RunId, WaitpointId } from "@trigger.dev/core/v3/isomorphic";
import {
  Prisma,
  PrismaClient,
  PrismaClientOrTransaction,
  TaskRun,
  TaskRunExecutionSnapshot,
  Waitpoint,
} from "@trigger.dev/database";
import { assertNever } from "assert-never";
import { EventEmitter } from "node:events";
import { FairQueueSelectionStrategy } from "../run-queue/fairQueueSelectionStrategy.js";
import { RunQueue } from "../run-queue/index.js";
import { RunQueueFullKeyProducer } from "../run-queue/keyProducer.js";
import { MinimalAuthenticatedEnvironment } from "../shared/index.js";
import {
  NotImplementedError,
  RunDuplicateIdempotencyKeyError,
  ServiceValidationError,
} from "./errors.js";
import { EventBus, EventBusEvents } from "./eventBus.js";
import { RunLocker } from "./locking.js";
import { BatchSystem } from "./systems/batchSystem.js";
import { CheckpointSystem } from "./systems/checkpointSystem.js";
import { DelayedRunSystem } from "./systems/delayedRunSystem.js";
import { DequeueSystem } from "./systems/dequeueSystem.js";
import { EnqueueSystem } from "./systems/enqueueSystem.js";
import {
  ExecutionSnapshotSystem,
  getLatestExecutionSnapshot,
} from "./systems/executionSnapshotSystem.js";
import { ReleaseConcurrencySystem } from "./systems/releaseConcurrencySystem.js";
import { RunAttemptSystem } from "./systems/runAttemptSystem.js";
import { SystemResources } from "./systems/systems.js";
import { TtlSystem } from "./systems/ttlSystem.js";
import { WaitingForWorkerSystem } from "./systems/waitingForWorkerSystem.js";
import { WaitpointSystem } from "./systems/waitpointSystem.js";
import { EngineWorker, HeartbeatTimeouts, RunEngineOptions, TriggerParams } from "./types.js";
import { workerCatalog } from "./workerCatalog.js";

export class RunEngine {
  private runLockRedis: Redis;
  private prisma: PrismaClient;
  private runLock: RunLocker;
  runQueue: RunQueue;
  private worker: EngineWorker;
  private logger = new Logger("RunEngine", "debug");
  private tracer: Tracer;
  private heartbeatTimeouts: HeartbeatTimeouts;
  eventBus: EventBus = new EventEmitter<EventBusEvents>();
  executionSnapshotSystem: ExecutionSnapshotSystem;
  runAttemptSystem: RunAttemptSystem;
  dequeueSystem: DequeueSystem;
  waitpointSystem: WaitpointSystem;
  batchSystem: BatchSystem;
  enqueueSystem: EnqueueSystem;
  checkpointSystem: CheckpointSystem;
  delayedRunSystem: DelayedRunSystem;
  ttlSystem: TtlSystem;
  waitingForWorkerSystem: WaitingForWorkerSystem;
  releaseConcurrencySystem: ReleaseConcurrencySystem;

  constructor(private readonly options: RunEngineOptions) {
    this.prisma = options.prisma;
    this.runLockRedis = createRedisClient(
      {
        ...options.runLock.redis,
        keyPrefix: `${options.runLock.redis.keyPrefix}runlock:`,
      },
      {
        onError: (error) => {
          this.logger.error(`RunLock redis client error:`, {
            error,
            keyPrefix: options.runLock.redis.keyPrefix,
          });
        },
      }
    );
    this.runLock = new RunLocker({ redis: this.runLockRedis });

    const keys = new RunQueueFullKeyProducer();

    this.runQueue = new RunQueue({
      name: "rq",
      tracer: trace.getTracer("rq"),
      keys,
      queueSelectionStrategy: new FairQueueSelectionStrategy({
        keys,
        redis: { ...options.queue.redis, keyPrefix: `${options.queue.redis.keyPrefix}runqueue:` },
        defaultEnvConcurrencyLimit: options.queue?.defaultEnvConcurrency ?? 10,
      }),
      defaultEnvConcurrency: options.queue?.defaultEnvConcurrency ?? 10,
      logger: new Logger("RunQueue", "debug"),
      redis: { ...options.queue.redis, keyPrefix: `${options.queue.redis.keyPrefix}runqueue:` },
      retryOptions: options.queue?.retryOptions,
    });

    this.worker = new Worker({
      name: "worker",
      redisOptions: {
        ...options.worker.redis,
        keyPrefix: `${options.worker.redis.keyPrefix}worker:`,
      },
      catalog: workerCatalog,
      concurrency: options.worker,
      pollIntervalMs: options.worker.pollIntervalMs,
      immediatePollIntervalMs: options.worker.immediatePollIntervalMs,
      shutdownTimeoutMs: options.worker.shutdownTimeoutMs,
      logger: new Logger("RunEngineWorker", "debug"),
      jobs: {
        finishWaitpoint: async ({ payload }) => {
          await this.waitpointSystem.completeWaitpoint({
            id: payload.waitpointId,
            output: payload.error
              ? {
                  value: payload.error,
                  isError: true,
                }
              : undefined,
          });
        },
        heartbeatSnapshot: async ({ payload }) => {
          await this.#handleStalledSnapshot(payload);
        },
        expireRun: async ({ payload }) => {
          await this.ttlSystem.expireRun({ runId: payload.runId });
        },
        cancelRun: async ({ payload }) => {
          await this.runAttemptSystem.cancelRun({
            runId: payload.runId,
            completedAt: payload.completedAt,
            reason: payload.reason,
          });
        },
        queueRunsWaitingForWorker: async ({ payload }) => {
          await this.waitingForWorkerSystem.enqueueRunsWaitingForWorker({
            backgroundWorkerId: payload.backgroundWorkerId,
          });
        },
        tryCompleteBatch: async ({ payload }) => {
          await this.batchSystem.performCompleteBatch({ batchId: payload.batchId });
        },
        continueRunIfUnblocked: async ({ payload }) => {
          await this.waitpointSystem.continueRunIfUnblocked({
            runId: payload.runId,
          });
        },
        enqueueDelayedRun: async ({ payload }) => {
          await this.delayedRunSystem.enqueueDelayedRun({ runId: payload.runId });
        },
      },
    }).start();

    this.tracer = options.tracer;

    const defaultHeartbeatTimeouts: HeartbeatTimeouts = {
      PENDING_EXECUTING: 60_000,
      PENDING_CANCEL: 60_000,
      EXECUTING: 60_000,
      EXECUTING_WITH_WAITPOINTS: 60_000,
    };
    this.heartbeatTimeouts = {
      ...defaultHeartbeatTimeouts,
      ...(options.heartbeatTimeoutsMs ?? {}),
    };

    const resources: SystemResources = {
      prisma: this.prisma,
      worker: this.worker,
      eventBus: this.eventBus,
      logger: this.logger,
      tracer: this.tracer,
      runLock: this.runLock,
      runQueue: this.runQueue,
    };

    this.releaseConcurrencySystem = new ReleaseConcurrencySystem({
      resources,
      queueOptions:
        typeof options.releaseConcurrency?.disabled === "boolean" &&
        options.releaseConcurrency.disabled
          ? undefined
          : {
              redis: {
                ...options.queue.redis, // Use base queue redis options
                ...options.releaseConcurrency?.redis, // Allow overrides
                keyPrefix: `${options.queue.redis.keyPrefix ?? ""}release-concurrency:`,
              },
              retry: {
                maxRetries: options.releaseConcurrency?.maxRetries ?? 5,
                backoff: {
                  minDelay: options.releaseConcurrency?.backoff?.minDelay ?? 1000,
                  maxDelay: options.releaseConcurrency?.backoff?.maxDelay ?? 10000,
                  factor: options.releaseConcurrency?.backoff?.factor ?? 2,
                },
              },
              consumersCount: options.releaseConcurrency?.consumersCount ?? 1,
              pollInterval: options.releaseConcurrency?.pollInterval ?? 1000,
              batchSize: options.releaseConcurrency?.batchSize ?? 10,
              executor: async (descriptor, snapshotId) => {
                await this.releaseConcurrencySystem.executeReleaseConcurrencyForSnapshot(
                  snapshotId
                );
              },
              maxTokens: async (descriptor) => {
                const environment = await this.prisma.runtimeEnvironment.findFirstOrThrow({
                  where: { id: descriptor.envId },
                  select: {
                    maximumConcurrencyLimit: true,
                  },
                });

                return (
                  environment.maximumConcurrencyLimit *
                  (options.releaseConcurrency?.maxTokensRatio ?? 1.0)
                );
              },
              keys: {
                fromDescriptor: (descriptor) =>
                  `org:${descriptor.orgId}:proj:${descriptor.projectId}:env:${descriptor.envId}`,
                toDescriptor: (name) => ({
                  orgId: name.split(":")[1],
                  projectId: name.split(":")[3],
                  envId: name.split(":")[5],
                }),
              },
              tracer: this.tracer,
            },
    });

    this.executionSnapshotSystem = new ExecutionSnapshotSystem({
      resources,
      heartbeatTimeouts: this.heartbeatTimeouts,
    });

    this.enqueueSystem = new EnqueueSystem({
      resources,
      executionSnapshotSystem: this.executionSnapshotSystem,
    });

    this.checkpointSystem = new CheckpointSystem({
      resources,
      releaseConcurrencySystem: this.releaseConcurrencySystem,
      executionSnapshotSystem: this.executionSnapshotSystem,
      enqueueSystem: this.enqueueSystem,
    });

    this.delayedRunSystem = new DelayedRunSystem({
      resources,
      enqueueSystem: this.enqueueSystem,
    });

    this.waitingForWorkerSystem = new WaitingForWorkerSystem({
      resources,
      enqueueSystem: this.enqueueSystem,
    });

    this.waitpointSystem = new WaitpointSystem({
      resources,
      executionSnapshotSystem: this.executionSnapshotSystem,
      enqueueSystem: this.enqueueSystem,
      releaseConcurrencySystem: this.releaseConcurrencySystem,
    });

    this.ttlSystem = new TtlSystem({
      resources,
      waitpointSystem: this.waitpointSystem,
    });

    this.batchSystem = new BatchSystem({
      resources,
    });

    this.runAttemptSystem = new RunAttemptSystem({
      resources,
      executionSnapshotSystem: this.executionSnapshotSystem,
      batchSystem: this.batchSystem,
      waitpointSystem: this.waitpointSystem,
      machines: this.options.machines,
    });

    this.dequeueSystem = new DequeueSystem({
      resources,
      executionSnapshotSystem: this.executionSnapshotSystem,
      runAttemptSystem: this.runAttemptSystem,
      machines: this.options.machines,
    });
  }

  //MARK: - Run functions

  /** "Triggers" one run. */
  async trigger(
    {
      friendlyId,
      number,
      environment,
      idempotencyKey,
      idempotencyKeyExpiresAt,
      taskIdentifier,
      payload,
      payloadType,
      context,
      traceContext,
      traceId,
      spanId,
      parentSpanId,
      lockedToVersionId,
      taskVersion,
      sdkVersion,
      cliVersion,
      concurrencyKey,
      masterQueue,
      queueName,
      queue,
      isTest,
      delayUntil,
      queuedAt,
      maxAttempts,
      taskEventStore,
      priorityMs,
      ttl,
      tags,
      parentTaskRunId,
      rootTaskRunId,
      batch,
      resumeParentOnCompletion,
      depth,
      metadata,
      metadataType,
      seedMetadata,
      seedMetadataType,
      oneTimeUseToken,
      maxDurationInSeconds,
      machine,
      workerId,
      runnerId,
      releaseConcurrency,
    }: TriggerParams,
    tx?: PrismaClientOrTransaction
  ): Promise<TaskRun> {
    const prisma = tx ?? this.prisma;

    return startSpan(
      this.tracer,
      "trigger",
      async (span) => {
        const status = delayUntil ? "DELAYED" : "PENDING";

        let secondaryMasterQueue: string | undefined = undefined;

        if (environment.type === "DEVELOPMENT") {
          // In dev we use the environment id as the master queue, or the locked worker id
          masterQueue = this.#environmentMasterQueueKey(environment.id);
          if (lockedToVersionId) {
            masterQueue = this.#backgroundWorkerQueueKey(lockedToVersionId);
          }
        } else {
          // For deployed runs, we add the env/worker id as the secondary master queue
          let secondaryMasterQueue = this.#environmentMasterQueueKey(environment.id);
          if (lockedToVersionId) {
            secondaryMasterQueue = this.#backgroundWorkerQueueKey(lockedToVersionId);
          }
        }

        //create run
        let taskRun: TaskRun;
        try {
          taskRun = await prisma.taskRun.create({
            data: {
              id: RunId.fromFriendlyId(friendlyId),
              engine: "V2",
              status,
              number,
              friendlyId,
              runtimeEnvironmentId: environment.id,
              projectId: environment.project.id,
              idempotencyKey,
              idempotencyKeyExpiresAt,
              taskIdentifier,
              payload,
              payloadType,
              context,
              traceContext,
              traceId,
              spanId,
              parentSpanId,
              lockedToVersionId,
              taskVersion,
              sdkVersion,
              cliVersion,
              concurrencyKey,
              queue: queueName,
              masterQueue,
              secondaryMasterQueue,
              isTest,
              delayUntil,
              queuedAt,
              maxAttempts,
              taskEventStore,
              priorityMs,
              ttl,
              tags:
                tags.length === 0
                  ? undefined
                  : {
                      connect: tags,
                    },
              runTags: tags.length === 0 ? undefined : tags.map((tag) => tag.name),
              oneTimeUseToken,
              parentTaskRunId,
              rootTaskRunId,
              batchId: batch?.id,
              resumeParentOnCompletion,
              depth,
              metadata,
              metadataType,
              seedMetadata,
              seedMetadataType,
              maxDurationInSeconds,
              machinePreset: machine,
              executionSnapshots: {
                create: {
                  engine: "V2",
                  executionStatus: "RUN_CREATED",
                  description: "Run was created",
                  runStatus: status,
                  environmentId: environment.id,
                  environmentType: environment.type,
                  projectId: environment.project.id,
                  organizationId: environment.organization.id,
                  workerId,
                  runnerId,
                },
              },
            },
          });
        } catch (error) {
          if (error instanceof Prisma.PrismaClientKnownRequestError) {
            this.logger.debug("engine.trigger(): Prisma transaction error", {
              code: error.code,
              message: error.message,
              meta: error.meta,
              idempotencyKey,
              environmentId: environment.id,
            });

            if (error.code === "P2002") {
              this.logger.debug("engine.trigger(): throwing RunDuplicateIdempotencyKeyError", {
                code: error.code,
                message: error.message,
                meta: error.meta,
                idempotencyKey,
                environmentId: environment.id,
              });

              //this happens if a unique constraint failed, i.e. duplicate idempotency
              throw new RunDuplicateIdempotencyKeyError(
                `Run with idempotency key ${idempotencyKey} already exists`
              );
            }
          }

          throw error;
        }

        span.setAttribute("runId", taskRun.id);

        await this.runLock.lock([taskRun.id], 5000, async (signal) => {
          //create associated waitpoint (this completes when the run completes)
          const associatedWaitpoint = await this.waitpointSystem.createRunAssociatedWaitpoint(
            prisma,
            {
              projectId: environment.project.id,
              environmentId: environment.id,
              completedByTaskRunId: taskRun.id,
            }
          );

          //triggerAndWait or batchTriggerAndWait
          if (resumeParentOnCompletion && parentTaskRunId) {
            //this will block the parent run from continuing until this waitpoint is completed (and removed)
            await this.waitpointSystem.blockRunWithWaitpoint({
              runId: parentTaskRunId,
              waitpoints: associatedWaitpoint.id,
              projectId: associatedWaitpoint.projectId,
              batch,
              workerId,
              runnerId,
              tx: prisma,
              releaseConcurrency,
            });
          }

          //Make sure lock extension succeeded
          signal.throwIfAborted();

          if (queue) {
            const concurrencyLimit =
              typeof queue.concurrencyLimit === "number"
                ? Math.max(Math.min(queue.concurrencyLimit, environment.maximumConcurrencyLimit), 0)
                : queue.concurrencyLimit;

            let taskQueue = await prisma.taskQueue.findFirst({
              where: {
                runtimeEnvironmentId: environment.id,
                name: queueName,
              },
            });

            if (!taskQueue) {
              // handle conflicts with existing queues
              taskQueue = await prisma.taskQueue.create({
                data: {
                  ...QueueId.generate(),
                  name: queueName,
                  concurrencyLimit,
                  runtimeEnvironmentId: environment.id,
                  projectId: environment.project.id,
                  type: "NAMED",
                },
              });
            }

            if (typeof concurrencyLimit === "number") {
              this.logger.debug("TriggerTaskService: updating concurrency limit", {
                runId: taskRun.id,
                friendlyId: taskRun.friendlyId,
                taskQueue,
                orgId: environment.organization.id,
                projectId: environment.project.id,
                concurrencyLimit,
                queueOptions: queue,
              });

              await this.runQueue.updateQueueConcurrencyLimits(
                environment,
                taskQueue.name,
                concurrencyLimit
              );
            } else if (concurrencyLimit === null) {
              this.logger.debug("TriggerTaskService: removing concurrency limit", {
                runId: taskRun.id,
                friendlyId: taskRun.friendlyId,
                taskQueue,
                orgId: environment.organization.id,
                projectId: environment.project.id,
                queueOptions: queue,
              });

              await this.runQueue.removeQueueConcurrencyLimits(environment, taskQueue.name);
            }
          }

          //Make sure lock extension succeeded
          signal.throwIfAborted();

          if (taskRun.delayUntil) {
            // Schedule the run to be enqueued at the delayUntil time
            await this.delayedRunSystem.scheduleDelayedRunEnqueuing({
              runId: taskRun.id,
              delayUntil: taskRun.delayUntil,
            });
          } else {
            await this.enqueueSystem.enqueueRun({
              run: taskRun,
              env: environment,
              timestamp: Date.now() - taskRun.priorityMs,
              workerId,
              runnerId,
              tx: prisma,
            });

            if (taskRun.ttl) {
              await this.ttlSystem.scheduleExpireRun({ runId: taskRun.id, ttl: taskRun.ttl });
            }
          }
        });

        return taskRun;
      },
      {
        attributes: {
          friendlyId,
          environmentId: environment.id,
          projectId: environment.project.id,
          taskIdentifier,
        },
      }
    );
  }

  /**
   * Gets a fairly selected run from the specified master queue, returning the information required to run it.
   * @param consumerId: The consumer that is pulling, allows multiple consumers to pull from the same queue
   * @param masterQueue: The shared queue to pull from, can be an individual environment (for dev)
   * @returns
   */
  async dequeueFromMasterQueue({
    consumerId,
    masterQueue,
    maxRunCount,
    maxResources,
    backgroundWorkerId,
    workerId,
    runnerId,
    tx,
  }: {
    consumerId: string;
    masterQueue: string;
    maxRunCount: number;
    maxResources?: MachineResources;
    backgroundWorkerId?: string;
    workerId?: string;
    runnerId?: string;
    tx?: PrismaClientOrTransaction;
  }): Promise<DequeuedMessage[]> {
    return this.dequeueSystem.dequeueFromMasterQueue({
      consumerId,
      masterQueue,
      maxRunCount,
      maxResources,
      backgroundWorkerId,
      workerId,
      runnerId,
      tx,
    });
  }

  async dequeueFromEnvironmentMasterQueue({
    consumerId,
    environmentId,
    maxRunCount,
    maxResources,
    backgroundWorkerId,
    workerId,
    runnerId,
    tx,
  }: {
    consumerId: string;
    environmentId: string;
    maxRunCount: number;
    maxResources?: MachineResources;
    backgroundWorkerId?: string;
    workerId?: string;
    runnerId?: string;
    tx?: PrismaClientOrTransaction;
  }): Promise<DequeuedMessage[]> {
    return this.dequeueFromMasterQueue({
      consumerId,
      masterQueue: this.#environmentMasterQueueKey(environmentId),
      maxRunCount,
      maxResources,
      backgroundWorkerId,
      workerId,
      runnerId,
      tx,
    });
  }

  async dequeueFromBackgroundWorkerMasterQueue({
    consumerId,
    backgroundWorkerId,
    maxRunCount,
    maxResources,
    workerId,
    runnerId,
    tx,
  }: {
    consumerId: string;
    backgroundWorkerId: string;
    maxRunCount: number;
    maxResources?: MachineResources;
    workerId?: string;
    runnerId?: string;
    tx?: PrismaClientOrTransaction;
  }): Promise<DequeuedMessage[]> {
    return this.dequeueFromMasterQueue({
      consumerId,
      masterQueue: this.#backgroundWorkerQueueKey(backgroundWorkerId),
      maxRunCount,
      maxResources,
      backgroundWorkerId,
      workerId,
      runnerId,
      tx,
    });
  }

  async startRunAttempt({
    runId,
    snapshotId,
    workerId,
    runnerId,
    isWarmStart,
    tx,
  }: {
    runId: string;
    snapshotId: string;
    workerId?: string;
    runnerId?: string;
    isWarmStart?: boolean;
    tx?: PrismaClientOrTransaction;
  }): Promise<StartRunAttemptResult> {
    return this.runAttemptSystem.startRunAttempt({
      runId,
      snapshotId,
      workerId,
      runnerId,
      isWarmStart,
      tx,
    });
  }

  /** How a run is completed */
  async completeRunAttempt({
    runId,
    snapshotId,
    completion,
    workerId,
    runnerId,
  }: {
    runId: string;
    snapshotId: string;
    completion: TaskRunExecutionResult;
    workerId?: string;
    runnerId?: string;
  }): Promise<CompleteRunAttemptResult> {
    return this.runAttemptSystem.completeRunAttempt({
      runId,
      snapshotId,
      completion,
      workerId,
      runnerId,
    });
  }

  /**
  Call this to cancel a run.
  If the run is in-progress it will change it's state to PENDING_CANCEL and notify the worker.
  If the run is not in-progress it will finish it.
  You can pass `finalizeRun` in if you know it's no longer running, e.g. the worker has messaged to say it's done.
  */
  async cancelRun({
    runId,
    workerId,
    runnerId,
    completedAt,
    reason,
    finalizeRun,
    tx,
  }: {
    runId: string;
    workerId?: string;
    runnerId?: string;
    completedAt?: Date;
    reason?: string;
    finalizeRun?: boolean;
    tx?: PrismaClientOrTransaction;
  }): Promise<ExecutionResult> {
    return this.runAttemptSystem.cancelRun({
      runId,
      workerId,
      runnerId,
      completedAt,
      reason,
      finalizeRun,
      tx,
    });
  }

  async queueRunsWaitingForWorker({
    backgroundWorkerId,
  }: {
    backgroundWorkerId: string;
  }): Promise<void> {
    return this.waitingForWorkerSystem.enqueueRunsWaitingForWorker({
      backgroundWorkerId,
    });
  }

  /**
   * Reschedules a delayed run where the run hasn't been queued yet
   */
  async rescheduleDelayedRun({
    runId,
    delayUntil,
    tx,
  }: {
    runId: string;
    delayUntil: Date;
    tx?: PrismaClientOrTransaction;
  }): Promise<TaskRun> {
    return this.delayedRunSystem.rescheduleDelayedRun({
      runId,
      delayUntil,
      tx,
    });
  }

  async lengthOfEnvQueue(environment: MinimalAuthenticatedEnvironment): Promise<number> {
    return this.runQueue.lengthOfEnvQueue(environment);
  }

  async concurrencyOfEnvQueue(environment: MinimalAuthenticatedEnvironment): Promise<number> {
    return this.runQueue.currentConcurrencyOfEnvironment(environment);
  }

  async lengthOfQueues(
    environment: MinimalAuthenticatedEnvironment,
    queues: string[]
  ): Promise<Record<string, number>> {
    return this.runQueue.lengthOfQueues(environment, queues);
  }

  async currentConcurrencyOfQueues(
    environment: MinimalAuthenticatedEnvironment,
    queues: string[]
  ): Promise<Record<string, number>> {
    return this.runQueue.currentConcurrencyOfQueues(environment, queues);
  }

  /**
   * This creates a DATETIME waitpoint, that will be completed automatically when the specified date is reached.
   * If you pass an `idempotencyKey`, the waitpoint will be created only if it doesn't already exist.
   */
  async createDateTimeWaitpoint({
    projectId,
    environmentId,
    completedAfter,
    idempotencyKey,
    idempotencyKeyExpiresAt,
    tx,
  }: {
    projectId: string;
    environmentId: string;
    completedAfter: Date;
    idempotencyKey?: string;
    idempotencyKeyExpiresAt?: Date;
    tx?: PrismaClientOrTransaction;
  }) {
    return this.waitpointSystem.createDateTimeWaitpoint({
      projectId,
      environmentId,
      completedAfter,
      idempotencyKey,
      idempotencyKeyExpiresAt,
      tx,
    });
  }

  /** This creates a MANUAL waitpoint, that can be explicitly completed (or failed).
   * If you pass an `idempotencyKey` and it already exists, it will return the existing waitpoint.
   */
  async createManualWaitpoint({
    environmentId,
    projectId,
    idempotencyKey,
    idempotencyKeyExpiresAt,
    timeout,
  }: {
    environmentId: string;
    projectId: string;
    idempotencyKey?: string;
    idempotencyKeyExpiresAt?: Date;
    timeout?: Date;
  }): Promise<{ waitpoint: Waitpoint; isCached: boolean }> {
    return this.waitpointSystem.createManualWaitpoint({
      environmentId,
      projectId,
      idempotencyKey,
      idempotencyKeyExpiresAt,
      timeout,
    });
  }

  /** This block a run with a BATCH waitpoint.
   * The waitpoint will be created, and it will block the parent run.
   */
  async blockRunWithCreatedBatch({
    runId,
    batchId,
    environmentId,
    projectId,
    organizationId,
    tx,
  }: {
    runId: string;
    batchId: string;
    environmentId: string;
    projectId: string;
    organizationId: string;
    tx?: PrismaClientOrTransaction;
  }): Promise<Waitpoint | null> {
    const prisma = tx ?? this.prisma;

    try {
      const waitpoint = await prisma.waitpoint.create({
        data: {
          ...WaitpointId.generate(),
          type: "BATCH",
          idempotencyKey: batchId,
          userProvidedIdempotencyKey: false,
          completedByBatchId: batchId,
          environmentId,
          projectId,
        },
      });

      await this.blockRunWithWaitpoint({
        runId,
        waitpoints: waitpoint.id,
        projectId,
        organizationId,
        batch: { id: batchId },
        tx: prisma,
      });

      return waitpoint;
    } catch (error) {
      if (error instanceof Prisma.PrismaClientKnownRequestError) {
        // duplicate idempotency key
        if (error.code === "P2002") {
          return null;
        } else {
          throw error;
        }
      }
      throw error;
    }
  }

  /**
   * This is called when all the runs for a batch have been created.
   * This does NOT mean that all the runs for the batch are completed.
   */
  async unblockRunForCreatedBatch({
    runId,
    batchId,
    tx,
  }: {
    runId: string;
    batchId: string;
    environmentId: string;
    projectId: string;
    tx?: PrismaClientOrTransaction;
  }): Promise<void> {
    const prisma = tx ?? this.prisma;

    const waitpoint = await prisma.waitpoint.findFirst({
      where: {
        completedByBatchId: batchId,
      },
    });

    if (!waitpoint) {
      this.logger.error("RunEngine.unblockRunForBatch(): Waitpoint not found", {
        runId,
        batchId,
      });
      throw new ServiceValidationError("Waitpoint not found for batch", 404);
    }

    await this.completeWaitpoint({
      id: waitpoint.id,
      output: { value: "Batch waitpoint completed", isError: false },
    });
  }

  async tryCompleteBatch({ batchId }: { batchId: string }): Promise<void> {
    return this.batchSystem.scheduleCompleteBatch({ batchId });
  }

  async getWaitpoint({
    waitpointId,
    environmentId,
  }: {
    environmentId: string;
    projectId: string;
    waitpointId: string;
  }): Promise<Waitpoint | null> {
    const waitpoint = await this.prisma.waitpoint.findFirst({
      where: { id: waitpointId },
      include: {
        blockingTaskRuns: {
          select: {
            taskRun: {
              select: {
                id: true,
                friendlyId: true,
              },
            },
          },
        },
      },
    });

    if (!waitpoint) return null;
    if (waitpoint.environmentId !== environmentId) return null;

    return waitpoint;
  }

  /**
   * Prevents a run from continuing until the waitpoint is completed.
   */
  async blockRunWithWaitpoint({
    runId,
    waitpoints,
    projectId,
    releaseConcurrency,
    timeout,
    spanIdToComplete,
    batch,
    workerId,
    runnerId,
    tx,
  }: {
    runId: string;
    waitpoints: string | string[];
    projectId: string;
    organizationId: string;
    releaseConcurrency?: boolean;
    timeout?: Date;
    spanIdToComplete?: string;
    batch?: { id: string; index?: number };
    workerId?: string;
    runnerId?: string;
    tx?: PrismaClientOrTransaction;
  }): Promise<TaskRunExecutionSnapshot> {
    return this.waitpointSystem.blockRunWithWaitpoint({
      runId,
      waitpoints,
      projectId,
      releaseConcurrency,
      timeout,
      spanIdToComplete,
      batch,
      workerId,
      runnerId,
      tx,
    });
  }

  /** This completes a waitpoint and updates all entries so the run isn't blocked,
   * if they're no longer blocked. This doesn't suffer from race conditions. */
  async completeWaitpoint({
    id,
    output,
  }: {
    id: string;
    output?: {
      value: string;
      type?: string;
      isError: boolean;
    };
  }): Promise<Waitpoint> {
    return this.waitpointSystem.completeWaitpoint({ id, output });
  }

  /**
   * This gets called AFTER the checkpoint has been created
   * The CPU/Memory checkpoint at this point exists in our snapshot storage
   */
  async createCheckpoint({
    runId,
    snapshotId,
    checkpoint,
    workerId,
    runnerId,
    tx,
  }: {
    runId: string;
    snapshotId: string;
    checkpoint: CheckpointInput;
    workerId?: string;
    runnerId?: string;
    tx?: PrismaClientOrTransaction;
  }): Promise<CreateCheckpointResult> {
    return this.checkpointSystem.createCheckpoint({
      runId,
      snapshotId,
      checkpoint,
      workerId,
      runnerId,
      tx,
    });
  }

  /**
   * This is called when a run has been restored from a checkpoint and is ready to start executing again
   */
  async continueRunExecution({
    runId,
    snapshotId,
    workerId,
    runnerId,
    tx,
  }: {
    runId: string;
    snapshotId: string;
    workerId?: string;
    runnerId?: string;
    tx?: PrismaClientOrTransaction;
  }): Promise<ExecutionResult> {
    return this.checkpointSystem.continueRunExecution({
      runId,
      snapshotId,
      workerId,
      runnerId,
      tx,
    });
  }

  /**
  Send a heartbeat to signal the the run is still executing.
  If a heartbeat isn't received, after a while the run is considered "stalled"
  and some logic will be run to try recover it.
  @returns The ExecutionResult, which could be a different snapshot.
  */
  async heartbeatRun({
    runId,
    snapshotId,
    workerId,
    runnerId,
    tx,
  }: {
    runId: string;
    snapshotId: string;
    workerId?: string;
    runnerId?: string;
    tx?: PrismaClientOrTransaction;
  }): Promise<ExecutionResult> {
    return this.executionSnapshotSystem.heartbeatRun({
      runId,
      snapshotId,
      workerId,
      runnerId,
      tx,
    });
  }

  /** Get required data to execute the run */
  async getRunExecutionData({
    runId,
    tx,
  }: {
    runId: string;
    tx?: PrismaClientOrTransaction;
  }): Promise<RunExecutionData | null> {
    const prisma = tx ?? this.prisma;
    try {
      const snapshot = await getLatestExecutionSnapshot(prisma, runId);

      const executionData: RunExecutionData = {
        version: "1" as const,
        snapshot: {
          id: snapshot.id,
          friendlyId: snapshot.friendlyId,
          executionStatus: snapshot.executionStatus,
          description: snapshot.description,
        },
        run: {
          id: snapshot.runId,
          friendlyId: snapshot.runFriendlyId,
          status: snapshot.runStatus,
          attemptNumber: snapshot.attemptNumber ?? undefined,
        },
        batch: snapshot.batchId
          ? {
              id: snapshot.batchId,
              friendlyId: BatchId.toFriendlyId(snapshot.batchId),
            }
          : undefined,
        checkpoint: snapshot.checkpoint
          ? {
              id: snapshot.checkpoint.id,
              friendlyId: snapshot.checkpoint.friendlyId,
              type: snapshot.checkpoint.type,
              location: snapshot.checkpoint.location,
              imageRef: snapshot.checkpoint.imageRef,
              reason: snapshot.checkpoint.reason ?? undefined,
            }
          : undefined,
        completedWaitpoints: snapshot.completedWaitpoints,
      };

      return executionData;
    } catch (e) {
      this.logger.error("Failed to getRunExecutionData", {
        message: e instanceof Error ? e.message : e,
      });
      return null;
    }
  }

  async quit() {
    try {
      //stop the run queue
      await this.releaseConcurrencySystem.quit();
      await this.runQueue.quit();
      await this.worker.stop();
      await this.runLock.quit();

      // This is just a failsafe
      await this.runLockRedis.quit();
    } catch (error) {
      // And should always throw
    }
  }

  //#endregion

  //#region Heartbeat
  async #handleStalledSnapshot({
    runId,
    snapshotId,
    tx,
  }: {
    runId: string;
    snapshotId: string;
    tx?: PrismaClientOrTransaction;
  }) {
    const prisma = tx ?? this.prisma;
    return await this.runLock.lock([runId], 5_000, async () => {
      const latestSnapshot = await getLatestExecutionSnapshot(prisma, runId);
      if (latestSnapshot.id !== snapshotId) {
        this.logger.log(
          "RunEngine.#handleStalledSnapshot() no longer the latest snapshot, stopping the heartbeat.",
          {
            runId,
            snapshotId,
            latestSnapshot: latestSnapshot,
          }
        );

        await this.worker.ack(`heartbeatSnapshot.${runId}`);
        return;
      }

      this.logger.log("RunEngine.#handleStalledSnapshot() handling stalled snapshot", {
        runId,
        snapshot: latestSnapshot,
      });

      // For dev, we just cancel runs that are stuck
      if (latestSnapshot.environmentType === "DEVELOPMENT") {
        this.logger.log("RunEngine.#handleStalledSnapshot() cancelling DEV run", {
          runId,
          snapshot: latestSnapshot,
        });

        await this.cancelRun({
          runId: latestSnapshot.runId,
          finalizeRun: true,
          reason:
            "Run was disconnected, check you're running the CLI dev command and your network connection is healthy.",
          tx,
        });
        return;
      }

      switch (latestSnapshot.executionStatus) {
        case "RUN_CREATED": {
          throw new NotImplementedError("There shouldn't be a heartbeat for RUN_CREATED");
        }
        case "QUEUED": {
          throw new NotImplementedError("There shouldn't be a heartbeat for QUEUED");
        }
        case "QUEUED_EXECUTING": {
          throw new NotImplementedError("There shouldn't be a heartbeat for QUEUED_EXECUTING");
        }
        case "PENDING_EXECUTING": {
          //the run didn't start executing, we need to requeue it
          const run = await prisma.taskRun.findFirst({
            where: { id: runId },
            include: {
              runtimeEnvironment: {
                include: {
                  organization: true,
                },
              },
            },
          });

          if (!run) {
            this.logger.error(
              "RunEngine.#handleStalledSnapshot() PENDING_EXECUTING run not found",
              {
                runId,
                snapshot: latestSnapshot,
              }
            );

            throw new Error(`Run ${runId} not found`);
          }

          //it will automatically be requeued X times depending on the queue retry settings
          await this.runAttemptSystem.tryNackAndRequeue({
            run,
            environment: {
              id: latestSnapshot.environmentId,
              type: latestSnapshot.environmentType,
            },
            orgId: latestSnapshot.organizationId,
            projectId: latestSnapshot.projectId,
            error: {
              type: "INTERNAL_ERROR",
              code: "TASK_RUN_DEQUEUED_MAX_RETRIES",
              message: `Trying to create an attempt failed multiple times, exceeding how many times we retry.`,
            },
            tx: prisma,
          });
          break;
        }
        case "EXECUTING":
        case "EXECUTING_WITH_WAITPOINTS": {
          const retryDelay = 250;

          //todo call attemptFailed and force requeuing
          await this.runAttemptSystem.attemptFailed({
            runId,
            snapshotId: latestSnapshot.id,
            completion: {
              ok: false,
              id: runId,
              error: {
                type: "INTERNAL_ERROR",
                code:
                  latestSnapshot.executionStatus === "EXECUTING"
                    ? "TASK_RUN_STALLED_EXECUTING"
                    : "TASK_RUN_STALLED_EXECUTING_WITH_WAITPOINTS",
                message: `Run stalled while executing. This can happen when the run becomes unresponsive, for example because the CPU is overloaded.`,
              },
              retry: {
                //250ms in the future
                timestamp: Date.now() + retryDelay,
                delay: retryDelay,
              },
            },
            forceRequeue: true,
            tx: prisma,
          });
          break;
        }
        case "SUSPENDED": {
          //todo should we do a periodic check here for whether waitpoints are actually still blocking?
          //we could at least log some things out if a run has been in this state for a long time
          throw new NotImplementedError("Not implemented SUSPENDED");
        }
        case "PENDING_CANCEL": {
          //if the run is waiting to cancel but the worker hasn't confirmed that,
          //we force the run to be cancelled
          await this.cancelRun({
            runId: latestSnapshot.runId,
            finalizeRun: true,
            tx,
          });
          break;
        }
        case "FINISHED": {
          throw new NotImplementedError("There shouldn't be a heartbeat for FINISHED");
        }
        default: {
          assertNever(latestSnapshot.executionStatus);
        }
      }
    });
  }

  #environmentMasterQueueKey(environmentId: string) {
    return `master-env:${environmentId}`;
  }

  #backgroundWorkerQueueKey(backgroundWorkerId: string) {
    return `master-background-worker:${backgroundWorkerId}`;
  }
}<|MERGE_RESOLUTION|>--- conflicted
+++ resolved
@@ -1,12 +1,6 @@
 import { createRedisClient, Redis } from "@internal/redis";
-<<<<<<< HEAD
 import { Worker } from "@trigger.dev/redis-worker";
-import { Attributes, Span, SpanKind, trace, Tracer } from "@internal/tracing";
-import { assertExhaustive } from "@trigger.dev/core";
-=======
-import { Worker } from "@internal/redis-worker";
 import { startSpan, trace, Tracer } from "@internal/tracing";
->>>>>>> adca1997
 import { Logger } from "@trigger.dev/core/logger";
 import {
   CheckpointInput,
