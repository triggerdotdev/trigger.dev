import { TaskRunExecutionStatus, TaskRunStatus } from "@trigger.dev/database";
import { AuthenticatedEnvironment } from "../shared";
import { FlushedRunMetadata, TaskRunError } from "@trigger.dev/core/v3";

export type EventBusEvents = {
  runAttemptStarted: [
    {
      time: Date;
      run: {
        id: string;
        attemptNumber: number;
        baseCostInCents: number;
      };
      organization: {
        id: string;
      };
    },
  ];
  runExpired: [
    {
      time: Date;
      run: {
        id: string;
        spanId: string;
        ttl: string | null;
      };
    },
  ];
  runSucceeded: [
    {
      time: Date;
      run: {
        id: string;
        spanId: string;
        output: string | undefined;
        outputType: string;
      };
    },
  ];
  runFailed: [
    {
      time: Date;
      run: {
        id: string;
        status: TaskRunStatus;
        spanId: string;
        error: TaskRunError;
      };
    },
  ];
  runRetryScheduled: [
    {
      time: Date;
      run: {
        id: string;
        friendlyId: string;
        spanId: string;
        attemptNumber: number;
        queue: string;
        traceContext: Record<string, string | undefined>;
        taskIdentifier: string;
        baseCostInCents: number;
      };
      organization: {
        id: string;
      };
      environment: AuthenticatedEnvironment;
      retryAt: Date;
    },
  ];
  runCancelled: [
    {
      time: Date;
      run: {
        id: string;
        friendlyId: string;
        spanId: string;
        error: TaskRunError;
      };
    },
  ];
<<<<<<< HEAD
  cachedRunCompleted: [
    {
      time: Date;
      spanId: string;
      hasError: boolean;
=======
  runMetadataUpdated: [
    {
      time: Date;
      run: {
        id: string;
        metadata: FlushedRunMetadata;
      };
>>>>>>> b12b6174
    },
  ];
  workerNotification: [
    {
      time: Date;
      run: {
        id: string;
      };
    },
  ];
  executionSnapshotCreated: [
    {
      time: Date;
      run: {
        id: string;
      };
      snapshot: {
        id: string;
        executionStatus: TaskRunExecutionStatus;
        description: string;
        runStatus: string;
        attemptNumber: number | null;
        checkpointId: string | null;
        completedWaitpointIds: string[];
        isValid: boolean;
        error: string | null;
      };
    },
  ];
};

export type EventBusEventArgs<T extends keyof EventBusEvents> = EventBusEvents[T];<|MERGE_RESOLUTION|>--- conflicted
+++ resolved
@@ -79,13 +79,13 @@
       };
     },
   ];
-<<<<<<< HEAD
   cachedRunCompleted: [
     {
       time: Date;
       spanId: string;
       hasError: boolean;
-=======
+    },
+  ];
   runMetadataUpdated: [
     {
       time: Date;
@@ -93,7 +93,6 @@
         id: string;
         metadata: FlushedRunMetadata;
       };
->>>>>>> b12b6174
     },
   ];
   workerNotification: [
