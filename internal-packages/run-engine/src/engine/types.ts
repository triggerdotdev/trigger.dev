<<<<<<< HEAD
import { type WorkerConcurrencyOptions } from "@trigger.dev/redis-worker";
=======
import { type RedisOptions } from "@internal/redis";
import { Worker, type WorkerConcurrencyOptions } from "@internal/redis-worker";
>>>>>>> adca1997
import { Tracer } from "@internal/tracing";
import { MachinePreset, MachinePresetName, QueueOptions, RetryOptions } from "@trigger.dev/core/v3";
import { PrismaClient } from "@trigger.dev/database";
import { FairQueueSelectionStrategyOptions } from "../run-queue/fairQueueSelectionStrategy.js";
import { MinimalAuthenticatedEnvironment } from "../shared/index.js";
import { workerCatalog } from "./workerCatalog.js";

export type RunEngineOptions = {
  prisma: PrismaClient;
  worker: {
    redis: RedisOptions;
    pollIntervalMs?: number;
    immediatePollIntervalMs?: number;
<<<<<<< HEAD
    shutdownTimeoutMs?: number;
  };
=======
  } & WorkerConcurrencyOptions;
>>>>>>> adca1997
  machines: {
    defaultMachine: MachinePresetName;
    machines: Record<string, MachinePreset>;
    baseCostInCents: number;
  };
  queue: {
    redis: RedisOptions;
    retryOptions?: RetryOptions;
    defaultEnvConcurrency?: number;
    queueSelectionStrategyOptions?: Pick<
      FairQueueSelectionStrategyOptions,
      "parentQueueLimit" | "tracer" | "biases" | "reuseSnapshotCount" | "maximumEnvCount"
    >;
  };
  runLock: {
    redis: RedisOptions;
  };
  /** If not set then checkpoints won't ever be used */
  retryWarmStartThresholdMs?: number;
  heartbeatTimeoutsMs?: Partial<HeartbeatTimeouts>;
  queueRunsWaitingForWorkerBatchSize?: number;
  tracer: Tracer;
  releaseConcurrency?: {
    disabled?: boolean;
    maxTokensRatio?: number;
    redis?: Partial<RedisOptions>;
    maxRetries?: number;
    consumersCount?: number;
    pollInterval?: number;
    batchSize?: number;
    backoff?: {
      minDelay?: number; // Defaults to 1000
      maxDelay?: number; // Defaults to 60000
      factor?: number; // Defaults to 2
    };
  };
};

export type HeartbeatTimeouts = {
  PENDING_EXECUTING: number;
  PENDING_CANCEL: number;
  EXECUTING: number;
  EXECUTING_WITH_WAITPOINTS: number;
};

export type TriggerParams = {
  friendlyId: string;
  number: number;
  environment: MinimalAuthenticatedEnvironment;
  idempotencyKey?: string;
  idempotencyKeyExpiresAt?: Date;
  taskIdentifier: string;
  payload: string;
  payloadType: string;
  context: any;
  traceContext: Record<string, string | undefined>;
  traceId: string;
  spanId: string;
  parentSpanId?: string;
  lockedToVersionId?: string;
  taskVersion?: string;
  sdkVersion?: string;
  cliVersion?: string;
  concurrencyKey?: string;
  masterQueue?: string;
  queueName: string;
  queue?: QueueOptions;
  isTest: boolean;
  delayUntil?: Date;
  queuedAt?: Date;
  maxAttempts?: number;
  taskEventStore?: string;
  priorityMs?: number;
  ttl?: string;
  tags: { id: string; name: string }[];
  parentTaskRunId?: string;
  rootTaskRunId?: string;
  batch?: {
    id: string;
    index: number;
  };
  resumeParentOnCompletion?: boolean;
  depth?: number;
  metadata?: string;
  metadataType?: string;
  seedMetadata?: string;
  seedMetadataType?: string;
  oneTimeUseToken?: string;
  maxDurationInSeconds?: number;
  machine?: MachinePresetName;
  workerId?: string;
  runnerId?: string;
  releaseConcurrency?: boolean;
};

export type EngineWorker = Worker<typeof workerCatalog>;<|MERGE_RESOLUTION|>--- conflicted
+++ resolved
@@ -1,9 +1,5 @@
-<<<<<<< HEAD
-import { type WorkerConcurrencyOptions } from "@trigger.dev/redis-worker";
-=======
 import { type RedisOptions } from "@internal/redis";
-import { Worker, type WorkerConcurrencyOptions } from "@internal/redis-worker";
->>>>>>> adca1997
+import { Worker, type WorkerConcurrencyOptions } from "@trigger.dev/redis-worker";
 import { Tracer } from "@internal/tracing";
 import { MachinePreset, MachinePresetName, QueueOptions, RetryOptions } from "@trigger.dev/core/v3";
 import { PrismaClient } from "@trigger.dev/database";
@@ -17,12 +13,8 @@
     redis: RedisOptions;
     pollIntervalMs?: number;
     immediatePollIntervalMs?: number;
-<<<<<<< HEAD
     shutdownTimeoutMs?: number;
-  };
-=======
   } & WorkerConcurrencyOptions;
->>>>>>> adca1997
   machines: {
     defaultMachine: MachinePresetName;
     machines: Record<string, MachinePreset>;
