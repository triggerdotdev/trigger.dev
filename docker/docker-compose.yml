--- conflicted
+++ resolved
@@ -29,10 +29,7 @@
       - listen_addresses=*
       - -c
       - wal_level=logical
-<<<<<<< HEAD
 
-=======
->>>>>>> a66db33d
   pgadmin:
     container_name: pgadmin
     image: dpage/pgadmin4:8
@@ -62,7 +59,6 @@
     ports:
       - 6379:6379
 
-<<<<<<< HEAD
   electric:
     image: electricsql/electric
     restart: always
@@ -74,7 +70,7 @@
       - "3060:3000"
     depends_on:
       - database
-=======
+
   # otel-collector:
   #   container_name: otel-collector
   #   image: otel/opentelemetry-collector-contrib:latest
@@ -86,5 +82,4 @@
   #     - "55680:55680"
   #     - "55681:55681"
   #     - "4317:4317" # OTLP gRPC receiver
-  #     - "4318:4318" # OTLP http receiver
->>>>>>> a66db33d
+  #     - "4318:4318" # OTLP http receiver