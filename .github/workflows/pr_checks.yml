name: 🤖 PR Checks

on:
  pull_request:
    types: [opened, synchronize, reopened]
    paths-ignore:
      - "docs/**"

concurrency:
  group: ${{ github.workflow }}-${{ github.event.pull_request.number || github.ref }}
  cancel-in-progress: true

permissions:
  contents: read
  id-token: write

jobs:
  typecheck:
    uses: ./.github/workflows/typecheck.yml
    secrets: inherit

  units:
    uses: ./.github/workflows/unit-tests.yml
    secrets: inherit

  e2e:
    uses: ./.github/workflows/e2e.yml
    with:
      package: cli-v3
<<<<<<< HEAD
    secrets: inherit

  preview-release:
    name: Preview Release
    needs: [typecheck, units, e2e]
    if: github.repository == 'triggerdotdev/trigger.dev'
    runs-on: buildjet-8vcpu-ubuntu-2204
    steps:
      - name: ⬇️ Checkout repo
        uses: actions/checkout@v4
        with:
          fetch-depth: 0

      - name: ⎔ Setup pnpm
        uses: pnpm/action-setup@v4
        with:
          version: 8.15.5

      - name: ⎔ Setup node
        uses: buildjet/setup-node@v4
        with:
          node-version: 20.11.1
          cache: "pnpm"

      - name: 📥 Download deps
        run: pnpm install --frozen-lockfile

      - name: 📀 Generate Prisma Client
        run: pnpm run generate

      - name: 🏗️ Build
        run: pnpm run build --filter "@trigger.dev/*" --filter "trigger.dev"

      - name: ⚡ Publish preview release
        run: npx pkg-pr-new publish --no-template $(ls -d ./packages/*)
=======
    secrets: inherit
>>>>>>> 0b555faf
<|MERGE_RESOLUTION|>--- conflicted
+++ resolved
@@ -27,42 +27,4 @@
     uses: ./.github/workflows/e2e.yml
     with:
       package: cli-v3
-<<<<<<< HEAD
-    secrets: inherit
-
-  preview-release:
-    name: Preview Release
-    needs: [typecheck, units, e2e]
-    if: github.repository == 'triggerdotdev/trigger.dev'
-    runs-on: buildjet-8vcpu-ubuntu-2204
-    steps:
-      - name: ⬇️ Checkout repo
-        uses: actions/checkout@v4
-        with:
-          fetch-depth: 0
-
-      - name: ⎔ Setup pnpm
-        uses: pnpm/action-setup@v4
-        with:
-          version: 8.15.5
-
-      - name: ⎔ Setup node
-        uses: buildjet/setup-node@v4
-        with:
-          node-version: 20.11.1
-          cache: "pnpm"
-
-      - name: 📥 Download deps
-        run: pnpm install --frozen-lockfile
-
-      - name: 📀 Generate Prisma Client
-        run: pnpm run generate
-
-      - name: 🏗️ Build
-        run: pnpm run build --filter "@trigger.dev/*" --filter "trigger.dev"
-
-      - name: ⚡ Publish preview release
-        run: npx pkg-pr-new publish --no-template $(ls -d ./packages/*)
-=======
-    secrets: inherit
->>>>>>> 0b555faf
+    secrets: inherit