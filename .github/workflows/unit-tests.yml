--- conflicted
+++ resolved
@@ -7,136 +7,6 @@
   workflow_call:
 
 jobs:
-<<<<<<< HEAD
-  unitTests:
-    name: "🧪 Unit Tests"
-    runs-on: ubuntu-latest
-    strategy:
-      matrix:
-        shardIndex: [1, 2, 3, 4, 5]
-        shardTotal: [5]
-    env:
-      DOCKERHUB_USERNAME: ${{ secrets.DOCKERHUB_USERNAME }}
-      SHARD_INDEX: ${{ matrix.shardIndex }}
-      SHARD_TOTAL: ${{ matrix.shardTotal }}
-    steps:
-      - name: 🔧 Disable IPv6
-        run: |
-          sudo sysctl -w net.ipv6.conf.all.disable_ipv6=1
-          sudo sysctl -w net.ipv6.conf.default.disable_ipv6=1
-          sudo sysctl -w net.ipv6.conf.lo.disable_ipv6=1
-
-      - name: 🔧 Configure docker address pool
-        run: |
-          CONFIG='{
-            "default-address-pools" : [
-              {
-                "base" : "172.17.0.0/12",
-                "size" : 20
-              },
-              {
-                "base" : "192.168.0.0/16",
-                "size" : 24
-              }
-            ]
-          }'
-          mkdir -p /etc/docker
-          echo "$CONFIG" | sudo tee /etc/docker/daemon.json
-
-      - name: 🔧 Restart docker daemon
-        run: sudo systemctl restart docker
-
-      - name: ⬇️ Checkout repo
-        uses: actions/checkout@v4
-        with:
-          fetch-depth: 0
-
-      - name: ⎔ Setup pnpm
-        uses: pnpm/action-setup@v4
-        with:
-          version: 8.15.5
-
-      - name: ⎔ Setup node
-        uses: buildjet/setup-node@v4
-        with:
-          node-version: 20.11.1
-          cache: "pnpm"
-
-      # ..to avoid rate limits when pulling images
-      - name: 🐳 Login to DockerHub
-        if: ${{ env.DOCKERHUB_USERNAME }}
-        uses: docker/login-action@v3
-        with:
-          username: ${{ secrets.DOCKERHUB_USERNAME }}
-          password: ${{ secrets.DOCKERHUB_TOKEN }}
-      - name: 🐳 Skipping DockerHub login (no secrets available)
-        if: ${{ !env.DOCKERHUB_USERNAME }}
-        run: echo "DockerHub login skipped because secrets are not available."
-
-      - name: 📥 Download deps
-        run: pnpm install --frozen-lockfile
-
-      - name: 📀 Generate Prisma Client
-        run: pnpm run generate
-
-      - name: 🧪 Run Webapp Unit Tests
-        run: pnpm run test:webapp -- --reporter=blob --shard=${{ matrix.shardIndex }}/${{ matrix.shardTotal }}
-        env:
-          DATABASE_URL: postgresql://postgres:postgres@localhost:5432/postgres
-          DIRECT_URL: postgresql://postgres:postgres@localhost:5432/postgres
-          SESSION_SECRET: "secret"
-          MAGIC_LINK_SECRET: "secret"
-          ENCRYPTION_KEY: "secret"
-      
-      - name: 🧪 Run Package Unit Tests
-        run: pnpm run test:packages -- --reporter=blob --shard=${{ matrix.shardIndex }}/${{ matrix.shardTotal }}
-      
-      - name: 🧪 Run Internal Unit Tests
-        run: pnpm run test:internal -- --reporter=blob --shard=${{ matrix.shardIndex }}/${{ matrix.shardTotal }}
-
-      - name: Upload blob report to GitHub Actions Artifacts
-        if: ${{ !cancelled() }}
-        uses: actions/upload-artifact@v4
-        with:
-          name: blob-report-${{ matrix.shardIndex }}
-          path: .vitest-reports/*
-          include-hidden-files: true
-          retention-days: 1
-
-  merge-reports:
-    if: ${{ !cancelled() }}
-    needs: [unitTests]
-    runs-on: ubuntu-latest
-    steps:
-      - name: ⬇️ Checkout repo
-        uses: actions/checkout@v4
-        with:
-          fetch-depth: 0
-
-      - name: ⎔ Setup pnpm
-        uses: pnpm/action-setup@v4
-        with:
-          version: 8.15.5
-
-      - name: ⎔ Setup node
-        uses: buildjet/setup-node@v4
-        with:
-          node-version: 20.11.1
-          cache: "pnpm"
-
-      - name: 📥 Download deps
-        run: pnpm install --frozen-lockfile
-
-      - name: Download blob reports from GitHub Actions Artifacts
-        uses: actions/download-artifact@v4
-        with:
-          path: .vitest-reports
-          pattern: blob-report-*
-          merge-multiple: true
-
-      - name: Merge reports
-        run: npx vitest --merge-reports
-=======
   webapp:
     uses: ./.github/workflows/unit-tests-webapp.yml
     secrets: inherit
@@ -145,5 +15,4 @@
     secrets: inherit
   internal:
     uses: ./.github/workflows/unit-tests-internal.yml
-    secrets: inherit
->>>>>>> eee0fb21
+    secrets: inherit