{
  "mode": "pre",
  "tag": "v4-beta",
  "initialVersions": {
    "coordinator": "0.0.1",
    "docker-provider": "0.0.1",
    "kubernetes-provider": "0.0.1",
    "supervisor": "0.0.1",
    "webapp": "1.0.0",
    "@trigger.dev/build": "3.3.17",
    "trigger.dev": "3.3.17",
    "@trigger.dev/core": "3.3.17",
    "@trigger.dev/python": "3.3.17",
    "@trigger.dev/react-hooks": "3.3.17",
    "@trigger.dev/redis-worker": "3.3.17",
    "@trigger.dev/rsc": "3.3.17",
    "@trigger.dev/sdk": "3.3.17"
  },
  "changesets": [
    "breezy-turtles-talk",
    "four-needles-add",
    "honest-files-decide",
    "late-chairs-ring",
    "moody-squids-count",
    "nice-colts-boil",
    "polite-lies-fix",
    "red-wasps-cover",
    "shiny-kiwis-beam",
    "smart-coins-hammer",
<<<<<<< HEAD
=======
    "sour-mirrors-accept",
    "tiny-buckets-teach",
>>>>>>> e501113a
    "tricky-houses-invite",
    "weak-jobs-hide"
  ]
}<|MERGE_RESOLUTION|>--- conflicted
+++ resolved
@@ -27,11 +27,8 @@
     "red-wasps-cover",
     "shiny-kiwis-beam",
     "smart-coins-hammer",
-<<<<<<< HEAD
-=======
     "sour-mirrors-accept",
     "tiny-buckets-teach",
->>>>>>> e501113a
     "tricky-houses-invite",
     "weak-jobs-hide"
   ]
