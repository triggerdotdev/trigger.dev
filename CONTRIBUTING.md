--- conflicted
+++ resolved
@@ -95,7 +95,6 @@
 ``
 4. Paste the magic link shown in your terminal into your browser to login.
 
-<<<<<<< HEAD
 ## Testing CLI changes
 To test CLI changes, follow the steps below:
 
@@ -142,7 +141,6 @@
 8. After running the CLI, start your newly created Next.js project. You should now be able to see the changes.
 
 9. Please remember to delete the temporary project you created after you've tested the changes, and before you raise a PR.
-=======
 ## Add sample jobs
 
 The [examples/jobs-starter](./examples/jobs-starter/) project defines simple jobs you can get started with.
@@ -167,7 +165,6 @@
 
 4. Navigate to your trigger.dev instance ([http://localhost:3030](http://localhost:3030/)), to see the jobs.
    You can use the test feature to trigger them.
->>>>>>> 10798c0a
 
 ## Making a pull request
 
