--- conflicted
+++ resolved
@@ -29,25 +29,14 @@
 
 ## Options
 
-<<<<<<< HEAD
 ### Common options
 
 These options are available on most commands.
-=======
-<ParamField body="Log level" type="--log-level | -l">
-  The CLI log level to use. Options are `debug`, `info`, `log`, `warn`, `error`, and `none`. This
-  does not affect the log level of your trigger.dev tasks. Defaults to `log`.
-</ParamField>
->>>>>>> 2b5771f3
 
 <LogLevelOption />
 
-<<<<<<< HEAD
 <SkipTelemetryOption />
 
 <HelpOption />
-=======
-## Standard options
->>>>>>> 2b5771f3
 
 <VersionOption />