--- conflicted
+++ resolved
@@ -79,74 +79,6 @@
 ## Explore by example
 
 <CardGroup cols={3}>
-<<<<<<< HEAD
-  <Card
-    title="FFmpeg"
-    img="/images/intro-ffmpeg.jpg"
-    href="/guides/examples/ffmpeg-video-processing"
-  />
-  <Card
-    title="Fal.ai"
-    img="/images/intro-fal.jpg"
-    href="/guides/examples/fal-ai-image-to-cartoon"
-  />
-  <Card title="Puppeteer" img="/images/intro-puppeteer.jpg" href="/guides/examples/puppeteer" />
-  <Card
-    title="LibreOffice"
-    img="/images/intro-libreoffice.jpg"
-    href="/guides/examples/libreoffice-pdf-conversion"
-  />
-  <Card
-    title="OpenAI"
-    img="/images/intro-openai.jpg"
-    href="/guides/examples/open-ai-with-retrying"
-  />
-  <Card
-    title="Browserbase"
-    img="/images/intro-browserbase.jpg"
-    href="/guides/examples/scrape-hacker-news"
-  />
-  <Card
-    title="Sentry"
-    img="/images/intro-sentry.jpg"
-    href="/guides/examples/sentry-error-tracking"
-  />
-  <Card
-    title="Resend"
-    img="/images/intro-resend.jpg"
-    href="/guides/examples/resend-email-sequence"
-  />
-  <Card
-    title="Vercel AI SDK"
-    img="/images/intro-vercel.jpg"
-    href="/guides/examples/vercel-ai-sdk"
-  />
-  <Card
-    title="Sharp"
-    img="/images/intro-sharp.jpg"
-    href="/guides/examples/sharp-image-processing"
-  />
-  <Card
-    title="Deepgram"
-    img="/images/intro-deepgram.jpg"
-    href="/guides/examples/deepgram-transcribe-audio"
-  />
-  <Card
-    title="Supabase"
-    img="/images/intro-supabase.jpg"
-    href="/guides/examples/supabase-database-operations"
-  />
-  <Card
-    title="DALL•E"
-    img="/images/intro-openai.jpg"
-    href="/guides/examples/dall-e3-generate-image"
-  />
-  <Card
-    title="Firecrawl"
-    img="/images/intro-firecrawl.jpg"
-    href="/guides/examples/firecrawl-url-crawl"
-  />
-=======
   <Card title="FFmpeg" img="/images/intro-ffmpeg.jpg" href="/guides/examples/ffmpeg-video-processing"/>
   <Card title="Fal.ai" img="/images/intro-fal.jpg" href="/guides/examples/fal-ai-image-to-cartoon"/>
   <Card title="Puppeteer" img="/images/intro-puppeteer.jpg" href="/guides/examples/puppeteer"/>
@@ -162,7 +94,6 @@
   <Card title="DALL•E" img="/images/intro-openai.jpg" href="/guides/examples/dall-e3-generate-image"/>
   <Card title="Firecrawl" img="/images/intro-firecrawl.jpg" href="/guides/examples/firecrawl-url-crawl"/>
   <Card title="Lightpanda" img="/images/intro-lightpanda.jpg" href="/guides/examples/lightpanda"/>
->>>>>>> 1feabd73
 </CardGroup>
 
 ## Explore by build extension
