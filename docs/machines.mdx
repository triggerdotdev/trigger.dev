---
title: "Machines"
description: "Configure the number of vCPUs and GBs of RAM you want the task to use."
---

The `machine` configuration is optional. Using higher spec machines will increase the cost of running the task but can also improve the performance of the task if it is CPU or memory bound.

```ts /trigger/heavy-task.ts
<<<<<<< HEAD
import { task } from "@trigger.dev/sdk/v3";
=======
import {  task } from "@trigger.dev/sdk/v3";
>>>>>>> 440d413c

export const heavyTask = task({
  id: "heavy-task",
  machine: "large-1x",
  run: async ({ payload, ctx }) => {
    //...
  },
});
```

The default machine is `small-1x` which has 0.5 vCPU and 0.5 GB of RAM. You can change the default machine in your `trigger.config.ts` file:

```ts trigger.config.ts
import type { TriggerConfig } from "@trigger.dev/sdk/v3";

export const config: TriggerConfig = {
  machine: "small-2x",
  // ... other config
};
```

## Machine configurations

| Preset              | vCPU | Memory | Disk space |
| ------------------- | ---- | ------ | ---------- |
| micro               | 0.25 | 0.25   | 10GB       |
| small-1x (default)  | 0.5  | 0.5    | 10GB       |
| small-2x            | 1    | 1      | 10GB       |
| medium-1x           | 1    | 2      | 10GB       |
| medium-2x           | 2    | 4      | 10GB       |
| large-1x            | 4    | 8      | 10GB       |
| large-2x            | 8    | 16     | 10GB       |

You can view the Trigger.dev cloud pricing for these machines [here](https://trigger.dev/pricing#computePricing).

## Overriding the machine when triggering

You can also override the task machine when you [trigger](/triggering) it:

```ts
await tasks.trigger<typeof heavyTask>("heavy-task", { message: "hello world" }, { machine: "large-2x" });
```

This is useful when you know that a certain payload will require more memory than the default machine. For example, you know it's a larger file or a customer that has a lot of data.

## Out Of Memory (OOM) errors

Sometimes you might see one of your runs fail with an "Out Of Memory" error.

> TASK_PROCESS_OOM_KILLED. Your task ran out of memory. Try increasing the machine specs. If this doesn't fix it there might be a memory leak.

We automatically detect common Out Of Memory errors, including when ffmpeg throws an error because it ran out of memory.

You can explicitly throw an Out Of Memory error in your task. This can be useful if you use a native package that detects it's going to run out of memory and then stops before it runs out. If you can detect this, you can then throw this error.

```ts /trigger/heavy-task.ts
import {  task } from "@trigger.dev/sdk/v3";
import { OutOfMemoryError } from "@trigger.dev/sdk/v3";

export const yourTask = task({
  id: "your-task",
  machine: "medium-1x",
  run: async (payload: any, { ctx }) => {
    //...

    throw new OutOfMemoryError();
  },
});
```

If OOM errors happen regularly you need to either optimize the memory-efficiency of your code, or increase the machine.

### Retrying with a larger machine

If you are seeing rare OOM errors, it might make sense to add a setting to your task to retry with a large machine when an OOM happens:

```ts /trigger/heavy-task.ts
import {  task } from "@trigger.dev/sdk/v3";

export const yourTask = task({
  id: "your-task",
  machine: "medium-1x",
  retry: {
    outOfMemory: {
      machine: "large-1x",
    },
  },
  run: async (payload: any, { ctx }) => {
    //...
  },
});
```

<Note>
  This will only retry the task if you get an OOM error. It won't permanently change the machine that a new run starts on, so if you consistently see OOM errors you should change the machine in the `machine` property.
</Note><|MERGE_RESOLUTION|>--- conflicted
+++ resolved
@@ -6,11 +6,7 @@
 The `machine` configuration is optional. Using higher spec machines will increase the cost of running the task but can also improve the performance of the task if it is CPU or memory bound.
 
 ```ts /trigger/heavy-task.ts
-<<<<<<< HEAD
-import { task } from "@trigger.dev/sdk/v3";
-=======
 import {  task } from "@trigger.dev/sdk/v3";
->>>>>>> 440d413c
 
 export const heavyTask = task({
   id: "heavy-task",
