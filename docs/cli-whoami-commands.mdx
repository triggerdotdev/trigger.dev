---
title: "CLI whoami command"
sidebarTitle: "whoami"
description: "Use these options to display the current logged in user and project details."
---

import CommonOptions from '/snippets/cli-options-common.mdx';

Run the command like this:

<CodeGroup>

```bash npm
npx trigger.dev@latest whoami
```

```bash pnpm
pnpm dlx trigger.dev@latest whoami
```

```bash yarn
yarn dlx trigger.dev@latest whoami
```

</CodeGroup>

## Options

<<<<<<< HEAD
### Common options

These options are available on most commands.
=======
<ParamField body="Login profile" type="--profile">
  The login profile to use. Defaults to `default`.
</ParamField>

<ParamField body="API URL" type="--api-url | -a">
  Override the API URL. Defaults to `https://api.trigger.dev`.
</ParamField>

<ParamField body="Log level" type="--log-level | -l">
  The CLI log level to use. Options are `debug`, `info`, `log`, `warn`, `error`, and `none`. This
  does not affect the log level of your trigger.dev tasks. Defaults to `log`.
</ParamField>

<ParamField body="Skip telemetry" type="--skip-telemetry">
  Opt-out of sending telemetry data.
</ParamField>

## Standard options
>>>>>>> 2b5771f3

<CommonOptions /><|MERGE_RESOLUTION|>--- conflicted
+++ resolved
@@ -26,29 +26,8 @@
 
 ## Options
 
-<<<<<<< HEAD
 ### Common options
 
 These options are available on most commands.
-=======
-<ParamField body="Login profile" type="--profile">
-  The login profile to use. Defaults to `default`.
-</ParamField>
-
-<ParamField body="API URL" type="--api-url | -a">
-  Override the API URL. Defaults to `https://api.trigger.dev`.
-</ParamField>
-
-<ParamField body="Log level" type="--log-level | -l">
-  The CLI log level to use. Options are `debug`, `info`, `log`, `warn`, `error`, and `none`. This
-  does not affect the log level of your trigger.dev tasks. Defaults to `log`.
-</ParamField>
-
-<ParamField body="Skip telemetry" type="--skip-telemetry">
-  Opt-out of sending telemetry data.
-</ParamField>
-
-## Standard options
->>>>>>> 2b5771f3
 
 <CommonOptions />