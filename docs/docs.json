{
  "$schema": "https://mintlify.com/docs.json",
  "theme": "maple",
  "name": "Trigger.dev",
  "description": "Trigger.dev is an open source background jobs framework that lets you write reliable workflows in plain async code. Run long-running AI tasks, handle complex background jobs, and build AI agents with built-in queuing, automatic retries, and real-time monitoring. No timeouts, elastic scaling, and zero infrastructure management required.",
  "colors": {
    "primary": "#A8FF53",
    "light": "#A8FF53",
    "dark": "#A8FF53"
  },
  "favicon": "/images/favicon.png",
  "contextual": {
    "options": ["copy", "view", "claude"]
  },
  "navigation": {
    "dropdowns": [
      {
        "dropdown": "Documentation",
        "description": "Resources for Trigger.dev",
        "icon": "book-open",
        "groups": [
          {
            "group": "Getting started",
            "pages": [
              "introduction",
              "quick-start",
              "manual-setup",
              "video-walkthrough",
              "how-it-works",
              "limits",
              "migrating-from-v3"
            ]
          },
          {
            "group": "Fundamentals",
            "pages": [
              {
                "group": "Tasks",
                "pages": ["tasks/overview", "tasks/schemaTask", "tasks/scheduled"]
              },
              "triggering",
              "runs",
              "apikeys"
            ]
          },
          {
            "group": "Writing tasks",
            "pages": [
              "writing-tasks-introduction",
              "logging",
              "errors-retrying",
              {
                "group": "Wait",
                "pages": ["wait", "wait-for", "wait-until", "wait-for-token"]
              },
              "queue-concurrency",
              "versioning",
              "machines",
              "idempotency",
              "runs/max-duration",
              "tags",
              "runs/metadata",
              "run-usage",
              "context",
              "runs/priority",
              "hidden-tasks"
            ]
          },
          {
            "group": "Configuration",
            "pages": [
              "config/config-file",
              {
                "group": "Build extensions",
                "pages": [
                  "config/extensions/overview",
                  {
                    "group": "Built-in extensions",
                    "pages": [
                      "config/extensions/prismaExtension",
                      "config/extensions/pythonExtension",
                      "config/extensions/playwright",
                      "config/extensions/puppeteer",
                      "config/extensions/lightpanda",
                      "config/extensions/ffmpeg",
                      "config/extensions/aptGet",
                      "config/extensions/additionalFiles",
                      "config/extensions/additionalPackages",
                      "config/extensions/syncEnvVars",
                      "config/extensions/esbuildPlugin",
                      "config/extensions/emitDecoratorMetadata",
                      "config/extensions/audioWaveform"
                    ]
                  },
                  "config/extensions/custom"
                ]
              }
            ]
          },
          {
            "group": "Development",
            "pages": ["cli-dev"]
          },
          {
            "group": "Deployment",
            "pages": [
              "deployment/overview",
              "deploy-environment-variables",
              "github-actions",
              "deployment/preview-branches",
              "deployment/atomic-deployment",
              {
                "group": "Deployment integrations",
                "pages": ["vercel-integration"]
              }
            ]
          },
          {
            "group": "Realtime",
            "pages": [
              "realtime/overview",
              "realtime/how-it-works",
              "realtime/run-object",
              "realtime/auth",
              {
                "group": "React hooks (frontend)",
                "pages": [
                  "realtime/react-hooks/overview",
                  "realtime/react-hooks/triggering",
                  "realtime/react-hooks/subscribe",
                  "realtime/react-hooks/streams",
                  "realtime/react-hooks/swr",
                  "realtime/react-hooks/use-wait-token"
                ]
              },
              {
                "group": "Backend",
                "pages": [
                  "realtime/backend/overview",
                  "realtime/backend/subscribe",
                  "realtime/backend/streams"
                ]
              }
            ]
          },
          {
            "group": "CLI",
            "pages": [
              "cli-introduction",
              {
                "group": "Commands",
                "pages": [
                  "cli-deploy-commands",
                  "cli-dev-commands",
                  "cli-init-commands",
                  "cli-list-profiles-commands",
                  "cli-login-commands",
                  "cli-logout-commands",
                  "cli-preview-archive",
                  "cli-promote-commands",
                  "cli-switch",
                  "cli-update-commands",
                  "cli-whoami-commands"
                ]
              }
            ]
          },
          {
            "group": "MCP Server",
            "pages": ["mcp-introduction", "mcp-tools", "mcp-agent-rules"]
          },
          {
            "group": "Using the Dashboard",
            "pages": ["run-tests", "troubleshooting-alerts", "replaying", "bulk-actions"]
          },
          {
            "group": "Troubleshooting",
            "pages": [
              "troubleshooting",
              "how-to-reduce-your-spend",
              "troubleshooting-debugging-in-vscode",
              "upgrading-packages",
              "troubleshooting-uptime-status",
              "troubleshooting-github-issues",
              "request-feature"
            ]
          },
          {
            "group": "Self-hosting",
            "pages": [
              "self-hosting/overview",
              "self-hosting/docker",
              "self-hosting/kubernetes",
              {
                "group": "Environment variables",
                "pages": ["self-hosting/env/webapp", "self-hosting/env/supervisor"]
<<<<<<< HEAD
              }
            ],
            "tags": ["v4"],
            "tag": "v4"
          },
          {
            "group": "Self-hosting",
            "pages": ["open-source-self-hosting"]
=======
              },
              "open-source-self-hosting"
            ]
>>>>>>> ad26cded
          },

          {
            "group": "Open source",
            "pages": ["open-source-contributing", "github-repo", "changelog", "roadmap"]
          },
          {
            "group": "Help",
            "pages": ["community", "help-slack", "help-email"]
          }
        ]
      },
      {
        "dropdown": "API reference",
        "description": "The Trigger.dev API",
        "icon": "code",
        "groups": [
          {
            "group": "API reference",
            "pages": [
              "management/overview",
              "management/authentication",
              "management/errors-and-retries",
              "management/auto-pagination",
              "management/advanced-usage"
            ]
          },
          {
            "group": "Tasks API",
            "pages": ["management/tasks/trigger", "management/tasks/batch-trigger"]
          },
          {
            "group": "Runs API",
            "pages": [
              "management/runs/list",
              "management/runs/retrieve",
              "management/runs/replay",
              "management/runs/cancel",
              "management/runs/reschedule",
              "management/runs/update-metadata"
            ]
          },
          {
            "group": "Schedules API",
            "pages": [
              "management/schedules/list",
              "management/schedules/create",
              "management/schedules/retrieve",
              "management/schedules/update",
              "management/schedules/delete",
              "management/schedules/deactivate",
              "management/schedules/activate",
              "management/schedules/timezones"
            ]
          },
          {
            "group": "Env Vars API",
            "pages": [
              "management/envvars/list",
              "management/envvars/import",
              "management/envvars/create",
              "management/envvars/retrieve",
              "management/envvars/update",
              "management/envvars/delete"
            ]
          }
        ]
      },
      {
        "dropdown": "Guides & examples",
        "description": "A great way to get started",
        "icon": "books",
        "groups": [
          {
            "group": "Introduction",
            "pages": ["guides/introduction"]
          },
          {
            "group": "Frameworks",
            "pages": [
              "guides/frameworks/bun",
              "guides/frameworks/nextjs",
              "guides/frameworks/nodejs",
              "guides/frameworks/remix",
              "guides/community/sveltekit"
            ]
          },
          {
            "group": "Guides",
            "pages": [
              {
                "group": "AI Agents",
                "icon": {
                  "name": "microchip-ai",
                  "style": "regular"
                },
                "pages": [
                  "guides/ai-agents/overview",
                  "guides/ai-agents/generate-translate-copy",
                  "guides/ai-agents/route-question",
                  "guides/ai-agents/respond-and-check-content",
                  "guides/ai-agents/translate-and-refine",
                  "guides/ai-agents/verify-news-article"
                ]
              },
              "guides/frameworks/drizzle",
              "guides/frameworks/prisma",
              "guides/frameworks/sequin",
              {
                "group": "Supabase",
                "icon": {
                  "name": "bolt",
                  "style": "solid"
                },
                "pages": [
                  "guides/frameworks/supabase-guides-overview",
                  "guides/frameworks/supabase-edge-functions-basic",
                  "guides/frameworks/supabase-edge-functions-database-webhooks",
                  "guides/frameworks/supabase-authentication"
                ]
              },
              {
                "group": "Webhooks",
                "icon": {
                  "name": "webhook",
                  "style": "solid"
                },
                "pages": [
                  "guides/frameworks/webhooks-guides-overview",
                  "guides/frameworks/nextjs-webhooks",
                  "guides/frameworks/remix-webhooks",
                  "guides/examples/stripe-webhook"
                ]
              }
            ]
          },
          {
            "group": "Example projects",
            "pages": [
              "guides/example-projects/batch-llm-evaluator",
              "guides/example-projects/claude-thinking-chatbot",
              "guides/example-projects/human-in-the-loop-workflow",
              "guides/example-projects/mastra-agents-with-memory",
              "guides/example-projects/meme-generator-human-in-the-loop",
              "guides/example-projects/openai-agent-sdk-guardrails",
              "guides/example-projects/openai-agents-sdk-typescript-playground",
              "guides/example-projects/realtime-csv-importer",
              "guides/example-projects/realtime-fal-ai",
              "guides/example-projects/turborepo-monorepo-prisma",
              "guides/example-projects/vercel-ai-sdk-deep-research",
              "guides/example-projects/vercel-ai-sdk-image-generator"
            ]
          },
          {
            "group": "Python guides",
            "pages": [
              "guides/python/python-image-processing",
              "guides/python/python-doc-to-markdown",
              "guides/python/python-crawl4ai",
              "guides/python/python-pdf-form-extractor"
            ]
          },
          {
            "group": "Example tasks",
            "pages": [
              "guides/examples/dall-e3-generate-image",
              "guides/examples/deepgram-transcribe-audio",
              "guides/examples/fal-ai-image-to-cartoon",
              "guides/examples/fal-ai-realtime",
              "guides/examples/ffmpeg-video-processing",
              "guides/examples/firecrawl-url-crawl",
              "guides/examples/lightpanda",
              "guides/examples/libreoffice-pdf-conversion",
              "guides/examples/open-ai-with-retrying",
              "guides/examples/pdf-to-image",
              "guides/examples/puppeteer",
              "guides/examples/react-pdf",
              "guides/examples/react-email",
              "guides/examples/resend-email-sequence",
              "guides/examples/satori",
              "guides/examples/scrape-hacker-news",
              "guides/examples/sentry-error-tracking",
              "guides/examples/sharp-image-processing",
              "guides/examples/supabase-database-operations",
              "guides/examples/supabase-storage-upload",
              "guides/examples/vercel-ai-sdk",
              "guides/examples/vercel-sync-env-vars"
            ]
          },
          {
            "group": "Migration guides",
            "pages": ["migration-mergent"]
          },
          {
            "group": "Community packages",
            "pages": [
              "guides/community/dotenvx",
              "guides/community/fatima",
              "guides/community/rate-limiter",
              "guides/community/sveltekit"
            ]
          }
        ]
      }
    ]
  },
  "logo": {
    "light": "/logo/light.png",
    "dark": "/logo/dark.png",
    "href": "https://trigger.dev"
  },
  "api": {
    "openapi": ["openapi.yml", "v3-openapi.yaml"],
    "playground": {
      "display": "simple"
    }
  },
  "appearance": {
    "default": "dark",
    "strict": true
  },
  "background": {
    "color": {
      "light": "#fff",
      "dark": "#121317"
    }
  },
  "navbar": {
    "primary": {
      "type": "github",
      "href": "https://github.com/triggerdotdev/trigger.dev"
    }
  },
  "footer": {
    "socials": {
      "x": "https://twitter.com/triggerdotdev",
      "github": "https://github.com/triggerdotdev",
      "linkedin": "https://www.linkedin.com/company/triggerdotdev"
    },
    "links": [
      {
        "header": "Developers",
        "items": [
          {
            "label": "Changelog",
            "href": "https://trigger.dev/changelog"
          },
          {
            "label": "Contributing",
            "href": "https://github.com/triggerdotdev/trigger.dev/blob/main/CONTRIBUTING.md"
          },
          {
            "label": "Open source",
            "href": "https://github.com/triggerdotdev/trigger.dev?tab=Apache-2.0-1-ov-file#readme"
          },
          {
            "label": "GitHub",
            "href": "https://github.com/triggerdotdev/trigger.dev"
          },
          {
            "label": "OSS Friends",
            "href": "https://trigger.dev/oss-friends"
          }
        ]
      },
      {
        "header": "Product",
        "items": [
          {
            "label": "Pricing",
            "href": "https://trigger.dev/pricing"
          },
          {
            "label": "How it works",
            "href": "https://trigger.dev/#how-it-works"
          },
          {
            "label": "Features",
            "href": "https://trigger.dev/product"
          },
          {
            "label": "Roadmap",
            "href": "https://feedback.trigger.dev/roadmap"
          },
          {
            "label": "FAQs",
            "href": "https://trigger.dev/pricing#faqs"
          },
          {
            "label": "Uptime status",
            "href": "https://status.trigger.dev/"
          }
        ]
      },
      {
        "header": "Company",
        "items": [
          {
            "label": "Blog",
            "href": "https://trigger.dev/blog"
          },
          {
            "label": "Contact",
            "href": "https://trigger.dev/contact"
          },
          {
            "label": "Careers",
            "href": "https://trigger.dev/jobs"
          },
          {
            "label": "Privacy",
            "href": "https://trigger.dev/legal/privacy"
          },
          {
            "label": "Terms of service",
            "href": "https://trigger.dev/legal"
          }
        ]
      }
    ]
  },
  "redirects": [
    {
      "source": "/v3/feature-matrix",
      "destination": "https://feedback.trigger.dev/roadmap"
    },
    {
      "source": "/v3/upgrading-from-v2",
      "destination": "/guides/use-cases/upgrading-from-v2"
    },
    {
      "source": "/v3/open-source-self-hosting",
      "destination": "/open-source-self-hosting"
    },
    {
      "source": "/v3/:slug*",
      "destination": "/:slug*"
    },
    {
      "source": "/reattempting-replaying",
      "destination": "/replaying"
    },
    {
      "source": "/tasks-overview",
      "destination": "/tasks/overview"
    },
    {
      "source": "/tasks-scheduled",
      "destination": "/tasks/scheduled"
    },
    {
      "source": "/trigger-folder",
      "destination": "/config/config-file"
    },
    {
      "source": "/trigger-config",
      "destination": "/config/config-file"
    },
    {
      "source": "/guides/frameworks/introduction",
      "destination": "/guides/introduction"
    },
    {
      "source": "/guides/examples/intro",
      "destination": "/guides/introduction"
    },
    {
      "source": "/examples/:slug*",
      "destination": "/guides/examples/:slug*"
    },
    {
      "source": "/realtime",
      "destination": "/realtime/overview"
    },
    {
      "source": "/runs-and-attempts",
      "destination": "/runs"
    },
    {
      "source": "/frontend/react-hooks",
      "destination": "/realtime/react-hooks/overview"
    },
    {
      "source": "/frontend/overview",
      "destination": "/realtime/auth"
    },
    {
      "source": "/frontend/react-hooks/overview",
      "destination": "/realtime/react-hooks/overview"
    },
    {
      "source": "/frontend/react-hooks/realtime",
      "destination": "/realtime/react-hooks/realtime"
    },
    {
      "source": "/frontend/react-hooks/triggering",
      "destination": "/realtime/react-hooks/triggering"
    },
    {
      "source": "/realtime/backend",
      "destination": "/realtime/backend/overview"
    },
    {
      "source": "/realtime/streams",
      "destination": "/realtime/backend/streams"
    },
    {
      "source": "/realtime/react-hooks",
      "destination": "/realtime/react-hooks/overview"
    },
    {
      "source": "/realtime/subscribe-to-run",
      "destination": "/realtime/backend/subscribe"
    },
    {
      "source": "/realtime/subscribe-to-runs-with-tag",
      "destination": "/realtime/backend/subscribe"
    },
    {
      "source": "/realtime/subscribe-to-batch",
      "destination": "/realtime/backend/subscribe"
    },
    {
      "source": "/management/projects/runs",
      "destination": "/management/overview"
    },
    {
<<<<<<< HEAD
      "source": "/guides/cursor-rules",
      "destination": "/mcp-agent-rules"
    },
    {
      "source": "/agents/rules/overview",
      "destination": "/mcp-agent-rules"
=======
      "source": "/upgrade-to-v4",
      "destination": "/migrating-from-v3"
>>>>>>> ad26cded
    }
  ]
}<|MERGE_RESOLUTION|>--- conflicted
+++ resolved
@@ -194,20 +194,9 @@
               {
                 "group": "Environment variables",
                 "pages": ["self-hosting/env/webapp", "self-hosting/env/supervisor"]
-<<<<<<< HEAD
-              }
-            ],
-            "tags": ["v4"],
-            "tag": "v4"
-          },
-          {
-            "group": "Self-hosting",
-            "pages": ["open-source-self-hosting"]
-=======
               },
               "open-source-self-hosting"
             ]
->>>>>>> ad26cded
           },
 
           {
@@ -635,17 +624,16 @@
       "destination": "/management/overview"
     },
     {
-<<<<<<< HEAD
       "source": "/guides/cursor-rules",
       "destination": "/mcp-agent-rules"
     },
     {
       "source": "/agents/rules/overview",
       "destination": "/mcp-agent-rules"
-=======
+    },
+    {
       "source": "/upgrade-to-v4",
       "destination": "/migrating-from-v3"
->>>>>>> ad26cded
     }
   ]
 }