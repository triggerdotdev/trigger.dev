--- conflicted
+++ resolved
@@ -78,11 +78,7 @@
 
 ### `Error: @prisma/client did not initialize yet.`
 
-<<<<<<< HEAD
-Prisma uses code generation to create the client from your schema file. This means you need to add a bit of config so we can generate this file before your tasks run: [Read the guide](/trigger-config#prisma-and-other-generators).
-=======
-Prisma uses code generation to create the client from your schema file. This means you need to add a bit of config so we can generate this file before your tasks run: [read the guide](/config/config-file#prisma).
->>>>>>> 2b5771f3
+Prisma uses code generation to create the client from your schema file. This means you need to add a bit of config so we can generate this file before your tasks run: [Read the guide](/config/config-file#prisma).
 
 ### When triggering subtasks the parent task finishes too soon
 
