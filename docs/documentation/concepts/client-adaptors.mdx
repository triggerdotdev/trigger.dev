--- conflicted
+++ resolved
@@ -28,9 +28,6 @@
 | ------------------------------------------------- | -------------------- |
 | [Next.js](/documentation/guides/platforms/nextjs) | `createPagesRoute()` |
 | [Next.js](/documentation/guides/platforms/nextjs) | `createAppRoute()`   |
-<<<<<<< HEAD
 | [Astro](/documentation/guides/platforms/astro)    | `createAstroRoute()` |
-=======
 | [Remix](/documentation/guides/platforms/remix)    | `createRemixRoute()` |
->>>>>>> f52ecb9a
 | Express                                           | Coming soon          |