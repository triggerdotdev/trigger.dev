--- conflicted
+++ resolved
@@ -24,22 +24,12 @@
 
 Each platform has one or more adaptors, see the guides below:
 
-<<<<<<< HEAD
 | Platform                                           | Adaptor              |
 | -------------------------------------------------- | -------------------- |
 | [Next.js](/documentation/guides/platforms/nextjs)  | `createPagesRoute()` |
 | [Next.js](/documentation/guides/platforms/nextjs)  | `createAppRoute()`   |
+| [NestJS](/documentation/guides/manual/nestjs)      | `TriggerDevModule`   |
 | [Astro](/documentation/guides/platforms/astro)     | `createAstroRoute()` |
 | [Remix](/documentation/guides/platforms/remix)     | `createRemixRoute()` |
 | [Fastify](/documentation/guides/platforms/fastify) | `createMiddleware()` |
-| Express                                            | Coming soon          |
-=======
-| Platform                                          | Adaptor              |
-| ------------------------------------------------- | -------------------- |
-| [Next.js](/documentation/guides/platforms/nextjs) | `createPagesRoute()` |
-| [Next.js](/documentation/guides/platforms/nextjs) | `createAppRoute()`   |
-| [NestJS](/documentation/guides/manual/nestjs)     | `TriggerDevModule`   |
-| [Astro](/documentation/guides/platforms/astro)    | `createAstroRoute()` |
-| [Remix](/documentation/guides/platforms/remix)    | `createRemixRoute()` |
-| Express                                           | Coming soon          |
->>>>>>> 1f3b423c
+| Express                                            | Coming soon          |