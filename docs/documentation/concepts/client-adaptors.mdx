--- conflicted
+++ resolved
@@ -24,18 +24,11 @@
 
 Each platform has one or more adaptors, see the guides below:
 
-<<<<<<< HEAD
 | Platform                                               | Adaptor               |
 | ------------------------------------------------------ | --------------------- |
 | [Next.js](/documentation/guides/platforms/nextjs)      | `createPagesRoute()`  |
 | [Next.js](/documentation/guides/platforms/nextjs)      | `createAppRoute()`    |
 | [Sveltekit](/documentation/guides/platforms/sveltekit) | `createSvelteRoute()` |
-=======
-| Platform                                          | Adaptor              |
-| ------------------------------------------------- | -------------------- |
-| [Next.js](/documentation/guides/platforms/nextjs) | `createPagesRoute()` |
-| [Next.js](/documentation/guides/platforms/nextjs) | `createAppRoute()`   |
-| [Astro](/documentation/guides/platforms/astro)    | `createAstroRoute()` |
->>>>>>> 88ebf4a1
-| [Remix](/documentation/guides/platforms/remix)    | `createRemixRoute()` |
+| [Astro](/documentation/guides/platforms/astro)         | `createAstroRoute()`  |
+| [Remix](/documentation/guides/platforms/remix)         | `createRemixRoute()`  |
 | Express                                                | Coming soon           |