--- conflicted
+++ resolved
@@ -37,23 +37,6 @@
 
 Tasks you can copy and paste to get started with Trigger.dev. They can all be extended and customized to fit your needs.
 
-<<<<<<< HEAD
-| Example task                                                                  | Description                                                                        |
-| :---------------------------------------------------------------------------- | :--------------------------------------------------------------------------------- |
-| [DALL·E 3 image generation](/guides/examples/dall-e3-generate-image)          | Use OpenAI's GPT-4o and DALL·E 3 to generate an image and text.                    |
-| [Deepgram audio transcription](/guides/examples/deepgram-transcribe-audio)    | Transcribe audio using Deepgram's speech recognition API.                          |
-| [FFmpeg video processing](/guides/examples/ffmpeg-video-processing)           | Use FFmpeg to process a video in various ways and save it to Cloudflare R2.        |
-| [OpenAI with retrying](/guides/examples/open-ai-with-retrying)                | Create a reusable OpenAI task with custom retry options.                           |
-| [PDF to image](/guides/examples/pdf-to-image)                                 | Use `MuPDF` to turn a PDF into images and save them to Cloudflare R2.              |
-| [React to PDF](/guides/examples/react-pdf)                                    | Use `react-pdf` to generate a PDF and save it to Cloudflare R2.                    |
-| [Puppeteer](/guides/examples/puppeteer)                                       | Use Puppeteer to generate a PDF or scrape a webpage.                               |
-| [Resend email sequence](/guides/examples/resend-email-sequence)               | Send a sequence of emails over several days using Resend with Trigger.dev.         |
-| [Sharp image processing](/guides/examples/sharp-image-processing)             | Use Sharp to process an image and save it to Cloudflare R2.                        |
-| [Supabase database operations](/guides/examples/supabase-database-operations) | Run basic CRUD operations on a table in a Supabase database using Trigger.dev.     |
-| [Supabase Storage upload](/guides/examples/supabase-storage-upload)           | Download a video from a URL and upload it to Supabase Storage using S3.            |
-| [Vercel AI SDK](/guides/examples/vercel-ai-sdk)                               | Use Vercel AI SDK to generate text using OpenAI.                                   |
-| [Vercel sync environment variables](/guides/examples/vercel-sync-env-vars)    | Automatically sync environment variables from your Vercel projects to Trigger.dev. |
-=======
 | Example task                                                                  | Description                                                                                                                                          |
 | :---------------------------------------------------------------------------- | :--------------------------------------------------------------------------------------------------------------------------------------------------- |
 | [DALL·E 3 image generation](/guides/examples/dall-e3-generate-image)          | Use OpenAI's GPT-4o and DALL·E 3 to generate an image and text.                                                                                      |
@@ -71,8 +54,8 @@
 | [Sharp image processing](/guides/examples/sharp-image-processing)             | Use Sharp to process an image and save it to Cloudflare R2.                                                                                          |
 | [Supabase database operations](/guides/examples/supabase-database-operations) | Run basic CRUD operations on a table in a Supabase database using Trigger.dev.                                                                       |
 | [Supabase Storage upload](/guides/examples/supabase-storage-upload)           | Download a video from a URL and upload it to Supabase Storage using S3.                                                                              |
+| [Vercel sync environment variables](/guides/examples/vercel-sync-env-vars)    | Automatically sync environment variables from your Vercel projects to Trigger.dev.                                                                   |
 | [Vercel AI SDK](/guides/examples/vercel-ai-sdk)                               | Use Vercel AI SDK to generate text using OpenAI.                                                                                                     |
->>>>>>> 6313db69
 
 <Note>
   If you would like to see a guide for your framework, or an example task for your use case, please
