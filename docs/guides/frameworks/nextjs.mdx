---
title: "Next.js setup guide"
sidebarTitle: "Next.js"
description: "This guide will show you how to setup Trigger.dev in your existing Next.js project, test an example task, and view the run."
icon: "N"
---

import Prerequisites from "/snippets/framework-prerequisites.mdx";
import CliInitStep from "/snippets/step-cli-init.mdx";
import CliDevStep from "/snippets/step-cli-dev.mdx";
import CliRunTestStep from "/snippets/step-run-test.mdx";
import CliViewRunStep from "/snippets/step-view-run.mdx";
import UsefulNextSteps from "/snippets/useful-next-steps.mdx";
import TriggerTaskNextjs from "/snippets/trigger-tasks-nextjs.mdx";
import NextjsTroubleshootingMissingApiKey from "/snippets/nextjs-missing-api-key.mdx";
import NextjsTroubleshootingButtonSyntax from "/snippets/nextjs-button-syntax.mdx";
import WorkerFailedToStartWhenRunningDevCommand from "/snippets/worker-failed-to-start.mdx";
import AddEnvironmentVariables from "/snippets/add-environment-variables.mdx";
import DeployingYourTask from "/snippets/deplopying-your-task.mdx";
import VercelDocsCards from "/snippets/vercel-docs-cards.mdx";

<Note>This guide can be followed for both App and Pages router as well as Server Actions.</Note>

<Prerequisites framework="Next.js" />

## Initial setup

<Steps>
  <CliInitStep />
  <CliDevStep />
  <CliRunTestStep />
  <CliViewRunStep />
</Steps>

## Set your secret key locally

Set your `TRIGGER_SECRET_KEY` environment variable in your `.env.local` file if using the Next.js App router or `.env` file if using Pages router. This key is used to authenticate with Trigger.dev, so you can trigger runs from your Next.js app. Visit the API Keys page in the dashboard and select the DEV secret key.

![How to find your secret key](/images/api-keys.png)

For more information on authenticating with Trigger.dev, see the [API keys page](/apikeys).

## Triggering your task in Next.js

Here are the steps to trigger your task in the Next.js App and Pages router and Server Actions. Alternatively, check out this repo for a [full working example](https://github.com/triggerdotdev/example-projects/tree/main/nextjs/server-actions/my-app) of a Next.js app with a Trigger.dev task triggered using a Server Action.

<Tabs>

  <Tab title="App Router">

  <Steps>

  <Step title="Create a Route Handler">

      Add a Route Handler by creating a `route.ts` file (or `route.js` file) in the `app/api` directory like this: `app/api/hello-world/route.ts`.

  </Step>

  <Step title="Add your task">

      Add this code to your `route.ts` file which imports your task along with `NextResponse` to handle the API route response:

      ```ts app/api/hello-world/route.ts
      // Next.js API route support: https://nextjs.org/docs/api-routes/introduction
      import type { helloWorldTask } from "@/trigger/example";
      import { tasks } from "@trigger.dev/sdk/v3";
      import { NextResponse } from "next/server";

      //tasks.trigger also works with the edge runtime
      //export const runtime = "edge";

      export async function GET() {
        const handle = await tasks.trigger<typeof helloWorldTask>(
          "hello-world",
          "James"
        );

        return NextResponse.json(handle);
      }
      ```

    </Step>

    <Step title="Trigger your task">

    <TriggerTaskNextjs/>

    </Step>

    </Steps>

    </Tab>

    <Tab title="App Router (Server Actions)">

    <Steps>

    <Step title="Create an `actions.ts` file">

      Create an `actions.ts` file in the `app/api` directory and add this code which imports your `helloWorldTask()` task. Make sure to include `"use server";` at the top of the file.

      ```ts app/api/actions.ts
        "use server";

        import type { helloWorldTask } from "@/trigger/example";
        import { tasks } from "@trigger.dev/sdk/v3";

        export async function myTask() {
          try {
            const handle = await tasks.trigger<typeof helloWorldTask>(
              "hello-world",
              "James"
            );

            return { handle };
          } catch (error) {
            console.error(error);
            return {
              error: "something went wrong",
            };
          }
        }
      ```

    </Step>

    <Step title="Create a button to trigger your task">

      For the purposes of this guide, we'll create a button with an `onClick` event that triggers your task. We'll add this to the `page.tsx` file so we can trigger the task by clicking the button. Make sure to import your task and include `"use client";` at the top of your file.

      ```ts app/page.tsx
      "use client";

      import { myTask } from "./actions";

      export default function Home() {
        return (
          <main className="flex min-h-screen flex-col items-center justify-center p-24">
            <button
              onClick={async () => {
                await myTask();
              }}
            >
              Trigger my task
            </button>
          </main>
        );
      }
      ```
    </Step>

    <Step title="Trigger your task">

    Run your Next.js app:

    <CodeGroup>

    ```bash npm
    npm run dev
    ```

    ```bash pnpm
    pnpm run dev
    ```

    ```bash yarn
    yarn dev
    ```

    </CodeGroup>

    Open your app in a browser, making sure the port number is the same as the one you're running your Next.js app on. For example, if you're running your Next.js app on port 3000, visit:

    ```bash
    http://localhost:3000
    ```

    Run the dev server from Step 2. of the [Initial Setup](/guides/frameworks/nextjs#initial-setup) section above if it's not already running:

    <CodeGroup>

    ```bash npm
    npx trigger.dev@latest dev
    ```

    ```bash pnpm
    pnpm dlx trigger.dev@latest dev
    ```

    ```bash yarn
    yarn dlx trigger.dev@latest dev
    ```

    </CodeGroup>

    Then click the button we created in your app to trigger the task. You should see the CLI log the task run with a link to view the logs.

    ![Trigger.dev CLI showing a successful run](/images/trigger-cli-run-success.png)

    Visit the [Trigger.dev dashboard](https://cloud.trigger.dev) to see your run.

    </Step>

    </Steps>

    </Tab>

    <Tab title="Pages Router">

    <Steps>

    <Step title="Create an API route">

      Create an API route in the `pages/api` directory. Then create a `hello-world .ts` (or `hello-world.js`) file for your task and copy this code example:

      ```ts pages/api/hello-world.ts
      // Next.js API route support: https://nextjs.org/docs/api-routes/introduction
      import { helloWorldTask } from "@/trigger/example";
      import { tasks } from "@trigger.dev/sdk/v3";
      import type { NextApiRequest, NextApiResponse } from "next";

      export default async function handler(
        req: NextApiRequest,
        res: NextApiResponse<{ id: string }>
      ) {
        const handle = await tasks.trigger<typeof helloWorldTask>(
        "hello-world",
        "James"
        );

        res.status(200).json(handle);
      }
      ```
    </Step>

    <Step title="Trigger your task">

    <TriggerTaskNextjs/>

    </Step>

    </Steps>

    </Tab>

</Tabs>

## Automatically sync environment variables from your Vercel project (optional)

If you want to automatically sync environment variables from your Vercel project to Trigger.dev, you can add our `vercelSyncEnvVars` build extension to your `trigger.config.ts` file.

<Note>
  You need to set the `VERCEL_ACCESS_TOKEN` and `VERCEL_PROJECT_ID` environment variables, or pass
  in the token and project ID as arguments to the `vercelSyncEnvVars` build extension. You can find
  / generate the `VERCEL_ACCESS_TOKEN` in your Vercel
  [dashboard](https://vercel.com/account/settings/tokens). Make sure the scope of the token covers
  the project you want to sync.
</Note>

```ts trigger.config.ts
import { defineConfig } from "@trigger.dev/sdk/v3";
import { vercelSyncEnvVars } from "@trigger.dev/build/extensions/core";

export default defineConfig({
  project: "<project ref>",
  // Your other config settings...
  build: {
    extensions: [vercelSyncEnvVars()],
  },
});
```

<Note>
  For more information, see our [Vercel sync environment
  variables](/guides/examples/vercel-sync-env-vars) guide.
</Note>

<AddEnvironmentVariables />

<DeployingYourTask />

## Troubleshooting & extra resources

    <NextjsTroubleshootingMissingApiKey/>
    <NextjsTroubleshootingButtonSyntax/>
    <WorkerFailedToStartWhenRunningDevCommand/>

<<<<<<< HEAD
<VercelDocsCards />
=======
### Revalidation from your Trigger.dev tasks

[Revalidation](https://vercel.com/docs/incremental-static-regeneration/quickstart#on-demand-revalidation) allows you to purge the cache for an ISR route. To revalidate an ISR route from a Trigger.dev task, you have to set up a handler for the `revalidate` event. This is an API route that you can add to your Next.js app.

This handler will run the `revalidatePath` function from Next.js, which purges the cache for the given path.

The handlers are slightly different for the App and Pages router:

#### Revalidation handler: App Router

If you are using the App router, create a new revalidation route at `app/api/revalidate/path/route.ts`:

```ts app/api/revalidate/path/route.ts
import { NextRequest, NextResponse } from "next/server";
import { revalidatePath } from "next/cache";

export async function POST(request: NextRequest) {
  try {
    const { path, type, secret } = await request.json();
    // Create a REVALIDATION_SECRET and set it in your environment variables
    if (secret !== process.env.REVALIDATION_SECRET) {
      return NextResponse.json({ message: "Invalid secret" }, { status: 401 });
    }

    if (!path) {
      return NextResponse.json({ message: "Path is required" }, { status: 400 });
    }

    revalidatePath(path, type);

    return NextResponse.json({ revalidated: true });
  } catch (err) {
    console.error("Error revalidating path:", err);
    return NextResponse.json({ message: "Error revalidating path" }, { status: 500 });
  }
}
```

#### Revalidation handler: Pages Router

If you are using the Pages router, create a new revalidation route at `pages/api/revalidate/path.ts`:

```ts pages/api/revalidate/path.ts
import type { NextApiRequest, NextApiResponse } from "next";

export default async function handler(req: NextApiRequest, res: NextApiResponse) {
  try {
    if (req.method !== "POST") {
      return res.status(405).json({ message: "Method not allowed" });
    }

    const { path, secret } = req.body;

    if (secret !== process.env.REVALIDATION_SECRET) {
      return res.status(401).json({ message: "Invalid secret" });
    }

    if (!path) {
      return res.status(400).json({ message: "Path is required" });
    }

    await res.revalidate(path);

    return res.json({ revalidated: true });
  } catch (err) {
    console.error("Error revalidating path:", err);
    return res.status(500).json({ message: "Error revalidating path" });
  }
}
```

#### Revalidation task

This task takes a `path` as a payload and will revalidate the path you specify, using the handler you set up previously.

<Note>

To run this task locally you will need to set the `REVALIDATION_SECRET` environment variable in your `.env.local` file (or `.env` file if using Pages router).

To run this task in production, you will need to set the `REVALIDATION_SECRET` environment variable in Vercel, in your project settings, and also in your environment variables in the Trigger.dev dashboard.

</Note>

```ts trigger/revalidate-path.ts
import { logger, task } from "@trigger.dev/sdk/v3";

const NEXTJS_APP_URL = process.env.NEXTJS_APP_URL; // e.g. "http://localhost:3000" or "https://my-nextjs-app.vercel.app"
const REVALIDATION_SECRET = process.env.REVALIDATION_SECRET; // Create a REVALIDATION_SECRET and set it in your environment variables

export const revalidatePath = task({
  id: "revalidate-path",
  run: async (payload: { path: string }) => {
    const { path } = payload;

    try {
      const response = await fetch(`${NEXTJS_APP_URL}/api/revalidate/path`, {
        method: "POST",
        headers: {
          "Content-Type": "application/json",
        },
        body: JSON.stringify({
          path: `${NEXTJS_APP_URL}/${path}`,
          secret: REVALIDATION_SECRET,
        }),
      });

      if (response.ok) {
        logger.log("Path revalidation successful", { path });
        return { success: true };
      } else {
        logger.error("Path revalidation failed", {
          path,
          statusCode: response.status,
          statusText: response.statusText,
        });
        return {
          success: false,
          error: `Revalidation failed with status ${response.status}: ${response.statusText}`,
        };
      }
    } catch (error) {
      logger.error("Path revalidation encountered an error", {
        path,
        error: error instanceof Error ? error.message : String(error),
      });
      return {
        success: false,
        error: `Failed to revalidate path due to an unexpected error`,
      };
    }
  },
});
```

#### Testing the revalidation task

You can test your revalidation task in the Trigger.dev dashboard on the testing page, using the following payload.

```json
{
  "path": "<path-to-revalidate>" // e.g. "blog"
}
```

## Additional resources for Next.js

<Card
  title="Next.js - triggering tasks using webhooks"
  icon="N"
  href="/guides/frameworks/nextjs-webhooks"
>
  How to create a webhook handler in a Next.js app, and trigger a task from it.
</Card>

>>>>>>> 6313db69
<UsefulNextSteps /><|MERGE_RESOLUTION|>--- conflicted
+++ resolved
@@ -285,9 +285,8 @@
     <NextjsTroubleshootingButtonSyntax/>
     <WorkerFailedToStartWhenRunningDevCommand/>
 
-<<<<<<< HEAD
 <VercelDocsCards />
-=======
+
 ### Revalidation from your Trigger.dev tasks
 
 [Revalidation](https://vercel.com/docs/incremental-static-regeneration/quickstart#on-demand-revalidation) allows you to purge the cache for an ISR route. To revalidate an ISR route from a Trigger.dev task, you have to set up a handler for the `revalidate` event. This is an API route that you can add to your Next.js app.
@@ -442,5 +441,4 @@
   How to create a webhook handler in a Next.js app, and trigger a task from it.
 </Card>
 
->>>>>>> 6313db69
 <UsefulNextSteps />