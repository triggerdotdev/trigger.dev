{
  "$schema": "https://mintlify.com/schema.json",
  "name": "Trigger.dev",
  "openapi": ["/openapi.yml", "/v3-openapi.yaml"],
  "api": {
    "playground": {
      "mode": "simple"
    },
    "maintainOrder": true
  },
  "logo": {
    "dark": "/logo/dark.png",
    "light": "/logo/light.png",
    "href": "https://trigger.dev"
  },
  "favicon": "/images/favicon.png",
  "colors": {
    "primary": "#A8FF53",
    "light": "#A8FF53",
    "dark": "#A8FF53",
    "anchors": {
      "from": "#252630",
      "to": "#252630"
    },
    "background": {
      "light": "#fff",
      "dark": "#121317"
    }
  },
  "theme": "quill",
  "modeToggle": {
    "default": "dark",
    "isHidden": true
  },
  "feedback": {
    "suggestEdit": true,
    "raiseIssue": true,
    "thumbsRating": true
  },
  "topbarCtaButton": {
    "type": "github",
    "url": "https://github.com/triggerdotdev/trigger.dev"
  },
  "topbarLinks": [
    {
      "name": "Switch to v2 docs",
      "url": "https://v2docs.trigger.dev/documentation/introduction"
    },
    {
      "name": "Discord",
      "url": "https://trigger.dev/discord"
    }
  ],
  "redirects": [
    {
      "source": "/v3/feature-matrix",
      "destination": "https://feedback.trigger.dev/roadmap"
    },
    {
      "source": "/v3/upgrading-from-v2",
      "destination": "/guides/use-cases/upgrading-from-v2"
    },
    {
      "source": "/v3/open-source-self-hosting",
      "destination": "/open-source-self-hosting"
    },
    {
      "source": "/v3/:slug*",
      "destination": "/:slug*"
    },
    {
      "source": "/reattempting-replaying",
      "destination": "/replaying"
    },
    {
      "source": "/tasks-overview",
      "destination": "/tasks/overview"
    },
    {
      "source": "/tasks-scheduled",
      "destination": "/tasks/scheduled"
    },
    {
      "source": "/trigger-folder",
      "destination": "/config/config-file"
    },
    {
      "source": "/trigger-config",
      "destination": "/config/config-file"
    },
    {
      "source": "/guides/frameworks/introduction",
      "destination": "/guides/introduction"
    },
    {
      "source": "/guides/examples/intro",
      "destination": "/guides/introduction"
    },
    {
      "source": "/examples/:slug*",
      "destination": "/guides/examples/:slug*"
    }
  ],
  "anchors": [
    {
      "name": "Guides & examples",
      "icon": "book",
      "url": "guides"
    }
  ],
  "navigation": [
    {
      "group": "Getting Started",
      "pages": ["introduction", "quick-start", "how-it-works", "upgrading-beta", "limits"]
    },
    {
      "group": "Fundamentals",
      "pages": [
        {
          "group": "Tasks",
          "pages": ["tasks/overview", "tasks/scheduled"]
        },
        "triggering",
        "apikeys",
        {
          "group": "Configuration",
          "pages": ["config/config-file", "config/extensions/overview"]
        }
      ]
    },
    {
      "group": "Development",
      "pages": ["cli-dev", "run-tests"]
    },
    {
      "group": "Deployment",
      "pages": [
        "deploy-environment-variables",
        "cli-deploy",
        "github-actions",
        {
          "group": "Deployment integrations",
          "pages": ["vercel-integration"]
        }
      ]
    },
    {
      "group": "Writing tasks",
      "pages": [
        "writing-tasks-introduction",
        "logging",
        "errors-retrying",
        {
          "group": "Wait",
          "pages": ["wait", "wait-for", "wait-until", "wait-for-event", "wait-for-request"]
        },
        "queue-concurrency",
        "versioning",
        "machines",
        "idempotency",
        "replaying",
        "runs/max-duration",
        "tags",
        "runs/metadata",
        "run-usage"
      ]
    },
    {
      "group": "API reference",
      "pages": [
        "management/overview",
        {
          "group": "Tasks API",
          "pages": ["management/tasks/trigger", "management/tasks/batch-trigger"]
        },
        {
          "group": "Runs API",
          "pages": [
            "management/runs/list",
            "management/runs/retrieve",
            "management/runs/replay",
            "management/runs/cancel",
            "management/runs/reschedule",
            "management/runs/update-metadata"
          ]
        },
        {
          "group": "Schedules API",
          "pages": [
            "management/schedules/list",
            "management/schedules/create",
            "management/schedules/retrieve",
            "management/schedules/update",
            "management/schedules/delete",
            "management/schedules/deactivate",
            "management/schedules/activate",
            "management/schedules/timezones"
          ]
        },
        {
          "group": "Env Vars API",
          "pages": [
            "management/envvars/list",
            "management/envvars/import",
            "management/envvars/create",
            "management/envvars/retrieve",
            "management/envvars/update",
            "management/envvars/delete"
          ]
        },
        {
          "group": "Projects API",
          "pages": ["management/projects/runs"]
        }
      ]
    },
    {
      "group": "CLI",
      "pages": [
        "cli-introduction",
        {
          "group": "Commands",
          "pages": [
            "cli-login-commands",
            "cli-init-commands",
            "cli-dev-commands",
            "cli-deploy-commands",
            "cli-whoami-commands",
            "cli-logout-commands",
            "cli-list-profiles-commands",
            "cli-update-commands"
          ]
        }
      ]
    },
    {
      "group": "Open source",
      "pages": [
        "open-source-self-hosting",
        "open-source-contributing",
        "github-repo",
        "changelog",
        "roadmap"
      ]
    },
    {
      "group": "Troubleshooting",
      "pages": [
        "troubleshooting",
        "upgrading-packages",
        "troubleshooting-alerts",
        "troubleshooting-uptime-status",
        "troubleshooting-github-issues",
        "request-feature"
      ]
    },
    {
      "group": "Help",
      "pages": ["community", "help-slack", "help-email"]
    },
    {
      "group": "",
      "pages": ["guides/introduction"]
    },
    {
      "group": "Frameworks",
      "pages": [
        "guides/frameworks/bun",
        "guides/frameworks/nextjs",
        "guides/frameworks/nodejs",
<<<<<<< HEAD
        "guides/frameworks/remix",
=======
        "guides/frameworks/remix"
      ]
    },
    {
      "group": "Guides",
      "pages": [
        "guides/frameworks/prisma",
>>>>>>> 25c7ff17
        "guides/frameworks/sequin",
        {
          "group": "Supabase",
          "icon": "bolt",
          "iconType": "solid",
          "pages": [
            "guides/frameworks/supabase-guides-overview",
            "guides/frameworks/supabase-edge-functions-basic",
            "guides/frameworks/supabase-edge-functions-database-webhooks"
          ]
        },
        {
          "group": "Webhooks",
          "icon": "webhook",
          "iconType": "solid",
          "pages": [
            "guides/frameworks/webhooks-guides-overview",
            "guides/frameworks/nextjs-webhooks",
            "guides/frameworks/remix-webhooks",
            "guides/examples/stripe-webhook"
          ]
        }
      ]
    },
    {
      "group": "Example tasks",
      "pages": [
        "guides/examples/dall-e3-generate-image",
        "guides/examples/deepgram-transcribe-audio",
        "guides/examples/ffmpeg-video-processing",
        "guides/examples/open-ai-with-retrying",
        "guides/examples/pdf-to-image",
        "guides/examples/puppeteer",
        "guides/examples/sharp-image-processing",
        "guides/examples/supabase-database-operations",
        "guides/examples/supabase-storage-upload",
        "guides/examples/react-pdf",
        "guides/examples/resend-email-sequence",
        "guides/examples/vercel-ai-sdk"
      ]
    },
    {
      "group": "Dashboard",
      "pages": ["guides/dashboard/creating-a-project"]
    },
    {
      "group": "Migrations",
      "pages": ["guides/use-cases/upgrading-from-v2"]
    }
  ],
  "footerSocials": {
    "twitter": "https://twitter.com/triggerdotdev",
    "github": "https://github.com/triggerdotdev",
    "linkedin": "https://www.linkedin.com/company/triggerdotdev"
  }
}<|MERGE_RESOLUTION|>--- conflicted
+++ resolved
@@ -268,9 +268,6 @@
         "guides/frameworks/bun",
         "guides/frameworks/nextjs",
         "guides/frameworks/nodejs",
-<<<<<<< HEAD
-        "guides/frameworks/remix",
-=======
         "guides/frameworks/remix"
       ]
     },
@@ -278,7 +275,6 @@
       "group": "Guides",
       "pages": [
         "guides/frameworks/prisma",
->>>>>>> 25c7ff17
         "guides/frameworks/sequin",
         {
           "group": "Supabase",
