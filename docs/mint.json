--- conflicted
+++ resolved
@@ -173,7 +173,6 @@
       "group": "Overview",
       "pages": [
         "integrations/introduction",
-<<<<<<< HEAD
         {
           "group": "Create an Integration",
           "pages": [
@@ -187,9 +186,6 @@
             "integrations/create-publishing"
           ]
         }
-=======
-        "integrations/create"
->>>>>>> 1d7e5737
       ]
     },
     {
