--- conflicted
+++ resolved
@@ -1,10 +1,7 @@
 {
   "$schema": "https://mintlify.com/schema.json",
   "name": "Trigger.dev",
-  "openapi": [
-    "/openapi.yml",
-    "/v3-openapi.yaml"
-  ],
+  "openapi": ["/openapi.yml", "/v3-openapi.yaml"],
   "api": {
     "playground": {
       "mode": "simple"
@@ -103,23 +100,14 @@
   "navigation": [
     {
       "group": "Getting Started",
-      "pages": [
-        "introduction",
-        "quick-start",
-        "how-it-works",
-        "upgrading-beta",
-        "limits"
-      ]
+      "pages": ["introduction", "quick-start", "how-it-works", "upgrading-beta", "limits"]
     },
     {
       "group": "Fundamentals",
       "pages": [
         {
           "group": "Tasks",
-          "pages": [
-            "tasks/overview",
-            "tasks/scheduled"
-          ]
+          "pages": ["tasks/overview", "tasks/scheduled"]
         },
         "triggering",
         "apikeys",
@@ -128,10 +116,7 @@
     },
     {
       "group": "Development",
-      "pages": [
-        "cli-dev",
-        "run-tests"
-      ]
+      "pages": ["cli-dev", "run-tests"]
     },
     {
       "group": "Deployment",
@@ -141,9 +126,7 @@
         "github-actions",
         {
           "group": "Deployment integrations",
-          "pages": [
-            "vercel-integration"
-          ]
+          "pages": ["vercel-integration"]
         }
       ]
     },
@@ -155,13 +138,7 @@
         "errors-retrying",
         {
           "group": "Wait",
-          "pages": [
-            "wait",
-            "wait-for",
-            "wait-until",
-            "wait-for-event",
-            "wait-for-request"
-          ]
+          "pages": ["wait", "wait-for", "wait-until", "wait-for-event", "wait-for-request"]
         },
         "queue-concurrency",
         "versioning",
@@ -179,10 +156,7 @@
         "management/overview",
         {
           "group": "Tasks API",
-          "pages": [
-            "management/tasks/trigger",
-            "management/tasks/batch-trigger"
-          ]
+          "pages": ["management/tasks/trigger", "management/tasks/batch-trigger"]
         },
         {
           "group": "Runs API",
@@ -220,9 +194,7 @@
         },
         {
           "group": "Projects API",
-          "pages": [
-            "management/projects/runs"
-          ]
+          "pages": ["management/projects/runs"]
         }
       ]
     },
@@ -268,11 +240,7 @@
     },
     {
       "group": "Help",
-      "pages": [
-        "community",
-        "help-slack",
-        "help-email"
-      ]
+      "pages": ["community", "help-slack", "help-email"]
     },
     {
       "group": "Frameworks",
@@ -294,20 +262,15 @@
     },
     {
       "group": "Dashboard",
-      "pages": [
-        "guides/dashboard/creating-a-project"
-      ]
+      "pages": ["guides/dashboard/creating-a-project"]
     },
     {
       "group": "Migrations",
-      "pages": [
-        "guides/use-cases/upgrading-from-v2"
-      ]
+      "pages": ["guides/use-cases/upgrading-from-v2"]
     },
     {
       "group": "Examples",
       "pages": [
-<<<<<<< HEAD
         "examples/dall-e3-generate-image",
         "examples/ffmpeg-video-processing",
         "examples/open-ai-with-retrying",
@@ -315,12 +278,6 @@
         "examples/react-pdf",
         "examples/resend-email-sequence",
         "examples/vercel-ai-sdk"
-=======
-        "examples/generate-image-with-dall-e3",
-        "examples/open-ai-with-retrying",
-        "examples/react-pdf",
-        "examples/resend-email-sequence"
->>>>>>> 798a47e8
       ]
     }
   ],
