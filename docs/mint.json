{
  "$schema": "https://mintlify.com/schema.json",
  "name": "Trigger.dev",
  "logo": {
    "dark": "/logo/dark.png",
    "light": "/logo/light.png",
    "href": "https://trigger.dev"
  },
  "favicon": "/images/favicon.png",
  "colors": {
    "primary": "#818cf8",
    "light": "#818cf8",
    "dark": "#818cf8",
    "anchors": {
      "from": "#fff",
      "to": "#eee"
    }
  },
  "backgroundImage": "/images/docs-background.png",
  "modeToggle": {
    "default": "dark",
    "isHidden": true
  },
  "feedback": {
    "suggestEdit": true,
    "raiseIssue": true,
    "thumbsRating": true
  },
  "topbarCtaButton": {
    "type": "github",
    "url": "https://github.com/triggerdotdev/trigger.dev"
  },
  "topbarLinks": [
    {
      "name": "Community",
      "url": "https://discord.gg/kA47vcd8P6"
    }
  ],
  "tabs": [
    {
      "name": "Integrations",
      "url": "integrations"
    },
    {
      "name": "Reference",
      "url": "sdk"
    },
    {
      "name": "Example Jobs",
      "url": "examples"
    }
  ],
  "redirects": [
    {
      "source": "/documentation/quickstart",
      "destination": "/documentation/quickstarts/introduction"
    },
    {
      "source": "/documentation/guides/manual",
      "destination": "/documentation/guides/manual/nextjs"
    },
    {
      "source": "/documentation/concepts/limitations",
      "destination": "/documentation/concepts/limits"
    },
    {
      "source": "/documentation/guides/create-a-job",
      "destination": "/documentation/guides/writing-jobs-step-by-step"
    }
  ],
  "navigation": [
    {
      "group": "Getting Started",
      "pages": [
        "documentation/introduction",
        {
          "group": "Quick Starts",
          "pages": [
            "documentation/quickstarts/introduction",
            {
              "group": "Frameworks",
              "pages": [
                "documentation/quickstarts/nextjs",
                "documentation/quickstarts/express",
                "documentation/quickstarts/remix",
                "documentation/quickstarts/redwood",
                "documentation/quickstarts/nestjs",
                "documentation/quickstarts/astro",
                "documentation/quickstarts/nuxt",
                "documentation/quickstarts/sveltekit",
                "documentation/quickstarts/fastify"
              ]
            },
            "documentation/quickstarts/supabase"
          ]
        },
        "documentation/guides/writing-jobs-step-by-step",
        "documentation/guides/video-walkthrough"
      ]
    },
    {
      "group": "Concepts",
      "pages": [
        "documentation/concepts/what-is-triggerdotdev",
        "documentation/concepts/limits",
        "documentation/concepts/projects",
        "documentation/concepts/client-adaptors",
        {
          "group": "Jobs, Runs & Tasks",
          "pages": [
            "documentation/concepts/jobs",
            "documentation/concepts/runs",
            "documentation/concepts/tasks"
          ]
        },
        {
          "group": "Triggers",
          "pages": [
            "documentation/concepts/triggers/introduction",
            "documentation/concepts/triggers/webhooks",
            "documentation/concepts/triggers/events",
            "documentation/concepts/triggers/scheduled",
            "documentation/concepts/triggers/dynamic"
          ]
        },
        "documentation/concepts/resumability",
        "documentation/concepts/delays",
        "documentation/concepts/integrations",
        "documentation/concepts/connect",
        "documentation/concepts/environments-endpoints"
      ]
    },
    {
      "group": "Guides",
      "pages": [
        {
          "group": "Platforms",
          "pages": [
            "documentation/guides/platforms/nextjs",
            "documentation/guides/platforms/express",
            "documentation/guides/platforms/remix",
            "documentation/guides/platforms/redwood",
            "documentation/guides/platforms/astro",
            "documentation/guides/platforms/nuxt",
            "documentation/guides/platforms/sveltekit",
            "documentation/guides/platforms/fastify"
          ]
        },
        "documentation/guides/cli",
        {
          "group": "Manual setup",
          "pages": [
            "documentation/guides/manual/nextjs",
            "documentation/guides/manual/nestjs",
            "documentation/guides/manual/express",
            "documentation/guides/manual/remix",
            "documentation/guides/manual/redwood",
            "documentation/guides/manual/astro",
            "documentation/guides/manual/nuxt",
            "documentation/guides/manual/sveltekit",
            "documentation/guides/manual/fastify"
          ]
        },
        "documentation/guides/running-jobs",
        "documentation/guides/jobs/managing",
        {
          "group": "Using the Dashboard",
          "pages": [
            "documentation/guides/managing-jobs",
            "documentation/guides/viewing-runs",
            "documentation/guides/testing-jobs",
            "documentation/guides/rerunning"
          ]
        },
        {
          "group": "Using Integrations",
          "pages": [
            "documentation/guides/using-integrations",
            "documentation/guides/using-integrations-apikeys",
            "documentation/guides/using-integrations-oauth",
            "documentation/guides/using-integrations-byo-auth"
          ]
        },
        {
          "group": "React hooks",
          "pages": [
            "documentation/guides/react-hooks",
            "documentation/guides/react-hooks-automatic",
            "documentation/guides/react-hooks-statuses"
          ]
        },
        {
          "group": "Deployment",
          "pages": [
            "documentation/guides/deployment",
            "documentation/guides/deployment-setup",
            "documentation/guides/deployment-manual",
            "documentation/guides/deployment-automatic"
          ]
        },
        "documentation/guides/event-filter",
        "documentation/guides/zod",
        {
          "group": "Self hosting",
          "pages": [
            "documentation/guides/self-hosting",
            "documentation/guides/self-hosting/flyio",
            "documentation/guides/self-hosting/render",
            "documentation/guides/self-hosting/supabase",
            "documentation/guides/tunneling-platform"
          ]
        },
        "documentation/guides/contributing"
      ]
    },
    {
      "group": "Community & Support",
      "pages": [
        "documentation/get-help",
        "documentation/faq",
        "documentation/changelog",
        "documentation/roadmap"
      ]
    },
    {
      "group": "Overview",
      "pages": [
        "integrations/introduction",
        {
          "group": "Create an Integration",
          "pages": [
            "integrations/create",
            "integrations/create-setup",
            "integrations/create-anatomy",
            "integrations/create-oauth",
            "integrations/create-client",
            "integrations/create-tasks",
            "integrations/create-triggers",
            "integrations/create-testing",
            "integrations/create-publishing"
          ]
        }
      ]
    },
    {
      "group": "Integrations",
      "pages": [
        {
          "group": "Airtable",
          "pages": [
            "integrations/apis/airtable",
            "integrations/apis/airtable-tasks"
          ]
        },
        {
          "group": "GitHub",
          "pages": [
            "integrations/apis/github",
            "integrations/apis/github-triggers",
            "integrations/apis/github-tasks"
          ]
        },
        "integrations/apis/linear",
        {
          "group": "OpenAI",
          "pages": [
            "integrations/apis/openai",
            "integrations/apis/openai-tasks"
          ]
        },
        {
          "group": "Plain",
          "pages": [
            "integrations/apis/plain",
            "integrations/apis/plain-tasks"
          ]
        },
        "integrations/apis/replicate",
        "integrations/apis/resend",
<<<<<<< HEAD
        {
          "group": "SendGrid",
          "pages": [
            "integrations/apis/sendgrid",
            "integrations/apis/sendgrid-tasks"
          ]
        },
        "integrations/apis/slack",
=======
        "integrations/apis/sendgrid",
        {
          "group": "Slack",
          "pages": [
            "integrations/apis/slack",
            "integrations/apis/slack-tasks"
          ]
        },
>>>>>>> 9900f19b
        "integrations/apis/stripe",
        {
          "group": "Supabase",
          "pages": [
            "integrations/apis/supabase/introduction",
            "integrations/apis/supabase/management",
            "integrations/apis/supabase/client"
          ]
        },
        "integrations/apis/typeform"
      ]
    },
    {
      "group": "SDK",
      "pages": [
        "sdk/introduction",
        {
          "group": "TriggerClient",
          "pages": [
            "sdk/triggerclient/overview",
            "sdk/triggerclient/constructor",
            {
              "group": "Instance methods",
              "pages": [
                "sdk/triggerclient/instancemethods/sendevent",
                "sdk/triggerclient/instancemethods/getevent",
                "sdk/triggerclient/instancemethods/cancel-event",
                "sdk/triggerclient/instancemethods/getruns",
                "sdk/triggerclient/instancemethods/getrun",
                "sdk/triggerclient/instancemethods/define-job",
                "sdk/triggerclient/instancemethods/define-dynamic-trigger",
                "sdk/triggerclient/instancemethods/define-dynamic-schedule",
                "sdk/triggerclient/instancemethods/define-auth-resolver"
              ]
            }
          ]
        },
        "sdk/job",
        {
          "group": "IO",
          "pages": [
            "sdk/io/overview",
            "sdk/io/runtask",
            "sdk/io/wait",
            "sdk/io/logger",
            "sdk/io/sendevent",
            "sdk/io/backgroundfetch",
            "sdk/io/try",
            "sdk/io/registerinterval",
            "sdk/io/unregisterinterval",
            "sdk/io/registercron",
            "sdk/io/unregistercron",
            "sdk/io/registertrigger"
          ]
        },
        "sdk/context",
        "sdk/eventtrigger",
        "sdk/crontrigger",
        "sdk/intervaltrigger",
        {
          "group": "DynamicTrigger",
          "pages": [
            "sdk/dynamictrigger/overview",
            "sdk/dynamictrigger/constructor",
            {
              "group": "Instance methods",
              "pages": [
                "sdk/dynamictrigger/register",
                "sdk/dynamictrigger/unregister"
              ]
            }
          ]
        },
        {
          "group": "DynamicSchedule",
          "pages": [
            "sdk/dynamicschedule/overview",
            "sdk/dynamicschedule/constructor",
            {
              "group": "Instance methods",
              "pages": [
                "sdk/dynamicschedule/register",
                "sdk/dynamicschedule/unregister"
              ]
            }
          ]
        },
        "sdk/connection-auth",
        "sdk/istriggererror",
        "sdk/redactstring"
      ]
    },
    {
      "group": "React SDK",
      "pages": [
        "sdk/react/introduction",
        "sdk/react/triggerprovider",
        "sdk/react/useeventdetails",
        "sdk/react/useeventrundetails",
        "sdk/react/userundetails"
      ]
    },
    {
      "group": "Overview",
      "pages": [
        "examples/introduction"
      ]
    }
  ],
  "footerSocials": {
    "twitter": "https://twitter.com/triggerdotdev",
    "github": "https://github.com/triggerdotdev",
    "linkedin": "https://www.linkedin.com/company/triggerdotdev"
  },
  "analytics": {
    "posthog": {
      "apiKey": "phc_hwYmedO564b3Ik8nhA4Csrb5SueY0EwFJWCbseGwWW"
    }
  }
}<|MERGE_RESOLUTION|>--- conflicted
+++ resolved
@@ -277,7 +277,6 @@
         },
         "integrations/apis/replicate",
         "integrations/apis/resend",
-<<<<<<< HEAD
         {
           "group": "SendGrid",
           "pages": [
@@ -285,9 +284,6 @@
             "integrations/apis/sendgrid-tasks"
           ]
         },
-        "integrations/apis/slack",
-=======
-        "integrations/apis/sendgrid",
         {
           "group": "Slack",
           "pages": [
@@ -295,7 +291,6 @@
             "integrations/apis/slack-tasks"
           ]
         },
->>>>>>> 9900f19b
         "integrations/apis/stripe",
         {
           "group": "Supabase",
