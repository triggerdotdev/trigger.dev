--- conflicted
+++ resolved
@@ -67,7 +67,6 @@
         "documentation/introduction",
         {
           "group": "Quick Starts",
-<<<<<<< HEAD
           "pages": [
             "documentation/quickstarts/introduction",
             {
@@ -85,9 +84,6 @@
             },
             "documentation/quickstarts/supabase"
           ]
-=======
-          "pages": ["documentation/quickstarts/nextjs", "documentation/quickstarts/supabase"]
->>>>>>> aae143d9
         },
         "documentation/guides/create-a-job",
         "documentation/guides/video-walkthrough"
@@ -211,9 +207,6 @@
     },
     {
       "group": "Overview",
-<<<<<<< HEAD
-      "pages": ["integrations/introduction", "integrations/create"]
-=======
       "pages": [
         "integrations/introduction",
         {
@@ -231,7 +224,6 @@
           ]
         }
       ]
->>>>>>> aae143d9
     },
     {
       "group": "Integrations",
@@ -245,33 +237,12 @@
             "integrations/apis/github-tasks"
           ]
         },
-<<<<<<< HEAD
-        {
-          "group": "OpenAI",
-          "pages": ["integrations/apis/openai"]
-        },
-        "integrations/apis/stripe",
-        "integrations/apis/plain",
-        {
-          "group": "Resend",
-          "pages": ["integrations/apis/resend"]
-        },
-        {
-          "group": "SendGrid",
-          "pages": ["integrations/apis/sendgrid"]
-        },
-        {
-          "group": "Slack",
-          "pages": ["integrations/apis/slack"]
-        },
-=======
         "integrations/apis/openai",
         "integrations/apis/plain",
         "integrations/apis/resend",
         "integrations/apis/sendgrid",
         "integrations/apis/slack",
         "integrations/apis/stripe",
->>>>>>> aae143d9
         {
           "group": "Supabase",
           "pages": [
@@ -364,11 +335,7 @@
     },
     {
       "group": "Overview",
-<<<<<<< HEAD
-      "pages": ["examples/introduction", "examples/examples-repository"]
-=======
       "pages": ["examples/introduction"]
->>>>>>> aae143d9
     }
   ],
   "footerSocials": {
