--- conflicted
+++ resolved
@@ -97,10 +97,7 @@
 
 </Steps>
 
-<<<<<<< HEAD
 
-=======
->>>>>>> 2b5771f3
 ## Version pinning
 
 The CLI and `@trigger.dev/*` package versions need to be in sync with the `trigger.dev` CLI, otherwise there will be errors and unpredictable behavior. Hence, the `deploy` command will automatically fail during CI on any version mismatches.
